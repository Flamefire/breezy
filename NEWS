--------------------
Bazaar Release Notes
--------------------

.. contents::


IN DEVELOPMENT
--------------

  CHANGES:

    * Knit format repositories are deprecated and bzr will now emit
      warnings whenever it encounters one.  Use ``bzr upgrade`` to upgrade
      knit repositories to pack format.  (Andrew Bennetts)
      

  FEATURES:

    * Content filters can now be used to provide custom conversion
      between the canonical format of content (i.e. as stored) and
      the convenience format of content (i.e. as created in working
      trees). See ``bzr help content-filters`` for further details.
      (Ian Clatworthy, Alexander Belchenko)


  IMPROVEMENTS:

<<<<<<< HEAD
    * ``bzr cat`` and ``bzr export`` now supports a ``--filters`` option
      that displays/saves the content after content filters are applied.
      (Ian Clatworthy)
=======
    * ``bzr check`` can now be told which elements at a location it should
      check.  (Daniel Watkins)

    * Commit now supports ``--exclude`` (or ``-x``) to exclude some files
      from the commit. (Robert Collins, #3117)

    * Give a more specific error when target branch is not reachable.
      (James Westby)
>>>>>>> 4f28368c

    * Implemented a custom ``walkdirs_utf8`` implementation for win32.
      This uses a pyrex extension to get direct access to the
      ``FindFirstFileW`` style apis, rather than using ``listdir`` +
      ``lstat``. Shows a very strong improvement in commands like
      ``status`` and ``diff`` which have to iterate the working tree.
      Anywhere from 2x-6x faster depending on the size of the tree (bigger
      trees, bigger benefit.) (John Arbash Meinel)

    * Fetching data between repositories that have the same model but no 
      optimised fetcher will not reserialise all the revisions, increasing
      performance. (Robert Collins, John Arbash Meinel)

  BUG FIXES:

    * Add more tests that stacking does not create deltas spanning
      physical repository boundaries.
      (Martin Pool, #252428)

    * Better message about incompatible repositories.
      (Martin Pool, #206258)

    * ``bzr branch --stacked`` ensures the destination branch format can
      support stacking, even if the origin does not.
      (Martin Pool)

    * ``bzr export`` no longer exports ``.bzrrules``.
      (Ian Clatworthy)

    * Fix a test case that was failing if encoding wasn't UTF-8.
      (John Arbash Meinel, #247585)

    * Fix "no buffer space available" error when branching with the new
      smart server protocol to or from Windows.
      (Andrew Bennetts, #246180)

    * Deleting directories by hand before running ``bzr rm`` will not
      cause subsequent errors in ``bzr st`` and ``bzr commit``.
      (Robert Collins, #150438)

  DOCUMENTATION:


  TESTING:


  API CHANGES:

    * ``MutableTree.commit`` has an extra optional keywork parameter
      ``exclude`` that will be unconditionally supplied by the command
      line UI - plugins that add tree formats may need an update.
      (Robert Collins)

    * The API minimum version for plugin compatibility has been raised to
      1.6 - there are significant changes throughout the code base.
      (Robert Collins)

    * The generic fetch code now uses three attributes on Repository objects
      to control fetch. The streams requested are controlled via :
      ``_fetch_order`` and ``_fetch_uses_deltas``. Setting these
      appropriately allows different repository implementations to recieve
      data in their optimial form. If the ``_fetch_reconcile`` is set then
      a reconcile operation is triggered at the end of the fetch.
      (Robert Collins)

    * The ``put_on_disk`` and ``get_tar_item`` methods in
      ``InventoryEntry`` were deprecated. (Ian Clatworthy)

    * ``Repository.is_shared`` doesn't take a read lock. It didn't
      need one in the first place (nobody cached the value, and
      ``RemoteRepository`` wasn't taking one either). This saves a round
      trip when probing Pack repositories, as they read the ``pack-names``
      file when locked. And during probe, locking the repo isn't very
      useful. (John Arbash Meinel)


  INTERNALS:

    * ``bzrlib.branchbuilder.BranchBuilder`` is now much more capable of
      putting together a real history without having to create a full
      WorkingTree. It is recommended that tests that are not directly
      testing the WorkingTree use BranchBuilder instead.  See
      ``BranchBuilder.build_snapshot`` or
      ``TestCaseWithMemoryTree.make_branch_builder``.  (John Arbash Meinel)

    * ``bzrlib.builtins.internal_tree_files`` broken into two giving a new
      helper ``safe_relpath_files`` - used by the new ``exclude``
      parameter to commit. (Robert Collins)

    * Make it easier to introduce new WorkingTree formats.
      (Ian Clatworthy)

    * The code for exporting trees was refactored not to use the
      deprecated ``InventoryEntry`` methods. (Ian Clatworthy)

    * RuleSearchers return () instead of [] now when there are no matches.
      (Ian Clatworthy)


bzr 1.6beta3 2008-07-17
-----------------------

  FEATURES:

    * New ``pre_change_branch_tip`` hook that is called before the
      branch tip is moved, while the branch is write-locked.  See the User
      Reference for signature details.  (Andrew Bennetts)

    * Rule-based preferences can now be defined for selected files in
      selected branches, allowing commands and plugins to provide
      custom behaviour for files matching defined patterns.
      See ``Rule-based preferences`` (part of ``Configuring Bazaar``)
      in the User Guide and ``bzr help rules`` for more information.
      (Ian Clatworthy)

    * Sites may suggest a branch to stack new branches on.  (Aaron Bentley)

    * Stacked branches are now supported. See ``bzr help branch`` and 
      ``bzr help push``. (Robert Collins)

  IMPROVEMENTS:

    * ``bzr export --format=tgz --root=NAME -`` to export a gzipped tarball 
      to stdout; also ``tar`` and ``tbz2``.
      (Martin Pool)

    * ``bzr (re)merge --weave`` will now use a standard Weave algorithm,
      rather than the annotation-based merge it was using. It does so by
      building up a Weave of the important texts, without needing to build
      the full ancestry. (John Arbash Meinel, #238895)

    * ``bzr send`` documents and better supports ``emacsclient`` (proper
      escaping of mail headers and handling of the MUA Mew).
      (Christophe Troestler)

    * Remembered locations can be specified by aliases, e.g. :parent, :public,
      :submit.  (Aaron Bentley)

    * The smart protocol now has improved support for setting branches'
      revision info directly.  This makes operations like push
      faster.  The new request method name is
      ``Branch.set_last_revision_ex``.  (Andrew Bennetts)
      
    * New registry for log properties handles  and the method in 
      LongLogFormatter to display the custom properties returned by the 
      registered handlers. (Guillermo Gonzalez, #162469)

  BUG FIXES:

    * Bazaar is now able to be a client to the web server of IIS 6 and 7.
      The broken implementations of RFC822 in Python and RFC2046 in IIS
      combined with boundary-line checking in Bazaar previously made this
      impossible. (NB, IIS 5 does not suffer from this problem).
      (Adrian Wilkins, #247585)

    * ``bzr log --long`` with a ghost in your mainline now handles that
      ghost properly. (John Arbash Meinel, #243536)

    * ``check`` handles the split-up .bzr layout correctly, so no longer
      requires a branch to be present.
      (Daniel Watkins, #64783)

    * ``bzr serve --directory=/`` now correctly allows the whole
      filesystem to be accessed on Windows, not just the root of the drive
      that Python is running from.
      (Adrian Wilkins, #240910)

    * Clearer message about how to set the PYTHONPATH if bzrlib can't be
      loaded. 
      (Martin Pool, #205230)

    * Errors about missing libraries are now shown without a traceback,
      and with a suggestion to install the library.  The full traceback is 
      still in ``.bzr.log`` and can be shown with ``-Derror``.
      (Martin Pool, #240161)

    * Fixed problem in branching from smart server.
      (#249256, Michael Hudson, Martin Pool) 

    * Fetch from a stacked branch copies all required data.
      (Aaron Bentley, #248506)

    * Handle urls such as ftp://user@host.com@www.host.com where the user
      name contains an @.
      (Neil Martinsen-Burrell, #228058)

    * ``needs_read_lock`` and ``needs_write_lock`` now suppress an error during
      ``unlock`` if there was an error in the original function. This helps
      most when there is a failure with a smart server action, since often the
      connection closes and we cannot unlock.
      (Andrew Bennetts, John Arbash Meinel, #125784)

    * Obsolete hidden command ``bzr fetch`` removed.
      (Martin Pool, #172870)

    * Raise the correct exception when doing ``-rbefore:0`` or ``-c0``.
      (John Arbash Meinel, #239933)

    * You can now compare file revisions in Windows diff programs from 
      Cygwin Bazaar.
      (Matt McClure, #209281)

    * revision_history now tolerates mainline ghosts for Branch format 6.
      (Aaron Bentley, #235055)

    * Set locale from environment for third party libs.
      (Martin von Gagern, #128496)

    * Handle a file turning in to a directory in TreeTransform.
      (James Westby, #248448)

  DOCUMENTATION:

    * Added *Using stacked branches* to the User Guide.
      (Ian Clatworthy)

    * Updated developer documentation.
      (Martin Pool)

  TESTING:

   * ``-Dmemory`` will cause /proc/PID/status to be catted before bzr
     exits, allowing low-key analysis of peak memory use. (Robert Collins)

   * ``TestCaseWithTransport.make_branch_and_tree`` tries harder to return
     a tree with a ``branch`` attribute of the right format.  This was
     preventing some ``RemoteBranch`` tests from actually running with
     ``RemoteBranch`` instances.  (Andrew Bennetts)

  API CHANGES:

    * Removed ``Repository.text_store``, ``control_store``, etc.  Instead,
      there are new attributes ``texts, inventories, revisions,
      signatures``, each of which is a ``VersionedFiles``.  See the
      Repository docstring for more details.
      (Robert Collins)

    * ``Branch.pull`` now accepts an ``_override_hook_target`` optional
      parameter.  If you have a subclass of ``Branch`` that overrides
      ``pull`` then you should add this parameter.  (Andrew Bennetts)

    * ``bzrlib.check.check()`` has been deprecated in favour of the more
      aptly-named ``bzrlib.check.check_branch()``.
      (Daniel Watkins)

    * ``Tree.print_file`` and ``Repository.print_file`` are deprecated.
      These methods are bad APIs because they write directly to sys.stdout.
      bzrlib does not use them internally, and there are no direct tests
      for them. (Alexander Belchenko)

  INTERNALS:

    * ``cat`` command no longer uses ``Tree.print_file()`` internally.
      (Alexander Belchenko)

    * New class method ``BzrDir.open_containing_tree_branch_or_repository``
      which eases the discovery of the tree, the branch and the repository
      containing a given location.
      (Daniel Watkins)

    * New ``versionedfile.KeyMapper`` interface to abstract out the access to
      underlying .knit/.kndx etc files in repositories with partitioned
      storage. (Robert Collins)

    * Obsolete developer-use command ``weave-join`` has been removed.
      (Robert Collins)

    * ``RemoteToOtherFetcher`` and ``get_data_stream_for_search`` removed,
      to support new ``VersionedFiles`` layering.
      (Robert Collins)


bzr 1.6beta2 2008-06-10
-----------------------

This release contains further progress towards our 1.6 goals of shallow
repositories, and contains a fix for some user-affecting bugs in the
repository layer.  Building working trees during checkout and branch is
now faster.

  BUG FIXES:

    * Avoid KnitCorrupt error extracting inventories from some repositories.
      (The data is not corrupt; an internal check is detecting a problem
      reading from the repository.)
      (Martin Pool, Andrew Bennetts, Robert Collins, #234748)

    * ``bzr status`` was breaking if you merged the same revision twice.
      (John Arbash Meinel, #235407)

    * Fix infinite loop consuming 100% CPU when a connection is lost while
      reading a response body via the smart protocol v1 or v2.
      (Andrew Bennetts)
      
    * Inserting a bundle which changes the contents of a file with no trailing
      end of line, causing a knit snapshot in a 'knits' repository will no longer
      cause KnitCorrupt. (Robert Collins)

    * ``RemoteBranch.pull`` needs to return the ``self._real_branch``'s
      pull result. It was instead just returning None, which breaks ``bzr
      pull``. (John Arbash Meinel, #238149)

    * Sanitize branch nick before using it as an attachment filename in
      ``bzr send``. (Lukáš Lalinský, #210218)

    * Squash ``inv_entry.symlink_target`` to a plain string when
      generating DirState details. This prevents from getting a
      ``UnicodeError`` when you have symlinks and non-ascii filenames.
      (John Arbash Meinel, #135320)

  IMPROVEMENTS:

    * Added the 'alias' command to set/unset and display aliases. (Tim Penhey)

    * ``added``, ``modified``, and ``unknowns`` behaviour made consistent (all three
      now quote paths where required). Added ``--null`` option to ``added`` and 
      ``modified`` (for null-separated unknowns, use ``ls --unknown --null``)
      (Adrian Wilkins)

    * Faster branching (1.09x) and lightweight checkouts (1.06x) on large trees.
      (Ian Clatworthy, Aaron Bentley)

  DOCUMENTATION:

    * Added *Bazaar Zen* section to the User Guide. (Ian Clatworthy)

  TESTING:

    * Fix the test HTTPServer to be isolated from chdir calls made while it is
      running, allowing it to be used in blackbox tests. (Robert Collins)

  API CHANGES:

    * ``WorkingTree.set_parent_(ids/trees)`` will now filter out revisions
      which are in the ancestry of other revisions. So if you merge the same
      tree twice, or merge an ancestor of an existing merge, it will only
      record the newest. (If you merge a descendent, it will replace its
      ancestor). (John Arbash Meinel, #235407)

    * ``RepositoryPolicy.__init__`` now requires stack_on and stack_on_pwd,
      through the derived classes do not.  (Aaron Bentley)

  INTERNALS:

    * ``bzrlib.bzrdir.BzrDir.sprout`` now accepts ``stacked`` to control
      creating stacked branches. (Robert Collins)

    * Knit record serialisation is now stricter on what it will accept, to
      guard against potential internal bugs, or broken input. (Robert Collins)


bzr 1.6beta1 2008-06-02
-----------------------


Commands that work on the revision history such as push, pull, missing,
uncommit and log are now substantially faster.  This release adds a
translation of some of the user documentation into Spanish.  (Contributions of
other translations would be very welcome.)  Bazaar 1.6beta1 adds a new network
protocol which is used by default and which allows for more efficient transfers
and future extensions.


  NOTES WHEN UPGRADING:

    * There is a new version of the network protocol used for bzr://, bzr+ssh://
      and bzr+http:// connections.  This will allow more efficient requests and
      responses, and more graceful fallback when a server is too old to
      recognise a request from a more recent client.  Bazaar 1.6 will
      interoperate with 0.16 and later versions, but servers should be upgraded
      when possible.  Bazaar 1.6 no longer interoperates with 0.15 and earlier via
      these protocols.  Use alternatives like SFTP or upgrade those servers.
      (Andrew Bennetts, #83935)

  CHANGES:

    * Deprecation warnings will not be suppressed when running ``bzr selftest``
      so that developers can see if their code is using deprecated functions.
      (John Arbash Meinel)

  FEATURES:

    * Adding ``-Derror`` will now display a traceback when a plugin fails to
      load. (James Westby)

  IMPROVEMENTS:

    * ``bzr branch/push/pull -r XXX`` now have a helper function for finding
      the revno of the new revision (``Graph.find_distance_to_null``). This
      should make something like ``bzr branch -r -100`` in a shared, no-trees
      repository much snappier. (John Arbash Meinel)

    * ``bzr log --short -r X..Y`` no longer needs to access the full revision
      history. This makes it noticeably faster when logging the last few
      revisions. (John Arbash Meinel)

    * ``bzr ls`` now accepts ``-V`` as an alias for ``--versioned``. 
      (Jerad Cramp, #165086)

    * ``bzr missing`` uses the new ``Graph.find_unique_ancestors`` and
      ``Graph.find_differences`` to determine missing revisions without having
      to search the whole ancestry. (John Arbash Meinel, #174625)

    * ``bzr uncommit`` now uses partial history access, rather than always
      extracting the full revision history for a branch. This makes it
      resolve the appropriate revisions much faster (in testing it drops
      uncommit from 1.5s => 0.4s). It also means ``bzr log --short`` is one
      step closer to not using full revision history.
      (John Arbash Meinel, #172649)

  BUGFIXES:

    * ``bzr merge --lca`` should handle when two revisions have no common
      ancestor other than NULL_REVISION. (John Arbash Meinel, #235715)

    * ``bzr status`` was breaking if you merged the same revision twice.
      (John Arbash Meinel, #235407)

    * ``bzr push`` with both ``--overwrite`` and ``-r NNN`` options no longer
      fails.  (Andrew Bennetts, #234229)
      
    * Correctly track the base URL of a smart medium when using bzr+http://
      URLs, which was causing spurious "No repository present" errors with
      branches in shared repositories accessed over bzr+http.
      (Andrew Bennetts, #230550)

    * Define ``_remote_is_at_least_1_2`` on ``SmartClientMedium`` so that all
      implementations have the attribute.  Fixes 'PyCurlTransport' object has no
      attribute '_remote_is_at_least_1_2' attribute errors.
      (Andrew Bennetts, #220806)

    * Failure to delete an obsolete pack file should just give a warning
      message, not a fatal error.  It may for example fail if the file is still
      in use by another process.
      (Martin Pool)
      
    * Fix MemoryError during large fetches over HTTP by limiting the amount of
      data we try to read per ``recv`` call.  The problem was observed with
      Windows and a proxy, but might affect other environments as well.
      (Eric Holmberg, #215426)

    * Handle old merge directives correctly in Merger.from_mergeable.  Stricter
      get_parent_map requirements exposed a latent bug here.  (Aaron Bentley)

    * Issue a warning and ignore passwords declared in authentication.conf when
      used for an ssh scheme (sftp or bzr+ssh).
      (Vincent Ladeuil, #203186)

    * Make both http implementations raise appropriate exceptions on 403
      Forbidden when POSTing smart requests.
      (Vincent Ladeuil, #230223)

    * Properly *title* header names in http requests instead of capitalizing
      them.
      (Vincent Ladeuil, #229076)

    * The "Unable to obtain lock" error message now also suggests using
      ``bzr break-lock`` to fix it.  (Martin Albisetti, #139202)

    * Treat an encoding of '' as ascii; this can happen when bzr is run
      under vim on Mac OS X.
      (Neil Martinsen-Burrell)

    * ``VersionedFile.make_mpdiffs()`` was raising an exception that wasn't in
      scope. (Daniel Fischer #235687)

  DOCUMENTATION:

    * Added directory structure and started translation of docs in spanish.
      (Martin Albisetti, Lucio Albenga)

    * Incorporate feedback from Jelmer Vernooij and Neil Martinsen-Burrell
      on the plugin and integration chapters of the User Guide.
      (Ian Clatworthy)

    * More Bazaar developer documentation about packaging and release process,
      and about use of Python reprs.
      (Martin Pool, Martin Albisetti)

    * Updated Tortise strategy document. (Mark Hammond)

  TESTING:

    * ``bzrlib.tests.adapt_tests`` was broken and unused - it has been fixed.
      (Robert Collins)

    * Fix the test HTTPServer to be isolated from chdir calls made while it is
      running, allowing it to be used in blackbox tests. (Robert Collins)

    * New helper function for splitting test suites
      ``split_suite_by_condition``. (Robert Collins)

  INTERNALS:

    * ``Branch.missing_revisions`` has been deprecated. Similar functionality
      can be obtained using ``bzrlib.missing.find_unmerged``. The api was
      fairly broken, and the function was unused, so we are getting rid of it.
      (John Arbash Meinel)

  API CHANGES:

    * ``Branch.abspath`` is deprecated; use the Tree or Transport 
      instead.  (Martin Pool)

    * ``Branch.update_revisions`` now takes an optional ``Graph``
      object. This can be used by ``update_revisions`` when it is
      checking ancestry, and allows callers to prefer request to go to a
      local branch.  (John Arbash Meinel)

    * Branch, Repository, Tree and BzrDir should expose a Transport as an
      attribute if they have one, rather than having it indirectly accessible
      as ``.control_files._transport``.  This doesn't add a requirement
      to support a Transport in cases where it was not needed before;
      it just simplifies the way it is reached.  (Martin Pool)

    * ``bzr missing --mine-only`` will return status code 0 if you have no
      new revisions, but the remote does. Similarly for ``--theirs-only``.
      The new code only checks one side, so it doesn't know if the other
      side has changes. This seems more accurate with the request anyway.
      It also changes the output to print '[This|Other] branch is up to
      date.' rather than displaying nothing.  (John Arbash Meinel)

    * ``LockableFiles.put_utf8``, ``put_bytes`` and ``controlfilename``
      are now deprecated in favor of using Transport operations.
      (Martin Pool)

    * Many methods on ``VersionedFile``, ``Repository`` and in
      ``bzrlib.revision``  deprecated before bzrlib 1.5 have been removed.
      (Robert Collins)

    * ``RevisionSpec.wants_revision_history`` can be set to False for a given
      ``RevisionSpec``. This will disable the existing behavior of passing in
      the full revision history to ``self._match_on``. Useful for specs that
      don't actually need access to the full history. (John Arbash Meinel)

    * The constructors of ``SmartClientMedium`` and its subclasses now require a
      ``base`` parameter.  ``SmartClientMedium`` implementations now also need
      to provide a ``remote_path_from_transport`` method.  (Andrew Bennetts)
      
    * The default permissions for creating new files and directories 
      should now be obtained from ``BzrDir._get_file_mode()`` and 
      ``_get_dir_mode()``, rather than from LockableFiles.  The ``_set_file_mode``
      and ``_set_dir_mode`` variables on LockableFiles which were advertised
      as a way for plugins to control this are no longer consulted.
      (Martin Pool)

    * ``VersionedFile.join`` is deprecated. This method required local
      instances of both versioned file objects and was thus hostile to being
      used for streaming from a smart server. The new get_record_stream and
      insert_record_stream are meant to efficiently replace this method.
      (Robert Collins)

    * ``WorkingTree.set_parent_(ids/trees)`` will now filter out revisions
      which are in the ancestry of other revisions. So if you merge the same
      tree twice, or merge an ancestor of an existing merge, it will only
      record the newest. (If you merge a descendent, it will replace its
      ancestor). (John Arbash Meinel, #235407)

    * ``WorkingTreeFormat2.stub_initialize_remote`` is now private.
      (Martin Pool) 


bzr 1.5 2008-05-16
------------------

This release of Bazaar includes several updates to the documentation, and fixes
to prepare for making rich root support the default format. Many bugs have been
squashed, including fixes to log, bzr+ssh inter-operation with older servers.

  CHANGES:

    * Suppress deprecation warnings when bzrlib is a 'final' release. This way
      users of packaged software won't be bothered with DeprecationWarnings,
      but developers and testers will still see them. (John Arbash Meinel)

  DOCUMENTATION:

    * Incorporate feedback from Jelmer Vernooij and Neil Martinsen-Burrell
      on the plugin and integration chapters of the User Guide.
      (Ian Clatworthy)


bzr 1.5rc1 2008-05-09
---------------------

  NOTES WHEN UPGRADING:

  CHANGES:

    * Broader support of GNU Emacs mail clients. Set
      ``mail_client=emacsclient`` in your bazaar.conf and ``send`` will pop the
      bundle in a mail buffer according to the value of ``mail-user-agent``
      variable. (Xavier Maillard)

  FEATURES:

  IMPROVEMENTS:

    * Diff now handles revision specs like "branch:" and "submit:" more
      efficiently.  (Aaron Bentley, #202928)

    * More friendly error given when attempt to start the smart server
      on an address already in use. (Andrea Corbellini, #200575)

    * Pull completes much faster when there is nothing to pull.
      (Aaron Bentley)

  BUGFIXES:

    * Authentication.conf can define sections without password.
      (Vincent Ladeuil, #199440)

    * Avoid muttering every time a child update does not cause a progress bar
      update. (John Arbash Meinel, #213771)

    * ``Branch.reconcile()`` is now implemented. This allows ``bzr reconcile``
      to fix when a Branch has a non-canonical mainline history. ``bzr check``
      also detects this condition. (John Arbash Meinel, #177855)

    * ``bzr log -r ..X bzr://`` was failing, because it was getting a request
      for ``revision_id=None`` which was not a string.
      (John Arbash Meinel, #211661)

    * ``bzr commit`` now works with Microsoft's FTP service.
      (Andreas Deininger)

    * Catch definitions outside sections in authentication.conf.
      (Vincent Ladeuil, #217650)

    * Conversion from non-rich-root to rich-root(-pack) updates inventory
      sha1s, even when bundles are used.  (Aaron Bentley, #181391)

    * Conversion from non-rich-root to rich-root(-pack) works correctly even
      though search keys are not topologically sorted.  (Aaron Bentley)

    * Conversion from non-rich-root to rich-root(-pack) works even when a
      parent revision has a different root id.  (Aaron Bentley, #177874)

    * Disable strace testing until strace is fixed (see bug #103133) and emit a
      warning when selftest ends to remind us of leaking tests.
      (Vincent Ladeuil, #226769)

    * Fetching all revisions from a repository does not cause pack collisions.
      (Robert Collins, Aaron Bentley, #212908)

    * Fix error about "attempt to add line-delta in non-delta knit".
      (Andrew Bennetts, #217701)

    * Pushing a branch in "dirstate" format (Branch5) over bzr+ssh would break
      if the remote server was < version 1.2. This was due to a bug in the
      RemoteRepository.get_parent_map() fallback code.
      (John Arbash Meinel, #214894)

    * Remove leftover code in ``bzr_branch`` that inappropriately creates 
      a ``branch-name`` file in the branch control directory.
      (Martin Pool)

    * Set SO_REUSEADDR on server sockets of ``bzr serve`` to avoid problems
      rebinding the socket when starting the server a second time.
      (John Arbash Meinel, Martin Pool, #164288)

    * Severe performance degradation in fetching from knit repositories to
      knits and packs due to parsing the entire revisions.kndx on every graph
      walk iteration fixed by using the Repository.get_graph API.  There was
      another regression in knit => knit fetching which re-read the index for
      every revision each side had in common.
      (Robert Collins, John Arbash Meinel)

    * When logging the changes to a particular file, there was a bug if there
      were ghosts in the revision ancestry. (John Arbash Meinel, #209948)

    * xs4all's ftp server returns a temporary error when trying to list an
      empty directory, rather than returning an empty list. Adding a
      workaround so that we don't get spurious failures.
      (John Arbash Meinel, #215522)

  DOCUMENTATION:

    * Expanded the User Guide to include new chapters on popular plugins and
      integrating Bazaar into your environment. The *Best practices* chapter
      was renamed to *Miscellaneous topics* as suggested by community
      feedback as well. (Ian Clatworthy)

    * Document outlining strategies for TortoiseBzr. (Mark Hammond)

    * Improved the documentation on hooks. (Ian Clatworthy)

    * Update authentication docs regarding ssh agents.
      (Vincent Ladeuil, #183705)

  TESTING:

    * Add ``thread_name_suffix`` parameter to SmartTCPServer_for_testing, to
      make it easy to identify which test spawned a thread with an unhandled
      exception. (Andrew Bennetts)

    * New ``--debugflag``/``-E`` option to ``bzr selftest`` for setting
      options for debugging tests, these are complementary to the the -D
      options.  The ``-Dselftest_debug`` global option has been replaced by the
      ``-E=allow_debug`` option for selftest. (Andrew Bennetts)

    * Parameterised test ids are preserved correctly to aid diagnosis of test
      failures. (Robert Collins, Andrew Bennetts)

    * selftest now accepts --starting-with <id> to load only the tests whose id
      starts with the one specified. This greatly speeds up running the test
      suite on a limited set of tests and can be used to run the tests for a
      single module, a single class or even a single test.  (Vincent Ladeuil)

    * The test suite modules have been modified to define load_tests() instead
      of test_suite(). That speeds up selective loading (via --load-list)
      significantly and provides many examples on how to migrate (grep for
      load_tests).  (Vincent Ladeuil)

  INTERNALS:

    * ``Hooks.install_hook`` is now deprecated in favour of
      ``Hooks.install_named_hook`` which adds a required ``name`` parameter, to
      avoid having to call ``Hooks.name_hook``. (Daniel Watkins)

    * Implement xml8 serializer.  (Aaron Bentley)

    * New form ``@deprecated_method(deprecated_in(1, 5, 0))`` for making 
      deprecation wrappers.  (Martin Pool)

    * ``Repository.revision_parents`` is now deprecated in favour of 
      ``Repository.get_parent_map([revid])[revid]``. (Jelmer Vernooij)

    * The Python ``assert`` statement is no longer used in Bazaar source, and 
      a test checks this.  (Martin Pool)

  API CHANGES:

    * ``bzrlib.status.show_pending_merges`` requires the repository to be
      locked by the caller. Callers should have been doing it anyway, but it
      will now raise an exception if they do not. (John Arbash Meinel)

    * Repository.get_data_stream, Repository.get_data_stream_for_search(),
      Repository.get_deltas_for_revsions(), Repository.revision_trees(),
      Repository.item_keys_introduced_by() no longer take read locks.
      (Aaron Bentley)

    * ``LockableFiles.get_utf8`` and ``.get`` are deprecated, as a start
      towards removing LockableFiles and ``.control_files`` entirely.
      (Martin Pool)

    * Methods deprecated prior to 1.1 have been removed.
      (Martin Pool)


bzr 1.4 2008-04-28
------------------

This release of Bazaar includes handy improvements to the speed of log and
status, new options for several commands, improved documentation, and better
hooks, including initial code for server-side hooks.  A number of bugs have
been fixed, particularly in interoperability between different formats or
different releases of Bazaar over there network.  There's been substantial
internal work in both the repository and network code to enable new features
and faster performance.

  BUG FIXES:

    * Pushing a branch in "dirstate" format (Branch5) over bzr+ssh would break
      if the remote server was < version 1.2.  This was due to a bug in the
      RemoteRepository.get_parent_map() fallback code.
      (John Arbash Meinel, Andrew Bennetts, #214894)


bzr 1.4rc2 2008-04-21
---------------------

  BUG FIXES:

    * ``bzr log -r ..X bzr://`` was failing, because it was getting a request
      for ``revision_id=None`` which was not a string.
      (John Arbash Meinel, #211661)

    * Fixed a bug in handling ghost revisions when logging changes in a 
      particular file.  (John Arbash Meinel, #209948)

    * Fix error about "attempt to add line-delta in non-delta knit".
      (Andrew Bennetts, #205156)

    * Fixed performance degradation in fetching from knit repositories to
      knits and packs due to parsing the entire revisions.kndx on every graph
      walk iteration fixed by using the Repository.get_graph API.  There was
      another regression in knit => knit fetching which re-read the index for
      every revision each side had in common.
      (Robert Collins, John Arbash Meinel)


bzr 1.4rc1 2008-04-11
---------------------

  CHANGES:

   * bzr main script cannot be imported (Benjamin Peterson)

   * On Linux bzr additionally looks for plugins in arch-independent site
     directory. (Toshio Kuratomi)

   * The ``set_rh`` branch hook is now deprecated. Please migrate
     any plugins using this hook to use an alternative, e.g.
     ``post_change_branch_tip``. (Ian Clatworthy)

   * When a plugin cannot be loaded as the file path is not a valid
     python module name bzr will now strip a ``bzr_`` prefix from the
     front of the suggested name, as many plugins (e.g. bzr-svn)
     want to be installed without this prefix. It is a common mistake
     to have a folder named "bzr-svn" for that plugin, especially
     as this is what bzr branch lp:bzr-svn will give you. (James Westby,
     Andrew Cowie)

   * UniqueIntegerBugTracker now appends bug-ids instead of joining
     them to the base URL. Plugins that register bug trackers may
     need a trailing / added to the base URL if one is not already there.
     (James Wesby, Andrew Cowie)

  FEATURES:

    * Added start_commit hook for mutable trees. (Jelmer Vernooij, #186422)

    * ``status`` now accepts ``--no-pending`` to show the status without
      listing pending merges, which speeds up the command a lot on large
      histories.  (James Westby, #202830)

    * New ``post_change_branch_tip`` hook that is called after the
      branch tip is moved but while the branch is still write-locked.
      See the User Reference for signature details.
      (Ian Clatworthy, James Henstridge)

    * Reconfigure can convert a branch to be standalone or to use a shared
      repository.  (Aaron Bentley)

  IMPROVEMENTS:

    * The smart protocol now has support for setting branches' revision info
      directly.  This should make operations like push slightly faster, and is a
      step towards server-side hooks.  The new request method name is
      ``Branch.set_last_revision_info``.  (Andrew Bennetts)

    * ``bzr commit --fixes`` now recognises "gnome" as a tag by default.
      (James Westby, Andrew Cowie)

    * ``bzr switch`` will attempt to find branches to switch to relative to the
      current branch. E.g. ``bzr switch branchname`` will look for
      ``current_branch/../branchname``. (Robert Collins, Jelmer Vernooij,
      Wouter van Heyst)

    * Diff is now more specific about execute-bit changes it describes
      (Chad Miller)

    * Fetching data over HTTP is a bit faster when urllib is used.  This is done
      by forcing it to recv 64k at a time when reading lines in HTTP headers,
      rather than just 1 byte at a time.  (Andrew Bennetts)

    * Log --short and --line are much faster when -r is not specified.
      (Aaron Bentley)

    * Merge is faster.  We no longer check a file's existence unnecessarily
      when merging the execute bit.  (Aaron Bentley)

    * ``bzr status`` on an explicit list of files no longer shows pending
      merges, making it much faster on large trees. (John Arbash Meinel)

    * The launchpad directory service now warns the user if they have not set
      their launchpad login and are trying to resolve a URL using it, just
      in case they want to do a write operation with it.  (James Westby)

    * The smart protocol client is slightly faster, because it now only queries
      the server for the protocol version once per connection.  Also, the HTTP
      transport will now automatically probe for and use a smart server if
      one is present.  You can use the new ``nosmart+`` transport decorator
      to get the old behaviour.  (Andrew Bennetts)

    * The ``version`` command takes a ``--short`` option to print just the
      version number, for easier use in scripts.  (Martin Pool)

    * Various operations with revision specs and commands that calculate
      revnos and revision ids are faster.  (John A. Meinel, Aaron Bentley)

  BUGFIXES:

    * Add ``root_client_path`` parameter to SmartWSGIApp and
      SmartServerRequest.  This makes it possible to publish filesystem
      locations that don't exactly match URL paths. SmartServerRequest
      subclasses should use the new ``translate_client_path`` and
      ``transport_from_client_path`` methods when dealing with paths received
      from a client to take this into account.  (Andrew Bennetts, #124089)

    * ``bzr mv a b`` can be now used also to rename previously renamed
      directories, not only files. (Lukáš Lalinský, #107967)

    * ``bzr uncommit --local`` can now remove revisions from the local
      branch to be symmetric with ``bzr commit --local``.
      (John Arbash Meinel, #93412)

    * Don't ask for a password if there is no real terminal.
      (Alexander Belchenko, #69851)

    * Fix a bug causing a ValueError crash in ``parse_line_delta_iter`` when
      fetching revisions from a knit to pack repository or vice versa using
      bzr:// (including over http or ssh).
      (#208418, Andrew Bennetts, Martin Pool, Robert Collins)

    * Fixed ``_get_line`` in ``bzrlib.smart.medium``, which was buggy.  Also
      fixed ``_get_bytes`` in the same module to use the push back buffer.
      These bugs had no known impact in normal use, but were problematic for
      developers working on the code, and were likely to cause real bugs sooner
      or later.  (Andrew Bennetts)

    * Implement handling of basename parameter for DefaultMail.  (James Westby)

    * Incompatibility with Paramiko versions newer than 1.7.2 was fixed.
      (Andrew Bennetts, #213425)

    * Launchpad locations (lp: URLs) can be pulled.  (Aaron Bentley, #181945)

    * Merges that add files to deleted root directories complete.  They
      do create conflicts.  (Aaron Bentley, #210092)

    * vsftp's return ``550 RNFR command failed.`` supported.
      (Marcus Trautwig, #129786)

  DOCUMENTATION:

    * Improved documentation on send/merge relationship. (Peter Schuller)

    * Minor fixes to the User Guide. (Matthew Fuller)

    * Reduced the evangelism in the User Guide. (Ian Clatworthy)

    * Added Integrating with Bazaar document for developers (Martin Albisetti)

  API BREAKS:

    * Attempting to pull data from a ghost aware repository (e.g. knits) into a
      non-ghost aware repository such as weaves will now fail if there are
      ghosts.  (Robert Collins)

    * ``KnitVersionedFile`` no longer accepts an ``access_mode`` parameter, and
      now requires the ``index`` and ``access_method`` parameters to be
      supplied. A compatible shim has been kept in the new function
      ``knit.make_file_knit``. (Robert Collins)

    * Log formatters must now provide log_revision instead of show and
      show_merge_revno methods. The latter had been deprecated since the 0.17
      release. (James Westby)

    * ``LoopbackSFTP`` is now called ``SocketAsChannelAdapter``.
      (Andrew Bennetts)

    * ``osutils.backup_file`` is removed. (Alexander Belchenko)

    * ``Repository.get_revision_graph`` is deprecated, with no replacement
      method. The method was size(history) and not desirable. (Robert Collins)

    * ``revision.revision_graph`` is deprecated, with no replacement function.
      The function was size(history) and not desirable. (Robert Collins)

    * ``Transport.get_shared_medium`` is deprecated.  Use
      ``Transport.get_smart_medium`` instead.  (Andrew Bennetts)

    * ``VersionedFile`` factories now accept a get_scope parameter rather
      than using a call to ``transaction_finished``, allowing the removal of
      the fixed list of versioned files per repository. (Robert Collins)

    * ``VersionedFile.annotate_iter`` is deprecated. While in principle this
      allowed lower memory use, all users of annotations wanted full file 
      annotations, and there is no storage format suitable for incremental
      line-by-line annotation. (Robert Collins)

    * ``VersionedFile.clone_text`` is deprecated. This performance optimisation
      is no longer used - reading the content of a file that is undergoing a
      file level merge to identical state on two branches is rare enough, and
      not expensive enough to special case. (Robert Collins)

    * ``VersionedFile.clear_cache`` and ``enable_cache`` are deprecated.
      These methods added significant complexity to the ``VersionedFile``
      implementation, but were only used for optimising fetches from knits - 
      which can be done from outside the knit layer, or via a caching
      decorator. As knits are not the default format, the complexity is no
      longer worth paying. (Robert Collins)

    * ``VersionedFile.create_empty`` is removed. This method presupposed a
      sensible mapping to a transport for individual files, but pack backed
      versioned files have no such mapping. (Robert Collins)

    * ``VersionedFile.get_graph`` is deprecated, with no replacement method.
      The method was size(history) and not desirable. (Robert Collins)

    * ``VersionedFile.get_graph_with_ghosts`` is deprecated, with no
      replacement method.  The method was size(history) and not desirable.
      (Robert Collins)

    * ``VersionedFile.get_parents`` is deprecated, please use
      ``VersionedFile.get_parent_map``. (Robert Collins)

    * ``VersionedFile.get_sha1`` is deprecated, please use
      ``VersionedFile.get_sha1s``. (Robert Collins)

    * ``VersionedFile.has_ghost`` is now deprecated, as it is both expensive
      and unused outside of a single test. (Robert Collins)

    * ``VersionedFile.iter_parents`` is now deprecated in favour of
      ``get_parent_map`` which can be used to instantiate a Graph on a
      VersionedFile. (Robert Collins)

    * ``VersionedFileStore`` no longer uses the transaction parameter given
      to most methods; amongst other things this means that the
      get_weave_or_empty method no longer guarantees errors on a missing weave
      in a readonly transaction, and no longer caches versioned file instances
      which reduces memory pressure (but requires more careful management by
      callers to preserve performance). (Robert Collins)

  TESTING:

    * New -Dselftest_debug flag disables clearing of the debug flags during
      tests.  This is useful if you want to use e.g. -Dhpss to help debug a
      failing test.  Be aware that using this feature is likely to cause
      spurious test failures if used with the full suite. (Andrew Bennetts)

    * selftest --load-list now uses a new more agressive test loader that will
      avoid loading unneeded modules and building their tests. Plugins can use
      this new loader by defining a load_tests function instead of a test_suite
      function. (a forthcoming patch will provide many examples on how to
      implement this).
      (Vincent Ladeuil)

    * selftest --load-list now does some sanity checks regarding duplicate test
      IDs and tests present in the list but not found in the actual test suite.
      (Vincent Ladeuil)

    * Slightly more concise format for the selftest progress bar, so there's
      more space to show the test name.  (Martin Pool) ::

        [2500/10884, 1fail, 3miss in 1m29s] test_revisionnamespaces.TestRev

    * The test suite takes much less memory to run, and is a bit faster.  This
      is done by clearing most attributes of TestCases after running them, if
      they succeeded.  (Andrew Bennetts)

  INTERNALS:

    * Added ``_build_client_protocol`` to ``_SmartClient``.  (Andrew Bennetts)

    * Added basic infrastructure for automatic plugin suggestion.
      (Martin Albisetti)

    * If a ``LockableFiles`` object is not explicitly unlocked (for example
      because of a missing ``try/finally`` block, it will give a warning but
      not automatically unlock itself.  (Previously they did.)  This
      sometimes caused knock-on errors if for example the network connection
      had already failed, and should not be relied upon by code. 
      (Martin Pool, #109520)

    * ``make dist`` target to build a release tarball, and also 
      ``check-dist-tarball`` and ``dist-upload-escudero``.  (Martin Pool)

    * The ``read_response_tuple`` method of ``SmartClientRequestProtocol*``
      classes will now raise ``UnknownSmartMethod`` when appropriate, so that
      callers don't need to try distinguish unknown request errors from other
      errors.  (Andrew Bennetts)

    * ``set_make_working_trees`` is now implemented provided on all repository
      implementations (Aaron Bentley)

    * ``VersionedFile`` now has a new method ``get_parent_map`` which, like
      ``Graph.get_parent_map`` returns a dict of key:parents. (Robert Collins)


bzr 1.3.1 2008-04-09
--------------------

  No changes from 1.3.1rc1.


bzr 1.3rc1 2008-04-04
---------------------

  BUG FIXES:

    * Fix a bug causing a ValueError crash in ``parse_line_delta_iter`` when
      fetching revisions from a knit to pack repository or vice versa using
      bzr:// (including over http or ssh).  
      (#208418, Andrew Bennetts, Martin Pool, Robert Collins)


bzr 1.3 2008-03-20
------------------

Bazaar has become part of the GNU project <http://www.gnu.org>

Many operations that act on history, including ``log`` and ``annotate`` are now
substantially faster.  Several bugs have been fixed and several new options and
features have been added.

  TESTING:

    * Avoid spurious failure of ``TestVersion.test_version`` matching
      directory names.
      (#202778, Martin Pool)


bzr 1.3rc1 2008-03-16
---------------------

  NOTES WHEN UPGRADING:

    * The backup directory created by ``upgrade`` is now called
      ``backup.bzr``, not ``.bzr.backup``. (Martin Albisetti)

  CHANGES:

    * A new repository format 'development' has been added. This format will
      represent the latest 'in-progress' format that the bzr developers are
      interested in getting early-adopter testing and feedback on.
      ``doc/developers/development-repo.txt`` has detailed information.
      (Robert Collins)

    * BZR_LOG environment variable controls location of .bzr.log trace file. 
      User can suppress writing messages to .bzr.log by using '/dev/null'
      filename (on Linux) or 'NUL' (on Windows). If BZR_LOG variable 
      is not defined but BZR_HOME is defined then default location
      for .bzr.log trace file is ``$BZR_HOME/.bzr.log``.
      (Alexander Belchenko)

    * ``launchpad`` builtin plugin now shipped as separate part in standalone
      bzr.exe, installed to ``C:\Program Files\Bazaar\plugins`` directory, 
      and standalone installer allows user to skip installation of this plugin.
      (Alexander Belchenko)

    * Restore auto-detection of plink.exe on Windows. (Dmitry Vasiliev)

    * Version number is now shown as "1.2" or "1.2pr2", without zeroed or
      missing final fields.  (Martin Pool)

  FEATURES:

    * ``branch`` and ``checkout`` can hard-link working tree files, which is
      faster and saves space.  (Aaron Bentley)

    * ``bzr send`` will now also look at the ``child_submit_to`` setting in
      the submit branch to determine the email address to send to. 
      (Jelmer Vernooij)

  IMPROVEMENTS:

    * BzrBranch._lefthand_history is faster on pack repos.  (Aaron Bentley)

    * Branch6.generate_revision_history is faster.  (Aaron Bentley)

    * Directory services can now be registered, allowing special URLs to be
      dereferenced into real URLs.  This is a generalization and cleanup of
      the lp: transport lookup.  (Aaron Bentley)

    * Merge directives that are automatically attached to emails have nicer
      filenames, based on branch-nick + revno. (Aaron Bentley)

    * ``push`` has a ``--revision`` option, to specify what revision to push up
      to.  (Daniel Watkins)

    * Significantly reducing execution time and network traffic for trivial 
      case of running ``bzr missing`` command for two identical branches.
      (Alexander Belchenko)

    * Speed up operations that look at the revision graph (such as 'bzr log').
      ``KnitPackRepositor.get_revision_graph`` uses ``Graph.iter_ancestry`` to
      extract the revision history. This allows filtering ghosts while
      stepping instead of needing to peek ahead. (John Arbash Meinel)

    * The ``hooks`` command lists installed hooks, to assist in debugging.
      (Daniel Watkins)

    * Updates to how ``annotate`` work. Should see a measurable improvement in
      performance and memory consumption for file with a lot of merges.
      Also, correctly handle when a line is introduced by both parents (it
      should be attributed to the first merge which notices this, and not
      to all subsequent merges.) (John Arbash Meinel)

  BUGFIXES:

    * Autopacking no longer holds the full set of inventory lines in
      memory while copying. For large repositories, this can amount to
      hundreds of MB of ram consumption.
      (Ian Clatworthy, John Arbash Meinel)

    * Cherrypicking when using ``--format=merge3`` now explictly excludes
      BASE lines. (John Arbash Meinel, #151731)

    * Disable plink's interactive prompt for password.
      (#107593, Dmitry Vasiliev)

    * Encode command line arguments from unicode to user_encoding before
      invoking external mail client in `bzr send` command.
      (#139318, Alexander Belchenko)

    * Fixed problem connecting to ``bzr+https://`` servers.
      (#198793, John Ferlito)

    * Improved error reporting in the Launchpad plugin. (Daniel Watkins,
      #196618)

    * Include quick-start-summary.svg file to python-based installer(s)
      for Windows. (#192924, Alexander Belchenko)

    * lca merge now respects specified files. (Aaron Bentley)

    * Make version-info --custom imply --all. (#195560, James Westby)

    * ``merge --preview`` now works for merges that add or modify
      symlinks (James Henstridge)

    * Redirecting the output from ``bzr merge`` (when the remembered
      location is used) now works. (John Arbash Meinel)

    * setup.py script explicitly checks for Python version.
      (Jari Aalto, Alexander Belchenko, #200569)

    * UnknownFormatErrors no longer refer to branches regardless of kind of
      unknown format. (Daniel Watkins, #173980)

    * Upgrade bundled ConfigObj to version 4.5.2, which properly quotes #
      signs, among other small improvements. (Matt Nordhoff, #86838)

    * Use correct indices when emitting LCA conflicts.  This fixes IndexError
      errors.  (Aaron Bentley, #196780)

  DOCUMENTATION:

    * Explained how to use ``version-info --custom`` in the User Guide.
      (Neil Martinsen-Burrell)

  API BREAKS:

    * Support for loading plugins from zip files and
      ``bzrlib.plugin.load_from_zip()`` function are deprecated.
      (Alexander Belchenko)

  TESTING:
    
    * Added missing blackbox tests for ``modified`` (Adrian Wilkins)

    * The branch interface tests were invalid for branches using rich-root
      repositories because the empty string is not a valid file-id.
      (Robert Collins)

  INTERNALS:

    * ``Graph.iter_ancestry`` returns the ancestry of revision ids. Similar to
      ``Repository.get_revision_graph()`` except it includes ghosts and you can
      stop part-way through. (John Arbash Meinel)

    * New module ``tools/package_mf.py`` provide custom module finder for
      python packages (improves standard python library's modulefinder.py)
      used by ``setup.py`` script while building standalone bzr.exe.
      (Alexander Belchenko)

    * New remote method ``RemoteBzrDir.find_repositoryV2`` adding support for
      detecting external lookup support on remote repositories. This method is
      now attempted first when lookup up repositories, leading to an extra 
      round trip on older bzr smart servers. (Robert Collins)
 
    * Repository formats have a new supported-feature attribute
      ``supports_external_lookups`` used to indicate repositories which support
      falling back to other repositories when they have partial data.
      (Robert Collins)

    * ``Repository.get_revision_graph_with_ghosts`` and
      ``bzrlib.revision.(common_ancestor,MultipleRevisionSources,common_graph)``
      have been deprecated.  (John Arbash Meinel)

    * ``Tree.iter_changes`` is now a public API, replacing the work-in-progress
      ``Tree._iter_changes``. The api is now considered stable and ready for
      external users.  (Aaron Bentley)

    * The bzrdir format registry now accepts an ``alias`` keyword to
      register_metadir, used to indicate that a format name is an alias for
      some other format and thus should not be reported when describing the
      format. (Robert Collins)


bzr 1.2 2008-02-15
------------------

  BUG FIXES:

    * Fix failing test in Launchpad plugin. (Martin Pool)


bzr 1.2rc1 2008-02-13
---------------------

  NOTES WHEN UPGRADING:
  
    * Fetching via the smart protocol may need to reconnect once during a fetch
      if the remote server is running Bazaar 1.1 or earlier, because the client
      attempts to use more efficient requests that confuse older servers.  You
      may be required to re-enter a password or passphrase when this happens.
      This won't happen if the server is upgraded to Bazaar 1.2.
      (Andrew Bennetts)

  CHANGES:

    * Fetching via bzr+ssh will no longer fill ghosts by default (this is
      consistent with pack-0.92 fetching over SFTP). (Robert Collins)

    * Formatting of ``bzr plugins`` output is changed to be more human-
      friendly. Full path of plugins locations will be shown only with
      ``--verbose`` command-line option. (Alexander Belchenko)

    * ``merge`` now prefers to use the submit branch, but will fall back to
      parent branch.  For many users, this has no effect.  But some users who
      pull and merge on the same branch will notice a change.  This change
      makes it easier to work on a branch on two different machines, pulling
      between the machines, while merging from the upstream.
      ``merge --remember`` can now be used to set the submit_branch.
      (Aaron Bentley)

  FEATURES:

    * ``merge --preview`` produces a diff of the changes merge would make,
      but does not actually perform the merge.  (Aaron Bentley)

    * New smart method ``Repository.get_parent_map`` for getting revision
      parent data. This returns additional parent information topologically
      adjacent to the requested data to reduce round trip latency impacts.
      (Robert Collins)

    * New smart method, ``Repository.stream_revisions_chunked``, for fetching
      revision data that streams revision data via a chunked encoding.  This
      avoids buffering large amounts of revision data on the server and on the
      client, and sends less data to the server to request the revisions.
      (Andrew Bennetts, Robert Collins, #178353)

    * The launchpad plugin now handles lp urls of the form
      ``lp://staging/``, ``lp://demo/``, ``lp://dev/`` to use the appropriate
      launchpad instance to do the resolution of the branch identities.
      This is primarily of use to Launchpad developers, but can also
      be used by other users who want to try out Launchpad as
      a branch location without messing up their public Launchpad
      account.  Branches that are pushed to the staging environment
      have an expected lifetime of one day. (Tim Penhey)

  IMPROVEMENTS:

    * Creating a new branch no longer tries to read the entire revision-history
      unnecessarily over smart server operations. (Robert Collins)

    * Fetching between different repository formats with compatible models now
      takes advantage of the smart method to stream revisions.  (Andrew Bennetts)

    * The ``--coverage`` option is now global, rather specific to ``bzr
      selftest``.  (Andrew Bennetts)

    * The ``register-branch`` command will now use the public url of the branch
      containing the current directory, if one has been set and no explicit
      branch is provided.  (Robert Collins)

    * Tweak the ``reannotate`` code path to optimize the 2-parent case.
      Speeds up ``bzr annotate`` with a pack repository by approx 3:2.
      (John Arbash Meinel)

  BUGFIXES:

    * Calculate remote path relative to the shared medium in _SmartClient.  This
      is related to the problem in bug #124089.  (Andrew Bennetts)

    * Cleanly handle connection errors in smart protocol version two, the same
      way as they are handled by version one.  (Andrew Bennetts)

    * Clearer error when ``version-info --custom`` is used without
      ``--template`` (Lukáš Lalinský)

    * Don't raise UnavailableFeature during test setup when medusa is not
      available or tearDown is never called leading to nasty side effects.
      (#137823, Vincent Ladeuil)

    * If a plugin's test suite cannot be loaded, for example because of a syntax
      error in the tests, then ``selftest`` fails, rather than just printing 
      a warning.  (Martin Pool, #189771)
      
    * List possible values for BZR_SSH environment variable in env-variables
      help topic. (Alexander Belchenko, #181842)

    * New methods ``push_log_file`` and ``pop_log_file`` to intercept messages:
      popping the log redirection now precisely restores the previous state,
      which makes it easier to use bzr log output from other programs.
      TestCaseInTempDir no longer depends on a log redirection being established
      by the test framework, which lets bzr tests cleanly run from a normal
      unittest runner.
      (#124153, #124849, Martin Pool, Jonathan Lange)

    * ``pull --quiet`` is now more quiet, in particular a message is no longer
      printed when the remembered pull location is used. (James Westby,
      #185907)

    * ``reconfigure`` can safely be interrupted while fetching.
      (Aaron Bentley, #179316)

    * ``reconfigure`` preserves tags when converting to and from lightweight
      checkouts.  (Aaron Bentley, #182040)

    * Stop polluting /tmp when running selftest.
      (Vincent Ladeuil, #123623)

    * Switch from NFKC => NFC for normalization checks. NFC allows a few
      more characters which should be considered valid.
      (John Arbash Meinel, #185458)

    * The launchpad plugin now uses the ``edge`` xmlrpc server to avoid
      interacting badly with a bug on the launchpad side. (Robert Collins)

    * Unknown hostnames when connecting to a ``bzr://`` URL no longer cause
      tracebacks.  (Andrew Bennetts, #182849)

  API BREAKS:

    * Classes implementing Merge types like Merge3Merger must now accept (and
      honour) a do_merge flag in their constructor.  (Aaron Bentley)

    * ``Repository.add_inventory`` and ``add_revision`` now require the caller
      to previously take a write lock (and start a write group.)
      (Martin Pool)

  TESTING:

    * selftest now accepts --load-list <file> to load a test id list. This
      speeds up running the test suite on a limited set of tests.
      (Vincent Ladeuil)

  INTERNALS:

    * Add a new method ``get_result`` to graph search objects. The resulting
      ``SearchResult`` can be used to recreate the search later, which will
      be useful in reducing network traffic. (Robert Collins)

    * Use convenience function to check whether two repository handles 
      are referring to the same repository in ``Repository.get_graph``. 
      (Jelmer Vernooij, #187162)

    * Fetching now passes the find_ghosts flag through to the 
      ``InterRepository.missing_revision_ids`` call consistently for all
      repository types. This will enable faster missing revision discovery with
      bzr+ssh. (Robert Collins)

    * Fix error handling in Repository.insert_data_stream. (Lukas Lalinsky)

    * ``InterRepository.missing_revision_ids`` is now deprecated in favour of
      ``InterRepository.search_missing_revision_ids`` which returns a 
      ``bzrlib.graph.SearchResult`` suitable for making requests from the smart
      server. (Robert Collins)

    * New error ``NoPublicBranch`` for commands that need a public branch to
      operate. (Robert Collins)
 
    * New method ``iter_inventories`` on Repository for access to many
      inventories. This is primarily used by the ``revision_trees`` method, as
      direct access to inventories is discouraged. (Robert Collins)
 
    * New method ``next_with_ghosts`` on the Graph breadth-first-search objects
      which will split out ghosts and present parents into two separate sets,
      useful for code which needs to be aware of ghosts (e.g. fetching data
      cares about ghosts during revision selection). (Robert Collins)

    * Record a timestamp against each mutter to the trace file, relative to the
      first import of bzrlib.  (Andrew Bennetts)

    * ``Repository.get_data_stream`` is now deprecated in favour of
      ``Repository.get_data_stream_for_search`` which allows less network
      traffic when requesting data streams over a smart server. (Robert Collins)

    * ``RemoteBzrDir._get_tree_branch`` no longer triggers ``_ensure_real``,
      removing one round trip on many network operations. (Robert Collins)

    * RemoteTransport's ``recommended_page_size`` method now returns 64k, like
      SFTPTransport and HttpTransportBase.  (Andrew Bennetts)

    * Repository has a new method ``has_revisions`` which signals the presence
      of many revisions by returning a set of the revisions listed which are
      present. This can be done by index queries without reading data for parent
      revision names etc. (Robert Collins)


bzr 1.1 2008-01-15
------------------

(no changes from 1.1rc1)

bzr 1.1rc1 2008-01-05
---------------------

  CHANGES:
   
   * Dotted revision numbers have been revised. Instead of growing longer with
     nested branches the branch number just increases. (eg instead of 1.1.1.1.1
     we now report 1.2.1.) This helps scale long lived branches which have many
     feature branches merged between them. (John Arbash Meinel)

   * The syntax ``bzr diff branch1 branch2`` is no longer supported.
     Use ``bzr diff branch1 --new branch2`` instead. This change has
     been made to remove the ambiguity where ``branch2`` is in fact a
     specific file to diff within ``branch1``.

  FEATURES:

   * New option to use custom template-based formats in  ``bzr version-info``.
     (Lukáš Lalinský)

   * diff '--using' allows an external diff tool to be used for files.
     (Aaron Bentley)

   * New "lca" merge-type for fast everyday merging that also supports
     criss-cross merges.  (Aaron Bentley)

  IMPROVEMENTS:

   * ``annotate`` now doesn't require a working tree. (Lukáš Lalinský,
     #90049)

   * ``branch`` and ``checkout`` can now use files from a working tree to
     to speed up the process.  For checkout, this requires the new
     --files-from flag.  (Aaron Bentley)

   * ``bzr diff`` now sorts files in alphabetical order.  (Aaron Bentley)

   * ``bzr diff`` now works on branches without working trees. Tree-less
     branches can also be compared to each other and to working trees using
     the new diff options ``--old`` and ``--new``. Diffing between branches,
     with or without trees, now supports specific file filtering as well.
     (Ian Clatworthy, #6700)

   * ``bzr pack`` now orders revision texts in topological order, with newest
     at the start of the file, promoting linear reads for ``bzr log`` and the
     like. This partially fixes #154129. (Robert Collins)

   * Merge directives now fetch prerequisites from the target branch if
     needed.  (Aaron Bentley)

   * pycurl now handles digest authentication.
     (Vincent Ladeuil)

   * ``reconfigure`` can now convert from repositories.  (Aaron Bentley)

   * ``-l`` is now a short form for ``--limit`` in ``log``.  (Matt Nordhoff)

   * ``merge`` now warns when merge directives cause cherrypicks.
     (Aaron Bentley)

   * ``split`` now supported, to enable splitting large trees into smaller
     pieces.  (Aaron Bentley)

  BUGFIXES:

   * Avoid AttributeError when unlocking a pack repository when an error occurs.
     (Martin Pool, #180208)

   * Better handle short reads when processing multiple range requests.
     (Vincent Ladeuil, #179368)

   * build_tree acceleration uses the correct path when a file has been moved.
     (Aaron Bentley)

   * ``commit`` now succeeds when a checkout and its master branch share a
     repository.  (Aaron Bentley, #177592)

   * Fixed error reporting of unsupported timezone format in
     ``log --timezone``. (Lukáš Lalinský, #178722)

   * Fixed Unicode encoding error in ``ignored`` when the output is
     redirected to a pipe. (Lukáš Lalinský)

   * Fix traceback when sending large response bodies over the smart protocol
     on Windows. (Andrew Bennetts, #115781)

   * Fix ``urlutils.relative_url`` for the case of two ``file:///`` URLs
     pointed to different logical drives on Windows.
     (Alexander Belchenko, #90847)

   * HTTP test servers are now compatible with the http protocol version 1.1.
     (Vincent Ladeuil, #175524)

   * _KnitParentsProvider.get_parent_map now handles requests for ghosts
     correctly, instead of erroring or attributing incorrect parents to ghosts.
     (Aaron Bentley)

   * ``merge --weave --uncommitted`` now works.  (Aaron Bentley)

   * pycurl authentication handling was broken and incomplete. Fix handling of
     user:pass embedded in the urls.
     (Vincent Ladeuil, #177643)

   * Files inside non-directories are now handled like other conflict types.
     (Aaron Bentley, #177390)

   * ``reconfigure`` is able to convert trees into lightweight checkouts.
     (Aaron Bentley)

   * Reduce lockdir timeout to 0 when running ``bzr serve``.  (Andrew Bennetts,
     #148087)

   * Test that the old ``version_info_format`` functions still work, even
     though they are deprecated. (John Arbash Meinel, ShenMaq, #177872)

   * Transform failures no longer cause ImmortalLimbo errors (Aaron Bentley,
     #137681)

   * ``uncommit`` works even when the commit messages of revisions to be
     removed use characters not supported in the terminal encoding.
     (Aaron Bentley)

   * When dumb http servers return whole files instead of the requested ranges,
     read the remaining bytes by chunks to avoid overflowing network buffers.
     (Vincent Ladeuil, #175886)

  DOCUMENTATION:

   * Minor tweaks made to the bug tracker integration documentation.
     (Ian Clatworthy)

   * Reference material has now be moved out of the User Guide and added
     to the User Reference. The User Reference has gained 4 sections as
     a result: Authenication Settings, Configuration Settings, Conflicts
     and Hooks. All help topics are now dumped into text format in the
     doc/en/user-reference directory for those who like browsing that
     information in their editor. (Ian Clatworthy)

   * *Using Bazaar with Launchpad* tutorial added. (Ian Clatworthy)

  INTERNALS:

    * find_* methods available for BzrDirs, Branches and WorkingTrees.
      (Aaron Bentley)

    * Help topics can now be loaded from files. 
      (Ian Clatworthy, Alexander Belchenko)

    * get_parent_map now always provides tuples as its output.  (Aaron Bentley)

    * Parent Providers should now implement ``get_parent_map`` returning a
      dictionary instead of ``get_parents`` returning a list.
      ``Graph.get_parents`` is now deprecated. (John Arbash Meinel,
      Robert Collins)

    * Patience Diff now supports arbitrary python objects, as long as they
      support ``hash()``. (John Arbash Meinel)

    * Reduce selftest overhead to establish test names by memoization.
      (Vincent Ladeuil)

  API BREAKS:

  TESTING:

   * Modules can now customise their tests by defining a ``load_tests``
     attribute. ``pydoc bzrlib.tests.TestUtil.TestLoader.loadTestsFromModule``
     for the documentation on this attribute. (Robert Collins)

   * New helper function ``bzrlib.tests.condition_id_re`` which helps
     filter tests based on a regular expression search on the tests id.
     (Robert Collins)
    
   * New helper function ``bzrlib.tests.condition_isinstance`` which helps
     filter tests based on class. (Robert Collins)
    
   * New helper function ``bzrlib.tests.exclude_suite_by_condition`` which
     generalises the ``exclude_suite_by_re`` function. (Robert Collins)

   * New helper function ``bzrlib.tests.filter_suite_by_condition`` which
     generalises the ``filter_suite_by_re`` function. (Robert Collins)

   * New helper method ``bzrlib.tests.exclude_tests_by_re`` which gives a new
     TestSuite that does not contain tests from the input that matched a
     regular expression. (Robert Collins)

   * New helper method ``bzrlib.tests.randomize_suite`` which returns a
     randomized copy of the input suite. (Robert Collins)

   * New helper method ``bzrlib.tests.split_suite_by_re`` which splits a test
     suite into two according to a regular expression. (Robert Collins)

   * Parametrize all http tests for the transport implementations, the http
     protocol versions (1.0 and 1.1) and the authentication schemes.
     (Vincent Ladeuil) 

   * The ``exclude_pattern`` and ``random_order`` parameters to the function
     ``bzrlib.tests.filter_suite_by_re`` have been deprecated. (Robert Collins)

   * The method ``bzrlib.tests.sort_suite_by_re`` has been deprecated. It is 
     replaced by the new helper methods added in this release. (Robert Collins)


bzr 1.0 2007-12-14
------------------

  DOCUMENTATION:

   * More improvements and fixes to the User Guide.  (Ian Clatworthy)

   * Add information on cherrypicking/rebasing to the User Guide.
     (Ian Clatworthy)

   * Improve bug tracker integration documentation. (Ian Clatworthy)

   * Minor edits to ``Bazaar in five minutes`` from David Roberts and
     to the rebasing section of the User Guide from Aaron Bentley.
     (Ian Clatworthy)


bzr 1.0rc3 2007-12-11
---------------------

  CHANGES:
   
   * If a traceback occurs, users are now asked to report the bug 
     through Launchpad (https://bugs.launchpad.net/bzr/), rather than 
     by mail to the mailing list.
     (Martin Pool)

  BUGFIXES:

   * Fix Makefile rules for doc generation. (Ian Clatworthy, #175207)

   * Give more feedback during long http downloads by making readv deliver data
     as it arrives for urllib, and issue more requests for pycurl. High latency
     networks are better handled by urllib, the pycurl implementation give more
     feedback but also incur more latency.
     (Vincent Ladeuil, #173010)

   * Implement _make_parents_provider on RemoteRepository, allowing generating
     bundles against branches on a smart server.  (Andrew Bennetts, #147836)

  DOCUMENTATION:

   * Improved user guide.  (Ian Clatworthy)

   * The single-page quick reference guide is now available as a PDF.
     (Ian Clatworthy)

  INTERNALS:

    * readv urllib http implementation is now a real iterator above the
      underlying socket and deliver data as soon as it arrives. 'get' still
      wraps its output in a StringIO.
      (Vincent Ladeuil)


bzr 1.0rc2 2007-12-07
---------------------

  IMPROVEMENTS:

   * Added a --coverage option to selftest. (Andrew Bennetts)

   * Annotate merge (merge-type=weave) now supports cherrypicking.
     (Aaron Bentley)

   * ``bzr commit`` now doesn't print the revision number twice. (Matt
     Nordhoff, #172612)

   * New configuration option ``bugtracker_<tracker_abbrevation>_url`` to
     define locations of bug trackers that are not directly supported by
     bzr or a plugin. The URL will be treated as a template and ``{id}``
     placeholders will be replaced by specific bug IDs.  (Lukáš Lalinský)

   * Support logging single merge revisions with short and line log formatters.
     (Kent Gibson)

   * User Guide enhanced with suggested readability improvements from
     Matt Revell and corrections from John Arbash Meinel. (Ian Clatworthy)

   * Quick Start Guide renamed to Quick Start Card, moved down in
     the catalog, provided in pdf and png format and updated to refer
     to ``send`` instead of ``bundle``. (Ian Clatworthy, #165080)

   * ``switch`` can now be used on heavyweight checkouts as well as
     lightweight ones. After switching a heavyweight checkout, the
     local branch is a mirror/cache of the new bound branch and
     uncommitted changes in the working tree are merged. As a safety
     check, if there are local commits in a checkout which have not
     been committed to the previously bound branch, then ``switch``
     fails unless the ``--force`` option is given. This option is
     now also required if the branch a lightweight checkout is pointing
     to has been moved. (Ian Clatworthy)

  INTERNALS:

    * New -Dhttp debug option reports http connections, requests and responses.
      (Vincent Ladeuil)

    * New -Dmerge debug option, which emits merge plans for merge-type=weave.

  BUGFIXES:

   * Better error message when running ``bzr cat`` on a non-existant branch.
     (Lukáš Lalinský, #133782)

   * Catch OSError 17 (file exists) in final phase of tree transform and show
     filename to user.
     (Alexander Belchenko, #111758)

   * Catch ShortReadvErrors while using pycurl. Also make readv more robust by
     allowing multiple GET requests to be issued if too many ranges are
     required.
     (Vincent Ladeuil, #172701)

   * Check for missing basis texts when fetching from packs to packs.
     (John Arbash Meinel, #165290)

   * Fall back to showing e-mail in ``log --short/--line`` if the 
     committer/author has only e-mail. (Lukáš Lalinský, #157026)

  API BREAKS:

   * Deprecate not passing a ``location`` argument to commit reporters'
     ``started`` methods. (Matt Nordhoff)


bzr 1.0rc1 2007-11-30
---------------------

  NOTES WHEN UPGRADING:

   * The default repository format is now ``pack-0.92``.  This 
     default is used when creating new repositories with ``init`` and 
     ``init-repo``, and when branching over bzr+ssh or bzr+hpss. 
     (See https://bugs.launchpad.net/bugs/164626)

     This format can be read and written by Bazaar 0.92 and later, and 
     data can be transferred to and from older formats.

     To upgrade, please reconcile your repository (``bzr reconcile``), and then
     upgrade (``bzr upgrade``). 
     
     ``pack-0.92`` offers substantially better scaling and performance than the
     previous knits format. Some operations are slower where the code already
     had bad scaling characteristics under knits, the pack format makes such
     operations more visible as part of being more scalable overall. We will
     correct such operations over the coming releases and encourage the filing
     of bugs on any operation which you observe to be slower in a packs
     repository. One particular case that we do not intend to fix is pulling
     data from a pack repository into a knit repository over a high latency
     link;  downgrading such data requires reinsertion of the file texts, and
     this is a classic space/time tradeoff. The current implementation is
     conservative on memory usage because we need to support converting data
     from any tree without problems.  
     (Robert Collins, Martin Pool, #164476)

  CHANGES:

   * Disable detection of plink.exe as possible ssh vendor. Plink vendor
     still available if user selects it explicitly with BZR_SSH environment
     variable. (Alexander Belchenko, workaround for bug #107593)

   * The pack format is now accessible as "pack-0.92", or "pack-0.92-subtree" 
     to enable the subtree functions (for example, for bzr-svn).  
     See http://doc.bazaar-vcs.org/latest/developer/packrepo.html
     (Martin Pool)

  FEATURES:

   * New ``authentication.conf`` file holding the password or other credentials
     for remote servers. This can be used for ssh, sftp, smtp and other 
     supported transports.
     (Vincent Ladeuil)

   * New rich-root and rich-root-pack formats, recording the same data about
     tree roots that's recorded for all other directories.
     (Aaron Bentley, #164639)

   * ``pack-0.92`` repositories can now be reconciled.
     (Robert Collins, #154173)

   * ``switch`` command added for changing the branch a lightweight checkout
     is associated with and updating the tree to reflect the latest content
     accordingly. This command was previously part of the BzrTools plug-in.
     (Ian Clatworthy, Aaron Bentley, David Allouche)

   * ``reconfigure`` command can now convert branches, trees, or checkouts to
     lightweight checkouts.  (Aaron Bentley)

  PERFORMANCE:

   * Commit updates the state of the working tree via a delta rather than
     supplying entirely new basis trees. For commit of a single specified file
     this reduces the wall clock time for commit by roughly a 30%.
     (Robert Collins, Martin Pool)

   * Commit with many automatically found deleted paths no longer performs
     linear scanning for the children of those paths during inventory
     iteration. This should fix commit performance blowing out when many such
     paths occur during commit. (Robert Collins, #156491)

   * Fetch with pack repositories will no longer read the entire history graph.
     (Robert Collins, #88319)

   * Revert takes out an appropriate lock when reverting to a basis tree, and
     does not read the basis inventory twice. (Robert Collins)

   * Diff does not require an inventory to be generated on dirstate trees.
     (Aaron Bentley, #149254)

   * New annotate merge (--merge-type=weave) implementation is fast on
     versionedfiles withough cached annotations, e.g. pack-0.92.
     (Aaron Bentley)

  IMPROVEMENTS:

   * ``bzr merge`` now warns when it encounters a criss-cross merge.
     (Aaron Bentley)

   * ``bzr send`` now doesn't require the target e-mail address to be
     specified on the command line if an interactive e-mail client is used.
     (Lukáš Lalinský)

   * ``bzr tags`` now prints the revision number for each tag, instead of
     the revision id, unless --show-ids is passed. In addition, tags can be
     sorted chronologically instead of lexicographically with --sort=time.
     (Adeodato Simó, #120231)

   * Windows standalone version of bzr is able to load system-wide plugins from
     "plugins" subdirectory in installation directory. In addition standalone
     installer write to the registry (HKLM\SOFTWARE\Bazaar) useful info 
     about paths and bzr version. (Alexander Belchenko, #129298)

  DOCUMENTATION:

  BUG FIXES:

   * A progress bar has been added for knitpack -> knitpack fetching.
     (Robert Collins, #157789, #159147)

   * Branching from a branch via smart server now preserves the repository
     format. (Andrew Bennetts,  #164626)
     
   * ``commit`` is now able to invoke an external editor in a non-ascii
     directory. (Daniel Watkins, #84043)

   * Catch connection errors for ftp.
     (Vincent Ladeuil, #164567)

   * ``check`` no longer reports spurious unreferenced text versions.
     (Robert Collins, John A Meinel, #162931, #165071)

   * Conflicts are now resolved recursively by ``revert``.
     (Aaron Bentley, #102739)

   * Detect invalid transport reuse attempts by catching invalid URLs.
     (Vincent Ladeuil, #161819)

   * Deleting a file without removing it shows a correct diff, not a traceback.
     (Aaron Bentley)

   * Do no use timeout in HttpServer anymore.
     (Vincent Ladeuil, #158972).

   * Don't catch the exceptions related to the http pipeline status before
     retrying an http request or some programming errors may be masked.
     (Vincent Ladeuil, #160012)

   * Fix ``bzr rm`` to not delete modified and ignored files.
     (Lukáš Lalinský, #172598)

   * Fix exception when revisionspec contains merge revisons but log
     formatter doesn't support merge revisions. (Kent Gibson, #148908)

   * Fix exception when ScopeReplacer is assigned to before any members have
     been retrieved.  (Aaron Bentley)

   * Fix multiple connections during checkout --lightweight.
     (Vincent Ladeuil, #159150)

   * Fix possible error in insert_data_stream when copying between 
     pack repositories over bzr+ssh or bzr+http.  
     KnitVersionedFile.get_data_stream now makes sure that requested
     compression parents are sent before any delta hunks that depend 
     on them.
     (Martin Pool, #164637)

   * Fix typo in limiting offsets coalescing for http, leading to
     whole files being downloaded instead of parts.
     (Vincent Ladeuil, #165061)

   * FTP server errors don't error in the error handling code.
     (Robert Collins, #161240)

   * Give a clearer message when a pull fails because the source needs
     to be reconciled.
     (Martin Pool, #164443)

   * It is clearer when a plugin cannot be loaded because of its name, and a
     suggestion for an acceptable name is given. (Daniel Watkins, #103023)

   * Leave port as None in transport objects if user doesn't
     specify a port in urls.
     (vincent Ladeuil, #150860)

   * Make sure Repository.fetch(self) is properly a no-op for all
     Repository implementations. (John Arbash Meinel, #158333)

   * Mark .bzr directories as "hidden" on Windows.
     (Alexander Belchenko, #71147)

   * ``merge --uncommitted`` can now operate on a single file.
     (Aaron Bentley, Lukáš Lalinský, #136890)

   * Obsolete packs are now cleaned up by pack and autopack operations.
     (Robert Collins, #153789)

   * Operations pulling data from a smart server where the underlying
     repositories are not both annotated/both unannotated will now work.
     (Robert Collins, #165304).

   * Reconcile now shows progress bars. (Robert Collins, #159351)

   * ``RemoteBranch`` was not initializing ``self._revision_id_to_revno_map``
     properly. (John Arbash Meinel, #162486)

   * Removing an already-removed file reports the file does not exist. (Daniel
     Watkins, #152811)

   * Rename on Windows is able to change filename case.
     (Alexander Belchenko, #77740)

   * Return error instead of a traceback for ``bzr log -r0``.
     (Kent Gibson, #133751)

   * Return error instead of a traceback when bzr is unable to create
     symlink on some platforms (e.g. on Windows).
     (Alexander Belchenko, workaround for #81689)

   * Revert doesn't crash when restoring a single file from a deleted
     directory. (Aaron Bentley)

   * Stderr output via logging mechanism now goes through encoded wrapper
     and no more uses utf-8, but terminal encoding instead. So all unicode
     strings now should be readable in non-utf-8 terminal.
     (Alexander Belchenko, #54173)

   * The error message when ``move --after`` should be used makes how to do so
     clearer. (Daniel Watkins, #85237)

   * Unicode-safe output from ``bzr info``. The output will be encoded
     using the terminal encoding and unrepresentable characters will be
     replaced by '?'. (Lukáš Lalinský, #151844)

   * Working trees are no longer created when pushing into a local no-trees
     repo. (Daniel Watkins, #50582)

   * Upgrade util/configobj to version 4.4.0.
     (Vincent Ladeuil, #151208).

   * Wrap medusa ftp test server as an FTPServer feature.
     (Vincent Ladeuil, #157752)

  API BREAKS:

   * ``osutils.backup_file`` is deprecated. Actually it's not used in bzrlib
     during very long time. (Alexander Belchenko)

   * The return value of
     ``VersionedFile.iter_lines_added_or_present_in_versions`` has been
     changed. Previously it was an iterator of lines, now it is an iterator of
     (line, version_id) tuples. This change has been made to aid reconcile and
     fetch operations. (Robert Collins)

   * ``bzrlib.repository.get_versioned_file_checker`` is now private.
     (Robert Collins)

   * The Repository format registry default has been removed; it was previously
     obsoleted by the bzrdir format default, which implies a default repository
     format.
     (Martin Pool)

  INTERNALS:

   * Added ``ContainerSerialiser`` and ``ContainerPushParser`` to
     ``bzrlib.pack``.  These classes provide more convenient APIs for generating
     and parsing containers from streams rather than from files.  (Andrew
     Bennetts)

   * New module ``lru_cache`` providing a cache for use by tasks that need
     semi-random access to large amounts of data. (John A Meinel)

   * InventoryEntry.diff is now deprecated.  Please use diff.DiffTree instead.

  TESTING:


bzr 0.92 2007-11-05
-------------------

  CHANGES:

  * New uninstaller on Win32.  (Alexander Belchenko)


bzr 0.92rc1 2007-10-29
----------------------

  NOTES WHEN UPGRADING:

  CHANGES:
  
   * ``bzr`` now returns exit code 4 if an internal error occurred, and 
     3 if a normal error occurred.  (Martin Pool)

   * ``pull``, ``merge`` and ``push`` will no longer silently correct some
     repository index errors that occured as a result of the Weave disk format.
     Instead the ``reconcile`` command needs to be run to correct those
     problems if they exist (and it has been able to fix most such problems
     since bzr 0.8). Some new problems have been identified during this release
     and you should run ``bzr check`` once on every repository to see if you
     need to reconcile. If you cannot ``pull`` or ``merge`` from a remote
     repository due to mismatched parent errors - a symptom of index errors -
     you should simply take a full copy of that remote repository to a clean
     directory outside any local repositories, then run reconcile on it, and
     finally pull from it locally. (And naturally email the repositories owner
     to ask them to upgrade and run reconcile).
     (Robert Collins)

  FEATURES:

   * New ``knitpack-experimental`` repository format. This is interoperable with
     the ``dirstate-tags`` format but uses a smarter storage design that greatly
     speeds up many operations, both local and remote. This new format can be
     used as an option to the ``init``, ``init-repository`` and ``upgrade``
     commands. See http://doc.bazaar-vcs.org/0.92/developers/knitpack.html
     for further details. (Robert Collins)

   * For users of bzr-svn (and those testing the prototype subtree support) that
     wish to try packs, a new ``knitpack-subtree-experimental`` format has also
     been added. This is interoperable with the ``dirstate-subtrees`` format.
     (Robert Collins)

   * New ``reconfigure`` command. (Aaron Bentley)

   * New ``revert --forget-merges`` command, which removes the record of a pending 
     merge without affecting the working tree contents.  (Martin Pool)

   * New ``bzr_remote_path`` configuration variable allows finer control of
     remote bzr locations than BZR_REMOTE_PATH environment variable.
     (Aaron Bentley)

   * New ``launchpad-login`` command to tell Bazaar your Launchpad
     user ID.  This can then be used by other functions of the
     Launchpad plugin. (James Henstridge)

  PERFORMANCE:

   * Commit in quiet mode is now slightly faster as the information to
     output is no longer calculated. (Ian Clatworthy)

   * Commit no longer checks for new text keys during insertion when the
     revision id was deterministically unique. (Robert Collins)

   * Committing a change which is not a merge and does not change the number of
     files in the tree is faster by utilising the data about whether files are
     changed to determine if the tree is unchanged rather than recalculating
     it at the end of the commit process. (Robert Collins)

   * Inventory serialisation no longer double-sha's the content.
     (Robert Collins)

   * Knit text reconstruction now avoids making copies of the lines list for
     interim texts when building a single text. The new ``apply_delta`` method
     on ``KnitContent`` aids this by allowing modification of the revision id
     such objects represent. (Robert Collins)

   * Pack indices are now partially parsed for specific key lookup using a
     bisection approach. (Robert Collins)

   * Partial commits are now approximately 40% faster by walking over the
     unselected current tree more efficiently. (Robert Collins)

   * XML inventory serialisation takes 20% less time while being stricter about
     the contents. (Robert Collins)

   * Graph ``heads()`` queries have been fixed to no longer access all history
     unnecessarily. (Robert Collins)

  IMPROVEMENTS:

   * ``bzr+https://`` smart server across https now supported. 
     (John Ferlito, Martin Pool, #128456)

   * Mutt is now a supported mail client; set ``mail_client=mutt`` in your
     bazaar.conf and ``send`` will use mutt. (Keir Mierle)

   * New option ``-c``/``--change`` for ``merge`` command for cherrypicking 
     changes from one revision. (Alexander Belchenko, #141368)

   * Show encodings, locale and list of plugins in the traceback message.
     (Martin Pool, #63894)

   * Experimental directory formats can now be marked with
     ``experimental = True`` during registration. (Ian Clatworthy)

  DOCUMENTATION:

   * New *Bazaar in Five Minutes* guide.  (Matthew Revell)

   * The hooks reference documentation is now converted to html as expected.
     (Ian Clatworthy)

  BUG FIXES:

   * Connection error reporting for the smart server has been fixed to
     display a user friendly message instead of a traceback.
     (Ian Clatworthy, #115601)

   * Make sure to use ``O_BINARY`` when opening files to check their
     sha1sum. (Alexander Belchenko, John Arbash Meinel, #153493)

   * Fix a problem with Win32 handling of the executable bit.
     (John Arbash Meinel, #149113)

   * ``bzr+ssh://`` and ``sftp://`` URLs that do not specify ports explicitly
     no longer assume that means port 22.  This allows people using OpenSSH to
     override the default port in their ``~/.ssh/config`` if they wish.  This
     fixes a bug introduced in bzr 0.91.  (Andrew Bennetts, #146715)

   * Commands reporting exceptions can now be profiled and still have their
     data correctly dumped to a file. For example, a ``bzr commit`` with
     no changes still reports the operation as pointless but doing so no
     longer throws away the profiling data if this command is run with
     ``--lsprof-file callgrind.out.ci`` say. (Ian Clatworthy)

   * Fallback to ftp when paramiko is not installed and sftp can't be used for
     ``tests/commands`` so that the test suite is still usable without
     paramiko.
     (Vincent Ladeuil, #59150)

   * Fix commit ordering in corner case. (Aaron Bentley, #94975)

   * Fix long standing bug in partial commit when there are renames 
     left in tree. (Robert Collins, #140419)

   * Fix selftest semi-random noise during http related tests.
     (Vincent Ladeuil, #140614)

   * Fix typo in ftp.py making the reconnection fail on temporary errors.
     (Vincent Ladeuil, #154259)

   * Fix failing test by comparing real paths to cover the case where the TMPDIR
     contains a symbolic link.
     (Vincent Ladeuil, #141382).

   * Fix log against smart server branches that don't support tags.
     (James Westby, #140615)

   * Fix pycurl http implementation by defining error codes from
     pycurl instead of relying on an old curl definition.
     (Vincent Ladeuil, #147530)

   * Fix 'unprintable error' message when displaying BzrCheckError and 
     some other exceptions on Python 2.5.
     (Martin Pool, #144633)

   * Fix ``Inventory.copy()`` and add test for it. (Jelmer Vernooij)

   * Handles default value for ListOption in cmd_commit.
     (Vincent Ladeuil, #140432)

   * HttpServer and FtpServer need to be closed properly or a listening socket
     will remain opened.
     (Vincent Ladeuil, #140055)

   * Monitor the .bzr directory created in the top level test
     directory to detect leaking tests.
     (Vincent Ladeuil, #147986)

   * The basename, not the full path, is now used when checking whether
     the profiling dump file begins with ``callgrind.out`` or not. This
     fixes a bug reported by Aaron Bentley on IRC. (Ian Clatworthy)

   * Trivial fix for invoking command ``reconfigure`` without arguments.
     (Rob Weir, #141629)

   * ``WorkingTree.rename_one`` will now raise an error if normalisation of the
     new path causes bzr to be unable to access the file. (Robert Collins)

   * Correctly detect a NoSuchFile when using a filezilla server. (Gary van der
     Merwe)

  API BREAKS:

   * ``bzrlib.index.GraphIndex`` now requires a size parameter to the
     constructor, for enabling bisection searches. (Robert Collins)

   * ``CommitBuilder.record_entry_contents`` now requires the root entry of a
     tree be supplied to it, previously failing to do so would trigger a
     deprecation warning. (Robert Collins)

   * ``KnitVersionedFile.add*`` will no longer cache added records even when
     enable_cache() has been called - the caching feature is now exclusively for
     reading existing data. (Robert Collins)

   * ``ReadOnlyLockError`` is deprecated; ``LockFailed`` is usually more 
     appropriate.  (Martin Pool)

   * Removed ``bzrlib.transport.TransportLogger`` - please see the new
     ``trace+`` transport instead. (Robert Collins)

   * Removed previously deprecated varargs interface to ``TestCase.run_bzr`` and
     deprecated methods ``TestCase.capture`` and ``TestCase.run_bzr_captured``.
     (Martin Pool)

   * Removed previous deprecated ``basis_knit`` parameter to the
     ``KnitVersionedFile`` constructor. (Robert Collins)

   * Special purpose method ``TestCase.run_bzr_decode`` is moved to the test_non_ascii 
     class that needs it.
     (Martin Pool)

   * The class ``bzrlib.repofmt.knitrepo.KnitRepository3`` has been folded into
     ``KnitRepository`` by parameters to the constructor. (Robert Collins)

   * The ``VersionedFile`` interface now allows content checks to be bypassed
     by supplying check_content=False.  This saves nearly 30% of the minimum
     cost to store a version of a file. (Robert Collins)

   * Tree's with bad state such as files with no length or sha will no longer
     be silently accepted by the repository XML serialiser. To serialise
     inventories without such data, pass working=True to write_inventory.
     (Robert Collins)

   * ``VersionedFile.fix_parents`` has been removed as a harmful API.
     ``VersionedFile.join`` will no longer accept different parents on either
     side of a join - it will either ignore them, or error, depending on the
     implementation. See notes when upgrading for more information.
     (Robert Collins)

  INTERNALS:

   * ``bzrlib.transport.Transport.put_file`` now returns the number of bytes
     put by the method call, to allow avoiding stat-after-write or
     housekeeping in callers. (Robert Collins)

   * ``bzrlib.xml_serializer.Serializer`` is now responsible for checking that
     mandatory attributes are present on serialisation and deserialisation.
     This fixes some holes in API usage and allows better separation between
     physical storage and object serialisation. (Robert Collins)

   * New class ``bzrlib.errors.InternalBzrError`` which is just a convenient
     shorthand for deriving from BzrError and setting internal_error = True.
     (Robert Collins)

   * New method ``bzrlib.mutabletree.update_to_one_parent_via_delta`` for
     moving the state of a parent tree to a new version via a delta rather than
     a complete replacement tree. (Robert Collins)

   * New method ``bzrlib.osutils.minimum_path_selection`` useful for removing
     duplication from user input, when a user mentions both a path and an item
     contained within that path. (Robert Collins)

   * New method ``bzrlib.repository.Repository.is_write_locked`` useful for
     determining if a repository is write locked. (Robert Collins)

   * New method on ``bzrlib.tree.Tree`` ``path_content_summary`` provides a
     tuple containing the key information about a path for commit processing
     to complete. (Robert Collins)

   * New method on xml serialisers, write_inventory_to_lines, which matches the
     API used by knits for adding content. (Robert Collins)

   * New module ``bzrlib.bisect_multi`` with generic multiple-bisection-at-once
     logic, currently only available for byte-based lookup
     (``bisect_multi_bytes``). (Robert Collins)

   * New helper ``bzrlib.tuned_gzip.bytes_to_gzip`` which takes a byte string
     and returns a gzipped version of the same. This is used to avoid a bunch
     of api friction during adding of knit hunks. (Robert Collins)

   * New parameter on ``bzrlib.transport.Transport.readv``
     ``adjust_for_latency`` which changes readv from returning strictly the
     requested data to inserted return larger ranges and in forward read order
     to reduce the effect of network latency. (Robert Collins)

   * New parameter yield_parents on ``Inventory.iter_entries_by_dir`` which
     causes the parents of a selected id to be returned recursively, so all the
     paths from the root down to each element of selected_file_ids are
     returned. (Robert Collins)

   * Knit joining has been enhanced to support plain to annotated conversion
     and annotated to plain conversion. (Ian Clatworthy)

   * The CommitBuilder method ``record_entry_contents`` now returns summary
     information about the effect of the commit on the repository. This tuple
     contains an inventory delta item if the entry changed from the basis, and a
     boolean indicating whether a new file graph node was recorded.
     (Robert Collins)

   * The python path used in the Makefile can now be overridden.
     (Andrew Bennetts, Ian Clatworthy)

  TESTING:

   * New transport implementation ``trace+`` which is useful for testing,
     logging activity taken to its _activity attribute. (Robert Collins)

   * When running bzr commands within the test suite, internal exceptions are
     not caught and reported in the usual way, but rather allowed to propagate
     up and be visible to the test suite.  A new API ``run_bzr_catch_user_errors``
     makes this behavior available to other users.
     (Martin Pool)

   * New method ``TestCase.call_catch_warnings`` for testing methods that 
     raises a Python warning.  (Martin Pool)


bzr 0.91 2007-09-26
-------------------

  BUG FIXES:

   * Print a warning instead of aborting the ``python setup.py install``
     process if building of a C extension is not possible.
     (Lukáš Lalinský, Alexander Belchenko)

   * Fix commit ordering in corner case (Aaron Bentley, #94975)

   * Fix ''bzr info bzr://host/'' and other operations on ''bzr://' URLs with
     an implicit port.  We were incorrectly raising PathNotChild due to
     inconsistent treatment of the ''_port'' attribute on the Transport object.
     (Andrew Bennetts, #133965)

   * Make RemoteRepository.sprout cope gracefully with servers that don't
     support the ``Repository.tarball`` request.
     (Andrew Bennetts)


bzr 0.91rc2 2007-09-11
----------------------

   * Replaced incorrect tarball for previous release; a debug statement was left 
     in bzrlib/remote.py.


bzr 0.91rc1 2007-09-11
----------------------

  CHANGES:

   * The default branch and repository format has changed to 
     ``dirstate-tags``, so tag commands are active by default.
     This format is compatible with Bazaar 0.15 and later.
     This incidentally fixes bug #126141.
     (Martin Pool)

   * ``--quiet`` or ``-q`` is no longer a global option. If present, it
     must now appear after the command name. Scripts doing things like
     ``bzr -q missing`` need to be rewritten as ``bzr missing -q``.
     (Ian Clatworthy)

  FEATURES:

   * New option ``--author`` in ``bzr commit`` to specify the author of the
     change, if it's different from the committer. ``bzr log`` and
     ``bzr annotate`` display the author instead of the committer.
     (Lukáš Lalinský)

   * In addition to global options and command specific options, a set of
     standard options are now supported. Standard options are legal for
     all commands. The initial set of standard options are:
     
     * ``--help`` or ``-h`` - display help message
     * ``--verbose`` or ``-v`` - display additional information
     * ``--quiet``  or ``-q`` - only output warnings and errors.

     Unlike global options, standard options can be used in aliases and
     may have command-specific help. (Ian Clatworthy)

   * Verbosity level processing has now been unified. If ``--verbose``
     or ``-v`` is specified on the command line multiple times, the
     verbosity level is made positive the first time then increased.
     If ``--quiet`` or ``-q`` is specified on the command line
     multiple times, the verbosity level is made negative the first
     time then decreased. To get the default verbosity level of zero,
     either specify none of the above , ``--no-verbose`` or ``--no-quiet``.
     Note that most commands currently ignore the magnitude of the
     verbosity level but do respect *quiet vs normal vs verbose* when
     generating output. (Ian Clatworthy)

   * ``Branch.hooks`` now supports ``pre_commit`` hook. The hook's signature
     is documented in BranchHooks constructor. (Nam T. Nguyen, #102747)

   * New ``Repository.stream_knit_data_for_revisions`` request added to the
     network protocol for greatly reduced roundtrips when retrieving a set of
     revisions. (Andrew Bennetts)

  BUG FIXES:

   * ``bzr plugins`` now lists the version number for each plugin in square
     brackets after the path. (Robert Collins, #125421)

   * Pushing, pulling and branching branches with subtree references was not
     copying the subtree weave, preventing the file graph from being accessed
     and causing errors in commits in clones. (Robert Collins)

   * Suppress warning "integer argument expected, got float" from Paramiko,
     which sometimes caused false test failures.  (Martin Pool)

   * Fix bug in bundle 4 that could cause attempts to write data to wrong
     versionedfile.  (Aaron Bentley)

   * Diffs generated using "diff -p" no longer break the patch parser.
     (Aaron Bentley)

   * get_transport treats an empty possible_transports list the same as a non-
     empty one.  (Aaron Bentley)

   * patch verification for merge directives is reactivated, and works with
     CRLF and CR files.  (Aaron Bentley)

   * Accept ..\ as a path in revision specifiers. This fixes for example
     "-r branch:..\other-branch" on Windows.  (Lukáš Lalinský) 

   * ``BZR_PLUGIN_PATH`` may now contain trailing slashes.
     (Blake Winton, #129299)

   * man page no longer lists hidden options (#131667, Aaron Bentley)

   * ``uncommit --help`` now explains the -r option adequately.  (Daniel
     Watkins, #106726)

   * Error messages are now better formatted with parameters (such as
     filenames) quoted when necessary. This avoids confusion when directory
     names ending in a '.' at the end of messages were confused with a
     full stop that may or not have been there. (Daniel Watkins, #129791)

   * Fix ``status FILE -r X..Y``. (Lukáš Lalinský)

   * If a particular command is an alias, ``help`` will show the alias
     instead of claiming there is no help for said alias. (Daniel Watkins,
     #133548)

   * TreeTransform-based operations, like pull, merge, revert, and branch,
     now roll back if they encounter an error.  (Aaron Bentley, #67699)

   * ``bzr commit`` now exits cleanly if a character unsupported by the
     current encoding is used in the commit message.  (Daniel Watkins,
     #116143)

   * bzr send uses default values for ranges when only half of an elipsis
     is specified ("-r..5" or "-r5..").  (#61685, Aaron Bentley)

   * Avoid trouble when Windows ssh calls itself 'plink' but no plink
     binary is present.  (Martin Albisetti, #107155)

   * ``bzr remove`` should remove clean subtrees.  Now it will remove (without
     needing ``--force``) subtrees that contain no files with text changes or
     modified files.  With ``--force`` it removes the subtree regardless of
     text changes or unknown files. Directories with renames in or out (but
     not changed otherwise) will now be removed without needing ``--force``.
     Unknown ignored files will be deleted without needing ``--force``.
     (Marius Kruger, #111665)

   * When two plugins conflict, the source of both the losing and now the
     winning definition is shown.  (Konstantin Mikhaylov, #5454)

   * When committing to a branch, the location being committed to is
     displayed.  (Daniel Watkins, #52479)

   * ``bzr --version`` takes care about encoding of stdout, especially
     when output is redirected. (Alexander Belchenko, #131100)

   * Prompt for an ftp password if none is provided.
     (Vincent Ladeuil, #137044)

   * Reuse bound branch associated transport to avoid multiple
     connections.
     (Vincent Ladeuil, #128076, #131396)

   * Overwrite conflicting tags by ``push`` and ``pull`` if the
     ``--overwrite`` option is specified.  (Lukáš Lalinský, #93947)

   * In checkouts, tags are copied into the master branch when created,
     changed or deleted, and are copied into the checkout when it is 
     updated.  (Martin Pool, #93856, #93860)

   * Print a warning instead of aborting the ``python setup.py install``
     process if building of a C extension is not possible.
     (Lukáš Lalinský, Alexander Belchenko)

  IMPROVEMENTS:

   * Add the option "--show-diff" to the commit command in order to display
     the diff during the commit log creation. (Goffredo Baroncelli)

   * ``pull`` and ``merge`` are much faster at installing bundle format 4.
     (Aaron Bentley)

   * ``pull -v`` no longer includes deltas, making it much faster.
     (Aaron Bentley)

   * ``send`` now sends the directive as an attachment by default.
     (Aaron Bentley, Lukáš Lalinský, Alexander Belchenko)

   * Documentation updates (Martin Albisetti)

   * Help on debug flags is now included in ``help global-options``.
     (Daniel Watkins, #124853)

   * Parameters passed on the command line are checked to ensure they are
     supported by the encoding in use. (Daniel Watkins)

   * The compression used within the bzr repository has changed from zlib
     level 9 to the zlib default level. This improves commit performance with
     only a small increase in space used (and in some cases a reduction in
     space). (Robert Collins)

   * Initial commit no longer SHAs files twice and now reuses the path
     rather than looking it up again, making it faster.
     (Ian Clatworthy)

   * New option ``-c``/``--change`` for ``diff`` and ``status`` to show
     changes in one revision.  (Lukáš Lalinský)

   * If versioned files match a given ignore pattern, a warning is now
     given. (Daniel Watkins, #48623)

   * ``bzr status`` now has -S as a short name for --short and -V as a
     short name for --versioned. These have been added to assist users
     migrating from Subversion: ``bzr status -SV`` is now like
     ``svn status -q``.  (Daniel Watkins, #115990)

   * Added C implementation of  ``PatienceSequenceMatcher``, which is about
     10x faster than the Python version. This speeds up commands that
     need file diffing, such as ``bzr commit`` or ``bzr diff``.
     (Lukáš Lalinský)

   * HACKING has been extended with a large section on core developer tasks.
     (Ian Clatworthy)

   * Add ``branches`` and ``standalone-trees`` as online help topics and
     include them as Concepts within the User Reference.
     (Paul Moore, Ian Clatworthy)

    * ``check`` can detect versionedfile parent references that are
      inconsistent with revision and inventory info, and ``reconcile`` can fix
      them.  These faulty references were generated by 0.8-era releases,
      so repositories which were manipulated by old bzrs should be
      checked, and possibly reconciled ASAP.  (Aaron Bentley, Andrew Bennetts)

  API BREAKS:

   * ``Branch.append_revision`` is removed altogether; please use 
     ``Branch.set_last_revision_info`` instead.  (Martin Pool)

   * CommitBuilder now advertises itself as requiring the root entry to be
     supplied. This only affects foreign repository implementations which reuse
     CommitBuilder directly and have changed record_entry_contents to require
     that the root not be supplied. This should be precisely zero plugins
     affected. (Robert Collins)

   * The ``add_lines`` methods on ``VersionedFile`` implementations has changed
     its return value to include the sha1 and length of the inserted text. This
     allows the avoidance of double-sha1 calculations during commit.
     (Robert Collins)

   * ``Transport.should_cache`` has been removed.  It was not called in the
     previous release.  (Martin Pool)

  TESTING:

   * Tests may now raise TestNotApplicable to indicate they shouldn't be 
     run in a particular scenario.  (Martin Pool)

   * New function multiply_tests_from_modules to give a simpler interface
     to test parameterization.  (Martin Pool, Robert Collins)

   * ``Transport.should_cache`` has been removed.  It was not called in the
     previous release.  (Martin Pool)

   * NULL_REVISION is returned to indicate the null revision, not None.
     (Aaron Bentley)

   * Use UTF-8 encoded StringIO for log tests to avoid failures on
     non-ASCII committer names.  (Lukáš Lalinský)

  INTERNALS:

   * ``bzrlib.plugin.all_plugins`` has been deprecated in favour of
     ``bzrlib.plugin.plugins()`` which returns PlugIn objects that provide
     useful functionality for determining the path of a plugin, its tests, and
     its version information. (Robert Collins)

   * Add the option user_encoding to the function 'show_diff_trees()'
     in order to move the user encoding at the UI level. (Goffredo Baroncelli)

   * Add the function make_commit_message_template_encoded() and the function
     edit_commit_message_encoded() which handle encoded strings.
     This is done in order to mix the commit messages (which is a unicode
     string), and the diff which is a raw string. (Goffredo Baroncelli)

   * CommitBuilder now defaults to using add_lines_with_ghosts, reducing
     overhead on non-weave repositories which don't require all parents to be
     present. (Robert Collins)

   * Deprecated method ``find_previous_heads`` on
     ``bzrlib.inventory.InventoryEntry``. This has been superseded by the use
     of ``parent_candidates`` and a separate heads check via the repository
     API. (Robert Collins)

   * New trace function ``mutter_callsite`` will print out a subset of the
     stack to the log, which can be useful for gathering debug details.
     (Robert Collins)

   * ``bzrlib.pack.ContainerWriter`` now tracks how many records have been
     added via a public attribute records_written. (Robert Collins)

   * New method ``bzrlib.transport.Transport.get_recommended_page_size``.
     This provides a hint to users of transports as to the reasonable
     minimum data to read. In principle this can take latency and
     bandwidth into account on a per-connection basis, but for now it
     just has hard coded values based on the url. (e.g. http:// has a large
     page size, file:// has a small one.) (Robert Collins)

   * New method on ``bzrlib.transport.Transport`` ``open_write_stream`` allows
     incremental addition of data to a file without requiring that all the
     data be buffered in memory. (Robert Collins)

   * New methods on ``bzrlib.knit.KnitVersionedFile``:
     ``get_data_stream(versions)``, ``insert_data_stream(stream)`` and
     ``get_format_signature()``.  These provide some infrastructure for
     efficiently streaming the knit data for a set of versions over the smart
     protocol.

   * Knits with no annotation cache still produce correct annotations.
     (Aaron Bentley)

   * Three new methods have been added to ``bzrlib.trace``:
     ``set_verbosity_level``, ``get_verbosity_level`` and ``is_verbose``.
     ``set_verbosity_level`` expects a numeric value: negative for quiet,
     zero for normal, positive for verbose. The size of the number can be
     used to determine just how quiet or verbose the application should be.
     The existing ``be_quiet`` and ``is_quiet`` routines have been
     integrated into this new scheme. (Ian Clatworthy)

   * Options can now be delcared with a ``custom_callback`` parameter. If
     set, this routine is called after the option is processed. This feature
     is now used by the standard options ``verbose`` and ``quiet`` so that
     setting one implicitly resets the other. (Ian Clatworthy)

   * Rather than declaring a new option from scratch in order to provide
     custom help, a centrally registered option can be decorated using the
     new ``bzrlib.Option.custom_help`` routine. In particular, this routine
     is useful when declaring better help for the ``verbose`` and ``quiet``
     standard options as the base definition of these is now more complex
     than before thanks to their use of a custom callback. (Ian Clatworthy)
      
    * Tree._iter_changes(specific_file=[]) now iterates through no files,
      instead of iterating through all files.  None is used to iterate through
      all files.  (Aaron Bentley)

    * WorkingTree.revert() now accepts None to revert all files.  The use of
      [] to revert all files is deprecated.  (Aaron Bentley)


bzr 0.90 2007-08-28
-------------------

  IMPROVEMENTS:

    * Documentation is now organized into multiple directories with a level
      added for different languages or locales. Added the Mini Tutorial
      and Quick Start Summary (en) documents from the Wiki, improving the
      content and readability of the former. Formatted NEWS as Release Notes
      complete with a Table of Conents, one heading per release. Moved the
      Developer Guide into the main document catalog and provided a link
      from the developer document catalog back to the main one.
      (Ian Clatworthy, Sabin Iacob, Alexander Belchenko)


  API CHANGES:

    * The static convenience method ``BzrDir.create_repository``
      is deprecated.  Callers should instead create a ``BzrDir`` instance
      and call ``create_repository`` on that.  (Martin Pool)


bzr 0.90rc1 2007-08-14
----------------------

  BUGFIXES:

    * ``bzr init`` should connect to the remote location one time only.  We
      have been connecting several times because we forget to pass around the
      Transport object. This modifies ``BzrDir.create_branch_convenience``,
      so that we can give it the Transport we already have.
      (John Arbash Meinel, Vincent Ladeuil, #111702)

    * Get rid of sftp connection cache (get rid of the FTP one too).
      (Vincent Ladeuil, #43731)

    * bzr branch {local|remote} remote don't try to create a working tree
      anymore.
      (Vincent Ladeuil, #112173)

    * All identified multiple connections for a single bzr command have been
      fixed. See bzrlib/tests/commands directory.
      (Vincent Ladeuil)

    * ``bzr rm`` now does not insist on ``--force`` to delete files that
      have been renamed but not otherwise modified.  (Marius Kruger,
      #111664)

    * ``bzr selftest --bench`` no longer emits deprecation warnings
      (Lukáš Lalinský)

    * ``bzr status`` now honours FILE parameters for conflict lists
      (Aaron Bentley, #127606)

    * ``bzr checkout`` now honours -r when reconstituting a working tree.
      It also honours -r 0.  (Aaron Bentley, #127708)

    * ``bzr add *`` no more fails on Windows if working tree contains
      non-ascii file names. (Kuno Meyer, #127361)

    * allow ``easy_install bzr`` runs without fatal errors. 
      (Alexander Belchenko, #125521)

    * Graph._filter_candidate_lca does not raise KeyError if a candidate
      is eliminated just before it would normally be examined.  (Aaron Bentley)

    * SMTP connection failures produce a nice message, not a traceback.
      (Aaron Bentley)

  IMPROVEMENTS:

    * Don't show "dots" progress indicators when run non-interactively, such
      as from cron.  (Martin Pool)

    * ``info`` now formats locations more nicely and lists "submit" and
      "public" branches (Aaron Bentley)

    * New ``pack`` command that will trigger database compression within
      the repository (Robert Collins)

    * Implement ``_KnitIndex._load_data`` in a pyrex extension. The pyrex
      version is approximately 2-3x faster at parsing a ``.kndx`` file.
      Which yields a measurable improvement for commands which have to
      read from the repository, such as a 1s => 0.75s improvement in
      ``bzr diff`` when there are changes to be shown.  (John Arbash Meinel)

    * Merge is now faster.  Depending on the scenario, it can be more than 2x
      faster. (Aaron Bentley)

    * Give a clearer warning, and allow ``python setup.py install`` to
      succeed even if pyrex is not available.
      (John Arbash Meinel)

    * ``DirState._read_dirblocks`` now has an optional Pyrex
      implementation. This improves the speed of any command that has to
      read the entire DirState. (``diff``, ``status``, etc, improve by
      about 10%).
      ``bisect_dirblocks`` has also been improved, which helps all
      ``_get_entry`` type calls (whenever we are searching for a
      particular entry in the in-memory DirState).
      (John Arbash Meinel)

    * ``bzr pull`` and ``bzr push`` no longer do a complete walk of the 
      branch revision history for ui display unless -v is supplied.
      (Robert Collins)

    * ``bzr log -rA..B`` output shifted to the left margin if the log only 
      contains merge revisions. (Kent Gibson) 

    * The ``plugins`` command is now public with improved help.
      (Ian Clatworthy)

    * New bundle and merge directive formats are faster to generate, and

    * Annotate merge now works when there are local changes. (Aaron Bentley)

    * Commit now only shows the progress in terms of directories instead of
      entries. (Ian Clatworthy)

    * Fix ``KnitRepository.get_revision_graph`` to not request the graph 2
      times. This makes ``get_revision_graph`` 2x faster. (John Arbash
      Meinel)

    * Fix ``VersionedFile.get_graph()`` to avoid using
      ``set.difference_update(other)``, which has bad scaling when
      ``other`` is large. This improves ``VF.get_graph([version_id])`` for
      a 12.5k graph from 2.9s down to 200ms. (John Arbash Meinel)

    * The ``--lsprof-file`` option now generates output for KCacheGrind if
      the file starts with ``callgrind.out``. This matches the default file
      filtering done by KCacheGrind's Open Dialog. (Ian Clatworthy)

    * Fix ``bzr update`` to avoid an unnecessary
      ``branch.get_master_branch`` call, which avoids 1 extra connection
      to the remote server. (Partial fix for #128076, John Arbash Meinel)

    * Log errors from the smart server in the trace file, to make debugging 
      test failures (and live failures!) easier.  (Andrew Bennetts)

    * The HTML version of the man page has been superceded by a more
      comprehensive manual called the Bazaar User Reference. This manual
      is completed generated from the online help topics. As part of this
      change, limited reStructuredText is now explicitly supported in help
      topics and command help with 'unnatural' markup being removed prior
      to display by the online help or inclusion in the man page.
      (Ian Clatworthy)

    * HTML documentation now use files extension ``*.html``
      (Alexander Belchenko)

    * The cache of ignore definitions is now cleared in WorkingTree.unlock()
      so that changes to .bzrignore aren't missed. (#129694, Daniel Watkins)

    * ``bzr selftest --strict`` fails if there are any missing features or
      expected test failures. (Daniel Watkins, #111914)

    * Link to registration survey added to README. (Ian Clatworthy)

    * Windows standalone installer show link to registration survey
      when installation finished. (Alexander Belchenko)

  LIBRARY API BREAKS:

    * Deprecated dictionary ``bzrlib.option.SHORT_OPTIONS`` removed.
      Options are now required to provide a help string and it must
      comply with the style guide by being one or more sentences with an
      initial capital and final period. (Martin Pool)

    * KnitIndex.get_parents now returns tuples. (Robert Collins)

    * Ancient unused ``Repository.text_store`` attribute has been removed.
      (Robert Collins)

    * The ``bzrlib.pack`` interface has changed to use tuples of bytestrings
      rather than just bytestrings, making it easier to represent multiple
      element names. As this interface was not used by any internal facilities
      since it was introduced in 0.18 no API compatibility is being preserved.
      The serialised form of these packs is identical with 0.18 when a single
      element tuple is in use. (Robert Collins)

  INTERNALS:

    * merge now uses ``iter_changes`` to calculate changes, which makes room for
      future performance increases.  It is also more consistent with other
      operations that perform comparisons, and reduces reliance on
      Tree.inventory.  (Aaron Bentley)

    * Refactoring of transport classes connected to a remote server.
      ConnectedTransport is a new class that serves as a basis for all
      transports needing to connect to a remote server.  transport.split_url
      have been deprecated, use the static method on the object instead. URL
      tests have been refactored too.
      (Vincent Ladeuil)

    * Better connection sharing for ConnectedTransport objects.
      transport.get_transport() now accepts a 'possible_transports' parameter.
      If a newly requested transport can share a connection with one of the
      list, it will.
      (Vincent Ladeuil)

    * Most functions now accept ``bzrlib.revision.NULL_REVISION`` to indicate
      the null revision, and consider using ``None`` for this purpose
      deprecated.  (Aaron Bentley)

    * New ``index`` module with abstract index functionality. This will be
      used during the planned changes in the repository layer. Currently the
      index layer provides a graph aware immutable index, a builder for the
      same index type to allow creating them, and finally a composer for
      such indices to allow the use of many indices in a single query. The
      index performance is not optimised, however the API is stable to allow
      development on top of the index. (Robert Collins)

    * ``bzrlib.dirstate.cmp_by_dirs`` can be used to compare two paths by
      their directory sections. This is equivalent to comparing
      ``path.split('/')``, only without having to split the paths.
      This has a Pyrex implementation available.
      (John Arbash Meinel)

    * New transport decorator 'unlistable+' which disables the list_dir
      functionality for testing.

    * Deprecated ``change_entry`` in transform.py. (Ian Clatworthy)

    * RevisionTree.get_weave is now deprecated.  Tree.plan_merge is now used
      for performing annotate-merge.  (Aaron Bentley)

    * New EmailMessage class to create email messages. (Adeodato Simó)

    * Unused functions on the private interface KnitIndex have been removed.
      (Robert Collins)

    * New ``knit.KnitGraphIndex`` which provides a ``KnitIndex`` layered on top
      of a ``index.GraphIndex``. (Robert Collins)

    * New ``knit.KnitVersionedFile.iter_parents`` method that allows querying
      the parents of many knit nodes at once, reducing round trips to the 
      underlying index. (Robert Collins)

    * Graph now has an is_ancestor method, various bits use it.
      (Aaron Bentley)

    * The ``-Dhpss`` flag now includes timing information. As well as
      logging when a new connection is opened. (John Arbash Meinel)

    * ``bzrlib.pack.ContainerWriter`` now returns an offset, length tuple to
      callers when inserting data, allowing generation of readv style access
      during pack creation, without needing a separate pass across the output
      pack to gather such details. (Robert Collins)

    * ``bzrlib.pack.make_readv_reader`` allows readv based access to pack
      files that are stored on a transport. (Robert Collins)

    * New ``Repository.has_same_location`` method that reports if two
      repository objects refer to the same repository (although with some risk
      of false negatives).  (Andrew Bennetts)

    * InterTree.compare now passes require_versioned on correctly.
      (Marius Kruger)

    * New methods on Repository - ``start_write_group``,
      ``commit_write_group``, ``abort_write_group`` and ``is_in_write_group`` -
      which provide a clean hook point for transactional Repositories - ones
      where all the data for a fetch or commit needs to be made atomically
      available in one step. This allows the write lock to remain while making
      a series of data insertions.  (e.g. data conversion). (Robert Collins)

    * In ``bzrlib.knit`` the internal interface has been altered to use
      3-tuples (index, pos, length) rather than two-tuples (pos, length) to
      describe where data in a knit is, allowing knits to be split into 
      many files. (Robert Collins)

    * ``bzrlib.knit._KnitData`` split into cache management and physical access
      with two access classes - ``_PackAccess`` and ``_KnitAccess`` defined.
      The former provides access into a .pack file, and the latter provides the
      current production repository form of .knit files. (Robert Collins)

  TESTING:

    * Remove selftest ``--clean-output``, ``--numbered-dirs`` and
      ``--keep-output`` options, which are obsolete now that tests
      are done within directories in $TMPDIR.  (Martin Pool)

    * The SSH_AUTH_SOCK environment variable is now reset to avoid 
      interaction with any running ssh agents.  (Jelmer Vernooij, #125955)

    * run_bzr_subprocess handles parameters the same way as run_bzr:
      either a string or a list of strings should be passed as the first
      parameter.  Varargs-style parameters are deprecated. (Aaron Bentley)


bzr 0.18  2007-07-17
--------------------

  BUGFIXES:

    * Fix 'bzr add' crash under Win32 (Kuno Meyer)


bzr 0.18rc1  2007-07-10
-----------------------

  BUGFIXES:

    * Do not suppress pipe errors, etc. in non-display commands
      (Alexander Belchenko, #87178)

    * Display a useful error message when the user requests to annotate
      a file that is not present in the specified revision.
      (James Westby, #122656)

    * Commands that use status flags now have a reference to 'help
      status-flags'.  (Daniel Watkins, #113436)

    * Work around python-2.4.1 inhability to correctly parse the
      authentication header.
      (Vincent Ladeuil, #121889)

    * Use exact encoding for merge directives. (Adeodato Simó, #120591)

    * Fix tempfile permissions error in smart server tar bundling under
      Windows. (Martin _, #119330)

    * Fix detection of directory entries in the inventory. (James Westby)

    * Fix handling of http code 400: Bad Request When issuing too many ranges.
      (Vincent Ladeuil, #115209)

    * Issue a CONNECT request when connecting to an https server
      via a proxy to enable SSL tunneling.
      (Vincent Ladeuil, #120678)

    * Fix ``bzr log -r`` to support selecting merge revisions, both 
      individually and as part of revision ranges.
      (Kent Gibson, #4663)
 
    * Don't leave cruft behind when failing to acquire a lockdir.
      (Martin Pool, #109169)

    * Don't use the '-f' strace option during tests.
      (Vincent Ladeuil, #102019).

    * Warn when setting ``push_location`` to a value that will be masked by
      locations.conf.  (Aaron Bentley, #122286)

    * Fix commit ordering in corner case (Aaron Bentley, #94975)

    *  Make annotate behave in a non-ASCII world (Adeodato Simó).

  IMPROVEMENTS:

    * The --lsprof-file option now dumps a text rendering of the profiling
      information if the filename ends in ".txt". It will also convert the
      profiling information to a format suitable for KCacheGrind if the
      output filename ends in ".callgrind". Fixes to the lsprofcalltree
      conversion process by Jean Paul Calderone and Itamar were also merged.
      See http://ddaa.net/blog/python/lsprof-calltree. (Ian Clatworthy)

    * ``info`` now defaults to non-verbose mode, displaying only paths and
      abbreviated format info.  ``info -v`` displays all the information
      formerly displayed by ``info``.  (Aaron Bentley, Adeodato Simó)

    * ``bzr missing`` now has better option names ``--this`` and ``--other``.
      (Elliot Murphy)

    * The internal ``weave-list`` command has become ``versionedfile-list``,
      and now lists knits as well as weaves.  (Aaron Bentley)

    * Automatic merge base selection uses a faster algorithm that chooses
      better bases in criss-cross merge situations (Aaron Bentley)

    * Progress reporting in ``commit`` has been improved. The various logical
      stages are now reported on as follows, namely:

      * Collecting changes [Entry x/y] - Stage n/m
      * Saving data locally - Stage n/m
      * Uploading data to master branch - Stage n/m
      * Updating the working tree - Stage n/m
      * Running post commit hooks - Stage n/m
      
      If there is no master branch, the 3rd stage is omitted and the total
      number of stages is adjusted accordingly.

      Each hook that is run after commit is listed with a name (as hooks
      can be slow it is useful feedback).
      (Ian Clatworthy, Robert Collins)

    * Various operations that are now faster due to avoiding unnecessary
      topological sorts. (Aaron Bentley)

    * Make merge directives robust against broken bundles. (Aaron Bentley)

    * The lsprof filename note is emitted via trace.note(), not standard
      output.  (Aaron Bentley)

    * ``bzrlib`` now exports explicit API compatibility information to assist
      library users and plugins. See the ``bzrlib.api`` module for details.
      (Robert Collins)

    * Remove unnecessary lock probes when acquiring a lockdir.
      (Martin Pool)

    * ``bzr --version`` now shows the location of the bzr log file, which
      is especially useful on Windows.  (Martin Pool)

    * -D now supports hooks to get debug tracing of hooks (though its currently
      minimal in nature). (Robert Collins)

    * Long log format reports deltas on merge revisions. 
      (John Arbash Meinel, Kent Gibson)

    * Make initial push over ftp more resilient. (John Arbash Meinel)

    * Print a summary of changes for update just like pull does.
      (Daniel Watkins, #113990)

    * Add a -Dhpss option to trace smart protocol requests and responses.
      (Andrew Bennetts)

  LIBRARY API BREAKS:

    * Testing cleanups - 
      ``bzrlib.repository.RepositoryTestProviderAdapter`` has been moved
      to ``bzrlib.tests.repository_implementations``;
      ``bzrlib.repository.InterRepositoryTestProviderAdapter`` has been moved
      to ``bzrlib.tests.interrepository_implementations``;
      ``bzrlib.transport.TransportTestProviderAdapter`` has moved to 
      ``bzrlib.tests.test_transport_implementations``.
      ``bzrlib.branch.BranchTestProviderAdapter`` has moved to
      ``bzrlib.tests.branch_implementations``.
      ``bzrlib.bzrdir.BzrDirTestProviderAdapter`` has moved to 
      ``bzrlib.tests.bzrdir_implementations``.
      ``bzrlib.versionedfile.InterVersionedFileTestProviderAdapter`` has moved
      to ``bzrlib.tests.interversionedfile_implementations``.
      ``bzrlib.store.revision.RevisionStoreTestProviderAdapter`` has moved to
      ``bzrlib.tests.revisionstore_implementations``.
      ``bzrlib.workingtree.WorkingTreeTestProviderAdapter`` has moved to
      ``bzrlib.tests.workingtree_implementations``.
      These changes are an API break in the testing infrastructure only.
      (Robert Collins)

    * Relocate TestCaseWithRepository to be more central. (Robert Collins)

    * ``bzrlib.add.smart_add_tree`` will no longer perform glob expansion on
      win32. Callers of the function should do this and use the new
      ``MutableTree.smart_add`` method instead. (Robert Collins)

    * ``bzrlib.add.glob_expand_for_win32`` is now
      ``bzrlib.win32utils.glob_expand``.  (Robert Collins)

    * ``bzrlib.add.FastPath`` is now private and moved to 
      ``bzrlib.mutabletree._FastPath``. (Robert Collins, Martin Pool)

    * ``LockDir.wait`` removed.  (Martin Pool)

    * The ``SmartServer`` hooks API has changed for the ``server_started`` and
      ``server_stopped`` hooks. The first parameter is now an iterable of
      backing URLs rather than a single URL. This is to reflect that many
      URLs may map to the external URL of the server. E.g. the server interally
      may have a chrooted URL but also the local file:// URL will be at the 
      same location. (Robert Collins)

  INTERNALS:

    * New SMTPConnection class to unify email handling.  (Adeodato Simó)

    * Fix documentation of BzrError. (Adeodato Simó)

    * Make BzrBadParameter an internal error. (Adeodato Simó)

    * Remove use of 'assert False' to raise an exception unconditionally.
      (Martin Pool)

    * Give a cleaner error when failing to decode knit index entry.
      (Martin Pool)

    * TreeConfig would mistakenly search the top level when asked for options
      from a section. It now respects the section argument and only
      searches the specified section. (James Westby)

    * Improve ``make api-docs`` output. (John Arbash Meinel)

    * Use os.lstat rather than os.stat for osutils.make_readonly and
      osutils.make_writeable. This makes the difftools plugin more
      robust when dangling symlinks are found. (Elliot Murphy)

    * New ``-Dlock`` option to log (to ~/.bzr.log) information on when 
      lockdirs are taken or released.  (Martin Pool)

    * ``bzrlib`` Hooks are now nameable using ``Hooks.name_hook``. This 
      allows a nicer UI when hooks are running as the current hook can
      be displayed. (Robert Collins)

    * ``Transport.get`` has had its interface made more clear for ease of use.
      Retrieval of a directory must now fail with either 'PathError' at open
      time, or raise 'ReadError' on a read. (Robert Collins)

    * New method ``_maybe_expand_globs`` on the ``Command`` class for 
      dealing with unexpanded glob lists - e.g. on the win32 platform. This
      was moved from ``bzrlib.add._prepare_file_list``. (Robert Collins)

    * ``bzrlib.add.smart_add`` and ``bzrlib.add.smart_add_tree`` are now
      deprecated in favour of ``MutableTree.smart_add``. (Robert Collins,
      Martin Pool)

    * New method ``external_url`` on Transport for obtaining the url to
      hand to external processes. (Robert Collins)

    * Teach windows installers to build pyrex/C extensions.
      (Alexander Belchenko)

  TESTING:

    * Removed the ``--keep-output`` option from selftest and clean up test
      directories as they're used.  This reduces the IO load from 
      running the test suite and cuts the time by about half.
      (Andrew Bennetts, Martin Pool)

    * Add scenarios as a public attribute on the TestAdapter classes to allow
      modification of the generated scenarios before adaption and easier
      testing. (Robert Collins)

    * New testing support class ``TestScenarioApplier`` which multiplies
      out a single teste by a list of supplied scenarios. (RobertCollins)

    * Setting ``repository_to_test_repository`` on a repository_implementations
      test will cause it to be called during repository creation, allowing the
      testing of repository classes which are not based around the Format
      concept. For example a repository adapter can be tested in this manner,
      by altering the repository scenarios to include a scenario that sets this
      attribute during the test parameterisation in
      ``bzrlib.tests.repository.repository_implementations``. (Robert Collins)

    * Clean up many of the APIs for blackbox testing of Bazaar.  The standard 
      interface is now self.run_bzr.  The command to run can be passed as
      either a list of parameters, a string containing the command line, or
      (deprecated) varargs parameters.  (Martin Pool)

    * The base TestCase now isolates tests from -D parameters by clearing
      ``debug.debug_flags`` and restores it afterwards. (Robert Collins)

    * Add a relpath parameter to get_transport methods in test framework to
      avoid useless cloning.
      (Vincent Ladeuil, #110448)


bzr 0.17  2007-06-18
--------------------

  BUGFIXES:

    * Fix crash of commit due to wrong lookup of filesystem encoding.
      (Colin Watson, #120647)

    * Revert logging just to stderr in commit as broke unicode filenames.
      (Aaron Bentley, Ian Clatworthy, #120930)


bzr 0.17rc1  2007-06-12
-----------------------

  NOTES WHEN UPGRADING:

    * The kind() and is_executable() APIs on the WorkingTree interface no
      longer implicitly (read) locks and unlocks the tree. This *might*
      impact some plug-ins and tools using this part of the API. If you find
      an issue that may be caused by this change, please let us know,
      particularly the plug-in/tool maintainer. If encountered, the API
      fix is to surround kind() and is_executable() calls with lock_read()
      and unlock() like so::

        work_tree.lock_read()
        try:
            kind = work_tree.kind(...)
        finally:
            work_tree.unlock()

  INTERNALS:
    * Rework of LogFormatter API to provide beginning/end of log hooks and to
      encapsulate the details of the revision to be logged in a LogRevision
      object.
      In long log formats, merge revision ids are only shown when --show-ids
      is specified, and are labelled "revision-id:", as per mainline
      revisions, instead of "merged:". (Kent Gibson)

    * New ``BranchBuilder`` API which allows the construction of particular
      histories quickly. Useful for testing and potentially other applications
      too. (Robert Collins)

  IMPROVEMENTS:
  
    * There are two new help topics, working-trees and repositories that
      attempt to explain these concepts. (James Westby, John Arbash Meinel,
      Aaron Bentley)

    * Added ``bzr log --limit`` to report a limited number of revisions.
      (Kent Gibson, #3659)

    * Revert does not try to preserve file contents that were originally
      produced by reverting to a historical revision.  (Aaron Bentley)

    * ``bzr log --short`` now includes ``[merge]`` for revisions which
      have more than one parent. This is a small improvement to help
      understanding what changes have occurred
      (John Arbash Meinel, #83887)

    * TreeTransform avoids many renames when contructing large trees,
      improving speed.  3.25x speedups have been observed for construction of
      kernel-sized-trees, and checkouts are 1.28x faster.  (Aaron Bentley)

    * Commit on large trees is now faster. In my environment, a commit of
      a small change to the Mozilla tree (55k files) has dropped from
      66 seconds to 32 seconds. For a small tree of 600 files, commit of a
      small change is 33% faster. (Ian Clatworthy)

    * New --create-prefix option to bzr init, like for push.  (Daniel Watkins,
      #56322)

  BUGFIXES:

    * ``bzr push`` should only connect to the remote location one time.
      We have been connecting 3 times because we forget to pass around
      the Transport object. This adds ``BzrDir.clone_on_transport()``, so
      that we can pass in the Transport that we already have.
      (John Arbash Meinel, #75721)

    * ``DirState.set_state_from_inventory()`` needs to properly order
      based on split paths, not just string paths.
      (John Arbash Meinel, #115947)

    * Let TestUIFactoy encode the password prompt with its own stdout.
      (Vincent Ladeuil, #110204)

    * pycurl should take use the range header that takes the range hint
      into account.
      (Vincent Ladeuil, #112719)

    * WorkingTree4.get_file_sha1 no longer raises an exception when invoked
      on a missing file.  (Aaron Bentley, #118186)

    * WorkingTree.remove works correctly with tree references, and when pwd is
      not the tree root. (Aaron Bentley)

    * Merge no longer fails when a file is renamed in one tree and deleted
      in the other. (Aaron Bentley, #110279)

    * ``revision-info`` now accepts dotted revnos, doesn't require a tree,
      and defaults to the last revision (Matthew Fuller, #90048)

    * Tests no longer fail when BZR_REMOTE_PATH is set in the environment.
      (Daniel Watkins, #111958)

    * ``bzr branch -r revid:foo`` can be used to branch any revision in
      your repository. (Previously Branch6 only supported revisions in your
      mainline). (John Arbash Meinel, #115343)

bzr 0.16  2007-05-07
--------------------
  
  BUGFIXES:

    * Handle when you have 2 directories with similar names, but one has a
      hyphen. (``'abc'`` versus ``'abc-2'``). The WT4._iter_changes
      iterator was using direct comparison and ``'abc/a'`` sorts after
      ``'abc-2'``, but ``('abc', 'a')`` sorts before ``('abc-2',)``.
      (John Arbash Meinel, #111227)

    * Handle when someone renames a file on disk without telling bzr.
      Previously we would report the first file as missing, but not show
      the new unknown file. (John Arbash Meinel, #111288)

    * Avoid error when running hooks after pulling into or pushing from
      a branch bound to a smartserver branch.  (Martin Pool, #111968)

  IMPROVEMENTS:

    * Move developer documentation to doc/developers/. This reduces clutter in
      the root of the source tree and allows HACKING to be split into multiple
      files. (Robert Collins, Alexander Belchenko)

    * Clean up the ``WorkingTree4._iter_changes()`` internal loops as well as
      ``DirState.update_entry()``. This optimizes the core logic for ``bzr
      diff`` and ``bzr status`` significantly improving the speed of
      both. (John Arbash Meinel)

bzr 0.16rc2  2007-04-30
-----------------------

  BUGFIXES:

    * Handle the case when you delete a file, and then rename another file
      on top of it. Also handle the case of ``bzr rm --keep foo``. ``bzr
      status`` should show the removed file and an unknown file in its
      place. (John Arbash Meinel, #109993)

    * Bundles properly read and write revision properties that have an
      empty value. And when the value is not ASCII.
      (John Arbash Meinel, #109613)

    * Fix the bzr commit message to be in text mode.
      (Alexander Belchenko, #110901)

    * Also handle when you rename a file and create a file where it used
      to be. (John Arbash Meinel, #110256)

    * ``WorkingTree4._iter_changes`` should not descend into unversioned
      directories. (John Arbash Meinel, #110399)

bzr 0.16rc1  2007-04-26
-----------------------

  NOTES WHEN UPGRADING:

    * ``bzr remove`` and ``bzr rm`` will now remove the working file, if
      it could be recovered again.
      This has been done for consistency with svn and the unix rm command.
      The old ``remove`` behaviour has been retained in the new option
      ``bzr remove --keep``, which will just stop versioning the file,
      but not delete it.
      ``bzr remove --force`` have been added which will always delete the
      files.
      ``bzr remove`` is also more verbose.
      (Marius Kruger, #82602)

  IMPROVEMENTS:

    * Merge directives can now be supplied as input to `merge` and `pull`,
      like bundles can.  (Aaron Bentley)

    * Sending the SIGQUIT signal to bzr, which can be done on Unix by
      pressing Control-Backslash, drops bzr into a debugger.  Type ``'c'``
      to continue.  This can be disabled by setting the environment variable
      ``BZR_SIGQUIT_PDB=0``.  (Martin Pool)

    * selftest now supports --list-only to list tests instead of running
      them. (Ian Clatworthy)

    * selftest now supports --exclude PATTERN (or -x PATTERN) to exclude
      tests with names that match that regular expression.
      (Ian Clatworthy, #102679)

    * selftest now supports --randomize SEED to run tests in a random order.
      SEED is typically the value 'now' meaning 'use the current time'.
      (Ian Clatworthy, #102686)

    * New option ``--fixes`` to commit, which stores bug fixing annotations as
      revision properties. Built-in support for Launchpad, Debian, Trac and
      Bugzilla bug trackers. (Jonathan Lange, James Henstridge, Robert Collins)

    * New API, ``bzrlib.bugtracker.tracker_registry``, for adding support for
      other bug trackers to ``fixes``. (Jonathan Lange, James Henstridge,
      Robert Collins)

    * ``selftest`` has new short options ``-f`` and ``-1``.  (Martin
      Pool)

    * ``bzrlib.tsort.MergeSorter`` optimizations. Change the inner loop
      into using local variables instead of going through ``self._var``.
      Improves the time to ``merge_sort`` a 10k revision graph by
      approximately 40% (~700->400ms).  (John Arbash Meinel)

    * ``make docs`` now creates a man page at ``man1/bzr.1`` fixing bug 107388.
      (Robert Collins)

    * ``bzr help`` now provides cross references to other help topics using
      the _see_also facility on command classes. Likewise the bzr_man
      documentation, and the bzr.1 man page also include this information.
      (Robert Collins)

    * Tags are now included in logs, that use the long log formatter. 
      (Erik Bågfors, Alexander Belchenko)

    * ``bzr help`` provides a clearer message when a help topic cannot be
      found. (Robert Collins, #107656)

    * ``bzr help`` now accepts optional prefixes for command help. The help
      for all commands can now be found at ``bzr help commands/COMMANDNAME``
      as well as ``bzr help COMMANDNAME`` (which only works for commands 
      where the name is not the same as a more general help topic). 
      (Robert Collins)

    * ``bzr help PLUGINNAME`` will now return the module docstring from the
      plugin PLUGINNAME. (Robert Collins, #50408)

    * New help topic ``urlspec`` which lists the availables transports.
      (Goffredo Baroncelli)

    * doc/server.txt updated to document the default bzr:// port
      and also update the blurb about the hpss' current status.
      (Robert Collins, #107125).

    * ``bzr serve`` now listens on interface 0.0.0.0 by default, making it
      serve out to the local LAN (and anyone in the world that can reach the
      machine running ``bzr serve``. (Robert Collins, #98918)

    * A new smart server protocol version has been added.  It prefixes requests
      and responses with an explicit version identifier so that future protocol
      revisions can be dealt with gracefully.  (Andrew Bennetts, Robert Collins)

    * The bzr protocol version 2 indicates success or failure in every response
      without depending on particular commands encoding that consistently,
      allowing future client refactorings to be much more robust about error
      handling. (Robert Collins, Martin Pool, Andrew Bennetts)

    * The smart protocol over HTTP client has been changed to always post to the
      same ``.bzr/smart`` URL under the original location when it can.  This allows
      HTTP servers to only have to pass URLs ending in .bzr/smart to the smart
      server handler, and not arbitrary ``.bzr/*/smart`` URLs.  (Andrew Bennetts)

    * digest authentication is now supported for proxies and HTTP by the urllib
      based http implementation. Tested against Apache 2.0.55 and Squid
      2.6.5. Basic and digest authentication are handled coherently for HTTP
      and proxy: if the user is provided in the url (bzr command line for HTTP,
      proxy environment variables for proxies), the password is prompted for
      (only once). If the password is provided, it is taken into account. Once
      the first authentication is successful, all further authentication
      roundtrips are avoided by preventively setting the right authentication
      header(s).
      (Vincent Ladeuil).

  INTERNALS:

    * bzrlib API compatability with 0.8 has been dropped, cleaning up some
      code paths. (Robert Collins)

    * Change the format of chroot urls so that they can be safely manipulated
      by generic url utilities without causing the resulting urls to have
      escaped the chroot. A side effect of this is that creating a chroot
      requires an explicit action using a ChrootServer.
      (Robert Collins, Andrew Bennetts)

    * Deprecate ``Branch.get_root_id()`` because branches don't have root ids,
      rather than fixing bug #96847.  (Aaron Bentley)

    * ``WorkingTree.apply_inventory_delta`` provides a better alternative to
      ``WorkingTree._write_inventory``.  (Aaron Bentley)

    * Convenience method ``TestCase.expectFailure`` ensures that known failures
      do not silently pass.  (Aaron Bentley)

    * ``Transport.local_abspath`` now raises ``NotLocalUrl`` rather than 
      ``TransportNotPossible``. (Martin Pool, Ian Clatworthy)

    * New SmartServer hooks facility. There are two initial hooks documented
      in ``bzrlib.transport.smart.SmartServerHooks``. The two initial hooks allow
      plugins to execute code upon server startup and shutdown.
      (Robert Collins).

    * SmartServer in standalone mode will now close its listening socket
      when it stops, rather than waiting for garbage collection. This primarily
      fixes test suite hangs when a test tries to connect to a shutdown server.
      It may also help improve behaviour when dealing with a server running
      on a specific port (rather than dynamically assigned ports).
      (Robert Collins)

    * Move most SmartServer code into a new package, bzrlib/smart.
      bzrlib/transport/remote.py contains just the Transport classes that used
      to be in bzrlib/transport/smart.py.  (Andrew Bennetts)

    * urllib http implementation avoid roundtrips associated with
      401 (and 407) errors once the authentication succeeds.
      (Vincent Ladeuil).

    * urlib http now supports querying the user for a proxy password if
      needed. Realm is shown in the prompt for both HTTP and proxy
      authentication when the user is required to type a password. 
      (Vincent Ladeuil).

    * Renamed SmartTransport (and subclasses like SmartTCPTransport) to
      RemoteTransport (and subclasses to RemoteTCPTransport, etc).  This is more
      consistent with its new home in ``bzrlib/transport/remote.py``, and because
      it's not really a "smart" transport, just one that does file operations
      via remote procedure calls.  (Andrew Bennetts)
 
    * The ``lock_write`` method of ``LockableFiles``, ``Repository`` and
      ``Branch`` now accept a ``token`` keyword argument, so that separate
      instances of those objects can share a lock if it has the right token.
      (Andrew Bennetts, Robert Collins)

    * New method ``get_branch_reference`` on ``BzrDir`` allows the detection of
      branch references - which the smart server component needs.

    * The Repository API ``make_working_trees`` is now permitted to return
      False when ``set_make_working_trees`` is not implemented - previously
      an unimplemented ``set_make_working_trees`` implied the result True
      from ``make_working_trees``. This has been changed to accomodate the
      smart server, where it does not make sense (at this point) to ever
      make working trees by default. (Robert Collins)

    * Command objects can now declare related help topics by having _see_also
      set to a list of related topic. (Robert Collins)

    * ``bzrlib.help`` now delegates to the Command class for Command specific
      help. (Robert Collins)

    * New class ``TransportListRegistry``, derived from the Registry class, which 
      simplifies tracking the available Transports. (Goffredo Baroncelli)

    * New function ``Branch.get_revision_id_to_revno_map`` which will
      return a dictionary mapping revision ids to dotted revnos. Since
      dotted revnos are defined in the context of the branch tip, it makes
      sense to generate them from a ``Branch`` object.
      (John Arbash Meinel)

    * Fix the 'Unprintable error' message display to use the repr of the 
      exception that prevented printing the error because the str value
      for it is often not useful in debugging (e.g. KeyError('foo') has a
      str() of 'foo' but a repr of 'KeyError('foo')' which is much more
      useful. (Robert Collins)

    * ``urlutils.normalize_url`` now unescapes unreserved characters, such as "~".
      (Andrew Bennetts)

  BUGFIXES:

    * Don't fail bundle selftest if email has 'two' embedded.  
      (Ian Clatworthy, #98510)

    * Remove ``--verbose`` from ``bzr bundle``. It didn't work anyway.
      (Robert Widhopf-Fenk, #98591)

    * Remove ``--basis`` from the checkout/branch commands - it didn't work
      properly and is no longer beneficial.
      (Robert Collins, #53675, #43486)

    * Don't produce encoding error when adding duplicate files.
      (Aaron Bentley)

    * Fix ``bzr log <file>`` so it only logs the revisions that changed
      the file, and does it faster.
      (Kent Gibson, John Arbash Meinel, #51980, #69477)
 
    * Fix ``InterDirstateTre._iter_changes`` to handle when we come across
      an empty versioned directory, which now has files in it.
      (John Arbash Meinel, #104257)

    * Teach ``common_ancestor`` to shortcut when the tip of one branch is
      inside the ancestry of the other. Saves a lot of graph processing
      (with an ancestry of 16k revisions, ``bzr merge ../already-merged``
      changes from 2m10s to 13s).  (John Arbash Meinel, #103757)

    * Fix ``show_diff_trees`` to handle the case when a file is modified,
      and the containing directory is renamed. (The file path is different
      in this versus base, but it isn't marked as a rename).
      (John Arbash Meinel, #103870)

    * FTP now works even when the FTP server does not support atomic rename.
      (Aaron Bentley, #89436)

    * Correct handling in bundles and merge directives of timezones with
      that are not an integer number of hours offset from UTC.  Always 
      represent the epoch time in UTC to avoid problems with formatting 
      earlier times on win32.  (Martin Pool, Alexander Belchenko, John
      Arbash Meinel)

    * Typo in the help for ``register-branch`` fixed. (Robert Collins, #96770)

    * "dirstate" and "dirstate-tags" formats now produce branches compatible
      with old versions of bzr. (Aaron Bentley, #107168))

    * Handle moving a directory when children have been added, removed,
      and renamed. (John Arbash Meinel, #105479)

    * Don't preventively use basic authentication for proxy before receiving a
      407 error. Otherwise people willing to use other authentication schemes
      may expose their password in the clear (or nearly). This add one
      roundtrip in case basic authentication should be used, but plug the
      security hole.
      (Vincent Ladeuil)

    * Handle http and proxy digest authentication.
      (Vincent Ladeuil, #94034).

  TESTING:

    * Added ``bzrlib.strace.strace`` which will strace a single callable and
      return a StraceResult object which contains just the syscalls involved
      in running it. (Robert Collins)

    * New test method ``reduceLockdirTimeout`` to drop the default (ui-centric)
      default time down to one suitable for tests. (Andrew Bennetts)

    * Add new ``vfs_transport_factory`` attribute on tests which provides the 
      common vfs backing for both the readonly and readwrite transports.
      This allows the RemoteObject tests to back onto local disk or memory,
      and use the existing ``transport_server`` attribute all tests know about
      to be the smart server transport. This in turn allows tests to 
      differentiate between 'transport to access the branch', and 
      'transport which is a VFS' - which matters in Remote* tests.
      (Robert Collins, Andrew Bennetts)

    * The ``make_branch_and_tree`` method for tests will now create a 
      lightweight checkout for the tree if the ``vfs_transport_factory`` is not
      a LocalURLServer. (Robert Collins, Andrew Bennetts)

    * Branch implementation tests have been audited to ensure that all urls 
      passed to Branch APIs use proper urls, except when local-disk paths
      are intended. This is so that tests correctly access the test transport
      which is often not equivalent to local disk in Remote* tests. As part
      of this many tests were adjusted to remove dependencies on local disk
      access.
      (Robert Collins, Andrew Bennetts)

    * Mark bzrlib.tests and bzrlib.tests.TestUtil as providing assertFOO helper
      functions by adding a ``__unittest`` global attribute. (Robert Collins,
      Andrew Bennetts, Martin Pool, Jonathan Lange)

    * Refactored proxy and authentication handling to simplify the
      implementation of new auth schemes for both http and proxy. 
      (Vincent Ladeuil)

bzr 0.15 2007-04-01
-------------------

  BUGFIXES:

    * Handle incompatible repositories as a user issue when fetching.
      (Aaron Bentley)

    * Don't give a recommendation to upgrade when branching or 
      checking out a branch that contains an old-format working tree.
      (Martin Pool)

bzr 0.15rc3  2007-03-26
-----------------------

  CHANGES:
 
    * A warning is now displayed when opening working trees in older 
      formats, to encourage people to upgrade to WorkingTreeFormat4.
      (Martin Pool)

  IMPROVEMENTS:

    * HTTP redirections are now taken into account when a branch (or a
      bundle) is accessed for the first time. A message is issued at each
      redirection to inform the user. In the past, http redirections were
      silently followed for each request which significantly degraded the
      performances. The http redirections are not followed anymore by
      default, instead a RedirectRequested exception is raised. For bzrlib
      users needing to follow http redirections anyway,
      ``bzrlib.transport.do_catching_redirections`` provide an easy transition
      path.  (vila)

  INTERNALS:

    * Added ``ReadLock.temporary_write_lock()`` to allow upgrading an OS read
      lock to an OS write lock. Linux can do this without unlocking, Win32
      needs to unlock in between. (John Arbash Meinel)
 
    * New parameter ``recommend_upgrade`` to ``BzrDir.open_workingtree``
      to silence (when false) warnings about opening old formats.
      (Martin Pool)

    * Fix minor performance regression with bzr-0.15 on pre-dirstate
      trees. (We were reading the working inventory too many times).
      (John Arbash Meinel)

    * Remove ``Branch.get_transaction()`` in favour of a simple cache of
      ``revision_history``.  Branch subclasses should override
      ``_gen_revision_history`` rather than ``revision_history`` to make use of
      this cache, and call ``_clear_revision_history_cache`` and
      ``_cache_revision_history`` at appropriate times. (Andrew Bennetts)

  BUGFIXES:

    * Take ``smtp_server`` from user config into account.
      (vila, #92195)

    * Restore Unicode filename handling for versioned and unversioned files.
      (John Arbash Meinel, #92608)

    * Don't fail during ``bzr commit`` if a file is marked removed, and
      the containing directory is auto-removed.  (John Arbash Meinel, #93681)

    * ``bzr status FILENAME`` failed on Windows because of an uncommon
      errno. (``ERROR_DIRECTORY == 267 != ENOTDIR``).
      (Wouter van Heyst, John Arbash Meinel, #90819)

    * ``bzr checkout source`` should create a local branch in the same
      format as source. (John Arbash Meinel, #93854)

    * ``bzr commit`` with a kind change was failing to update the
      last-changed-revision for directories.  The
      InventoryDirectory._unchanged only looked at the ``parent_id`` and name,
      ignoring the fact that the kind could have changed, too.
      (John Arbash Meinel, #90111)

    * ``bzr mv dir/subdir other`` was incorrectly updating files inside
      the directory. So that there was a chance it would break commit,
      etc. (John Arbash Meinel, #94037)
 
    * Correctly handles mutiple permanent http redirections.
      (vila, #88780)

bzr 0.15rc2  2007-03-14
-----------------------

  NOTES WHEN UPGRADING:
        
    * Release 0.15rc2 of bzr changes the ``bzr init-repo`` command to
      default to ``--trees`` instead of ``--no-trees``.
      Existing shared repositories are not affected.

  IMPROVEMENTS:

    * New ``merge-directive`` command to generate machine- and human-readable
      merge requests.  (Aaron Bentley)

    * New ``submit:`` revision specifier makes it easy to diff against the
      common ancestor with the submit location (Aaron Bentley)

    * Added support for Putty's SSH implementation. (Dmitry Vasiliev)

    * Added ``bzr status --versioned`` to report only versioned files, 
      not unknowns. (Kent Gibson)

    * Merge now autodetects the correct line-ending style for its conflict
      markers.  (Aaron Bentley)

  INTERNALS:

    * Refactored SSH vendor registration into SSHVendorManager class.
      (Dmitry Vasiliev)

  BUGFIXES:

    * New ``--numbered-dirs`` option to ``bzr selftest`` to use
      numbered dirs for TestCaseInTempDir. This is default behavior
      on Windows. Anyone can force named dirs on Windows
      with ``--no-numbered-dirs``. (Alexander Belchenko)

    * Fix ``RevisionSpec_revid`` to handle the Unicode strings passed in
      from the command line. (Marien Zwart, #90501)

    * Fix ``TreeTransform._iter_changes`` when both the source and
      destination are missing. (Aaron Bentley, #88842)

    * Fix commit of merges with symlinks in dirstate trees.
      (Marien Zwart)
    
    * Switch the ``bzr init-repo`` default from --no-trees to --trees. 
      (Wouter van Heyst, #53483)


bzr 0.15rc1  2007-03-07
-----------------------

  SURPRISES:

    * The default disk format has changed. Please run 'bzr upgrade' in your
      working trees to upgrade. This new default is compatible for network
      operations, but not for local operations. That is, if you have two
      versions of bzr installed locally, after upgrading you can only use the
      bzr 0.15 version. This new default does not enable tags or nested-trees
      as they are incompatible with bzr versions before 0.15 over the network.

    * For users of bzrlib: Two major changes have been made to the working tree
      api in bzrlib. The first is that many methods and attributes, including
      the inventory attribute, are no longer valid for use until one of
      ``lock_read``/``lock_write``/``lock_tree_write`` has been called,
      and become invalid again after unlock is called. This has been done
      to improve performance and correctness as part of the dirstate
      development.
      (Robert Collins, John A Meinel, Martin Pool, and others).

    * For users of bzrlib: The attribute 'tree.inventory' should be considered
      readonly. Previously it was possible to directly alter this attribute, or
      its contents, and have the tree notice this. This has been made
      unsupported - it may work in some tree formats, but in the newer dirstate
      format such actions will have no effect and will be ignored, or even
      cause assertions. All operations possible can still be carried out by a
      combination of the tree API, and the bzrlib.transform API. (Robert
      Collins, John A Meinel, Martin Pool, and others).

  IMPROVEMENTS:

    * Support for OS Windows 98. Also .bzr.log on any windows system
      saved in My Documents folder. (Alexander Belchenko)

    * ``bzr mv`` enhanced to support already moved files.
      In the past the mv command would have failed if the source file doesn't
      exist. In this situation ``bzr mv`` would now detect that the file has
      already moved and update the repository accordingly, if the target file
      does exist.
      A new option ``--after`` has been added so that if two files already
      exist, you could notify Bazaar that you have moved a (versioned) file
      and replaced it with another. Thus in this case ``bzr move --after``
      will only update the Bazaar identifier.
      (Steffen Eichenberg, Marius Kruger)

    * ``ls`` now works on treeless branches and remote branches.
      (Aaron Bentley)

    * ``bzr help global-options`` describes the global options.
      (Aaron Bentley)

    * ``bzr pull --overwrite`` will now correctly overwrite checkouts.
      (Robert Collins)

    * Files are now allowed to change kind (e.g. from file to symlink).
      Supported by ``commit``, ``revert`` and ``status``
      (Aaron Bentley)

    * ``inventory`` and ``unknowns`` hidden in favour of ``ls``
      (Aaron Bentley)

    * ``bzr help checkouts`` descibes what checkouts are and some possible
      uses of them. (James Westby, Aaron Bentley)

    * A new ``-d`` option to push, pull and merge overrides the default 
      directory.  (Martin Pool)

    * Branch format 6: smaller, and potentially faster than format 5.  Supports
      ``append_history_only`` mode, where the log view and revnos do not change,
      except by being added to.  Stores policy settings in
      ".bzr/branch/branch.conf".

    * ``append_only`` branches:  Format 6 branches may be configured so that log
      view and revnos are always consistent.  Either create the branch using
      "bzr init --append-revisions-only" or edit the config file as descriped
      in docs/configuration.txt.

    * rebind: Format 6 branches retain the last-used bind location, so if you
      "bzr unbind", you can "bzr bind" to bind to the previously-selected
      bind location.

    * Builtin tags support, created and deleted by the ``tag`` command and
      stored in the branch.  Tags can be accessed with the revisionspec
      ``-rtag:``, and listed with ``bzr tags``.  Tags are not versioned 
      at present. Tags require a network incompatible upgrade. To perform this
      upgrade, run ``bzr upgrade --dirstate-tags`` in your branch and
      repositories. (Martin Pool)

    * The ``bzr://`` transport now has a well-known port number, 4155,
      which it will use by default.  (Andrew Bennetts, Martin Pool)

    * Bazaar now looks for user-installed plugins before looking for site-wide
      plugins. (Jonathan Lange)

    * ``bzr resolve`` now detects and marks resolved text conflicts.
      (Aaron Bentley)

  INTERNALS:

    * Internally revision ids and file ids are now passed around as utf-8
      bytestrings, rather than treating them as Unicode strings. This has
      performance benefits for Knits, since we no longer need to decode the
      revision id for each line of content, nor for each entry in the index.
      This will also help with the future dirstate format.
      (John Arbash Meinel)

    * Reserved ids (any revision-id ending in a colon) are rejected by
      versionedfiles, repositories, branches, and working trees
      (Aaron Bentley)

    * Minor performance improvement by not creating a ProgressBar for
      every KnitIndex we create. (about 90ms for a bzr.dev tree)
      (John Arbash Meinel)

    * New easier to use Branch hooks facility. There are five initial hooks,
      all documented in bzrlib.branch.BranchHooks.__init__ - ``'set_rh'``,
      ``'post_push'``, ``'post_pull'``, ``'post_commit'``,
      ``'post_uncommit'``. These hooks fire after the matching operation
      on a branch has taken place, and were originally added for the
      branchrss plugin. (Robert Collins)

    * New method ``Branch.push()`` which should be used when pushing from a
      branch as it makes performance and policy decisions to match the UI
      level command ``push``. (Robert Collins).

    * Add a new method ``Tree.revision_tree`` which allows access to cached
      trees for arbitrary revisions. This allows the in development dirstate
      tree format to provide access to the callers to cached copies of 
      inventory data which are cheaper to access than inventories from the
      repository.
      (Robert Collins, Martin Pool)

    * New ``Branch.last_revision_info`` method, this is being done to allow
      optimization of requests for both the number of revisions and the last
      revision of a branch with smartservers and potentially future branch
      formats. (Wouter van Heyst, Robert Collins)

    * Allow ``'import bzrlib.plugins.NAME'`` to work when the plugin NAME has not
      yet been loaded by ``load_plugins()``. This allows plugins to depend on each
      other for code reuse without requiring users to perform file-renaming
      gymnastics. (Robert Collins)

    * New Repository method ``'gather_stats'`` for statistic data collection.
      This is expected to grow to cover a number of related uses mainly
      related to bzr info. (Robert Collins)

    * Log formatters are now managed with a registry.
      ``log.register_formatter`` continues to work, but callers accessing
      the FORMATTERS dictionary directly will not.

    * Allow a start message to be passed to the ``edit_commit_message``
      function.  This will be placed in the message offered to the user
      for editing above the separator. It allows a template commit message
      to be used more easily. (James Westby)

    * ``GPGStrategy.sign()`` will now raise ``BzrBadParameterUnicode`` if
      you pass a Unicode string rather than an 8-bit string. Callers need
      to be updated to encode first. (John Arbash Meinel)

    * Branch.push, pull, merge now return Result objects with information
      about what happened, rather than a scattering of various methods.  These
      are also passed to the post hooks.  (Martin Pool)

    * File formats and architecture is in place for managing a forest of trees
      in bzr, and splitting up existing trees into smaller subtrees, and
      finally joining trees to make a larger tree. This is the first iteration
      of this support, and the user-facing aspects still require substantial
      work.  If you wish to experiment with it, use ``bzr upgrade
      --dirstate-with-subtree`` in your working trees and repositories.
      You can use the hidden commands ``split`` and ``join`` and to create
      and manipulate nested trees, but please consider using the nested-trees
      branch, which contains substantial UI improvements, instead.
      http://code.aaronbentley.com/bzr/bzrrepo/nested-trees/
      (Aaron Bentley, Martin Pool, Robert Collins).

  BUGFIXES:

    * ``bzr annotate`` now uses dotted revnos from the viewpoint of the
      branch, rather than the last changed revision of the file.
      (John Arbash Meinel, #82158)

    * Lock operations no longer hang if they encounter a permission problem.
      (Aaron Bentley)

    * ``bzr push`` can resume a push that was canceled before it finished.
      Also, it can push even if the target directory exists if you supply
      the ``--use-existing-dir`` flag.
      (John Arbash Meinel, #30576, #45504)

    * Fix http proxy authentication when user and an optional
      password appears in the ``*_proxy`` vars. (Vincent Ladeuil,
      #83954).

    * ``bzr log branch/file`` works for local treeless branches
      (Aaron Bentley, #84247)

    * Fix problem with UNC paths on Windows 98. (Alexander Belchenko, #84728)

    * Searching location of CA bundle for PyCurl in env variable
      (``CURL_CA_BUNDLE``), and on win32 along the PATH.
      (Alexander Belchenko, #82086)

    * ``bzr init`` works with unicode argument LOCATION.
      (Alexander Belchenko, #85599)

    * Raise ``DependencyNotPresent`` if pycurl do not support https. 
      (Vincent Ladeuil, #85305)

    * Invalid proxy env variables should not cause a traceback.
      (Vincent Ladeuil, #87765)

    * Ignore patterns normalised to use '/' path separator.
      (Kent Gibson, #86451)

    * bzr rocks. It sure does! Fix case. (Vincent Ladeuil, #78026)

    * Fix bzrtools shelve command for removed lines beginning with "--"
      (Johan Dahlberg, #75577)

  TESTING:

    * New ``--first`` option to ``bzr selftest`` to run specified tests
      before the rest of the suite.  (Martin Pool)


bzr 0.14  2007-01-23
--------------------

  IMPROVEMENTS:

    * ``bzr help global-options`` describes the global options. (Aaron Bentley)

  BUG FIXES:
    
    * Skip documentation generation tests if the tools to do so are not
      available. Fixes running selftest for installled copies of bzr. 
      (John Arbash Meinel, #80330)

    * Fix the code that discovers whether bzr is being run from it's
      working tree to handle the case when it isn't but the directory
      it is in is below a repository. (James Westby, #77306)


bzr 0.14rc1  2007-01-16
-----------------------

  IMPROVEMENTS:

    * New connection: ``bzr+http://`` which supports tunnelling the smart
      protocol over an HTTP connection. If writing is enabled on the bzr
      server, then you can write over the http connection.
      (Andrew Bennetts, John Arbash Meinel)

    * Aliases now support quotation marks, so they can contain whitespace
      (Marius Kruger)

    * PyCurlTransport now use a single curl object. By specifying explicitly
      the 'Range' header, we avoid the need to use two different curl objects
      (and two connections to the same server). (Vincent Ladeuil)

    * ``bzr commit`` does not prompt for a message until it is very likely to
      succeed.  (Aaron Bentley)

    * ``bzr conflicts`` now takes --text to list pathnames of text conflicts
      (Aaron Bentley)

    * Fix ``iter_lines_added_or_present_in_versions`` to use a set instead
      of a list while checking if a revision id was requested. Takes 10s
      off of the ``fileids_affected_by_revision_ids`` time, which is 10s
      of the ``bzr branch`` time. Also improve ``fileids_...`` time by
      filtering lines with a regex rather than multiple ``str.find()``
      calls. (saves another 300ms) (John Arbash Meinel)

    * Policy can be set for each configuration key. This allows keys to be
      inherited properly across configuration entries. For example, this
      should enable you to do::
        
        [/home/user/project]
        push_location = sftp://host/srv/project/
        push_location:policy = appendpath

      And then a branch like ``/home/user/project/mybranch`` should get an
      automatic push location of ``sftp://host/srv/project/mybranch``.
      (James Henstridge)

    * Added ``bzr status --short`` to make status report svn style flags
      for each file.  For example::

        $ bzr status --short
        A  foo
        A  bar
        D  baz
        ?  wooley

    * 'bzr selftest --clean-output' allows easily clean temporary tests 
      directories without running tests. (Alexander Belchenko)

    * ``bzr help hidden-commands`` lists all hidden commands. (Aaron Bentley)

    * ``bzr merge`` now has an option ``--pull`` to fall back to pull if
      local is fully merged into remote. (Jan Hudec)

    * ``bzr help formats`` describes available directory formats. (Aaron Bentley)

  INTERNALS:

    * A few tweaks directly to ``fileids_affected_by_revision_ids`` to
      help speed up processing, as well allowing to extract unannotated
      lines. Between the two ``fileids_affected_by_revision_ids`` is
      improved by approx 10%. (John Arbash Meinel)

    * Change Revision serialization to only write out millisecond
      resolution. Rather than expecting floating point serialization to
      preserve more resolution than we need. (Henri Weichers, Martin Pool)

    * Test suite ends cleanly on Windows.  (Vincent Ladeuil)

    * When ``encoding_type`` attribute of class Command is equal to 'exact', 
      force sys.stdout to be a binary stream on Windows, and therefore
      keep exact line-endings (without LF -> CRLF conversion).
      (Alexander Belchenko)

    * Single-letter short options are no longer globally declared.  (Martin
      Pool)

    * Before using detected user/terminal encoding bzr should check
      that Python has corresponding codec. (Alexander Belchenko)

    * Formats for end-user selection are provided via a FormatRegistry (Aaron Bentley)

  BUG FIXES:

    * ``bzr missing --verbose`` was showing adds/removals in the wrong
      direction. (John Arbash Meinel)

    * ``bzr annotate`` now defaults to showing dotted revnos for merged
      revisions. It cuts them off at a depth of 12 characters, but you can
      supply ``--long`` to see the full number. You can also use
      ``--show-ids`` to display the original revision ids, rather than
      revision numbers and committer names. (John Arbash Meinel, #75637)

    * bzr now supports Win32 UNC path (e.g. ``\HOST\path``. 
      (Alexander Belchenko, #57869)

    * Win32-specific: output of cat, bundle and diff commands don't mangle
      line-endings (Alexander Belchenko, #55276)

    * Replace broken fnmatch based ignore pattern matching with custom pattern
      matcher.
      (Kent Gibson, Jan Hudec #57637)

    * pycurl and urllib can detect short reads at different places. Update
      the test suite to test more cases. Also detect http error code 416
      which was raised for that specific bug. Also enhance the urllib
      robustness by detecting invalid ranges (and pycurl's one by detecting
      short reads during the initial GET). (Vincent Ladeuil, #73948)

    * The urllib connection sharing interacts badly with urllib2
      proxy setting (the connections didn't go thru the proxy
      anymore). Defining a proper ProxyHandler solves the
      problem.  (Vincent Ladeuil, #74759)

    * Use urlutils to generate relative URLs, not osutils 
      (Aaron Bentley, #76229)

    * ``bzr status`` in a readonly directory should work without giving
      lots of errors. (John Arbash Meinel, #76299)

    * Mention the revisionspec topic for the revision option help.
      (Wouter van Heyst, #31663)

    * Allow plugins import from zip archives.
      (Alexander Belchenko, #68124)


bzr 0.13  2006-12-05
--------------------
    
  No changes from 0.13rc1
    
bzr 0.13rc1  2006-11-27
-----------------------

  IMPROVEMENTS:

    * New command ``bzr remove-tree`` allows the removal of the working
      tree from a branch.
      (Daniel Silverstone)

    * urllib uses shared keep-alive connections, so http 
      operations are substantially faster.
      (Vincent Ladeuil, #53654)

    * ``bzr export`` allows an optional branch parameter, to export a bzr
      tree from some other url. For example:
      ``bzr export bzr.tar.gz http://bazaar-vcs.org/bzr/bzr.dev``
      (Daniel Silverstone)

    * Added ``bzr help topics`` to the bzr help system. This gives a
      location for general information, outside of a specific command.
      This includes updates for ``bzr help revisionspec`` the first topic
      included. (Goffredo Baroncelli, John Arbash Meinel, #42714)

    * WSGI-compatible HTTP smart server.  See ``doc/http_smart_server.txt``.
      (Andrew Bennetts)

    * Knit files will now cache full texts only when the size of the
      deltas is as large as the size of the fulltext. (Or after 200
      deltas, whichever comes first). This has the most benefit on large
      files with small changes, such as the inventory for a large project.
      (eg For a project with 2500 files, and 7500 revisions, it changes
      the size of inventory.knit from 11MB to 5.4MB) (John Arbash Meinel)

  INTERNALS:

    * New -D option given before the command line turns on debugging output
      for particular areas.  -Derror shows tracebacks on all errors.
      (Martin Pool)

    * Clean up ``bzr selftest --benchmark bundle`` to correct an import,
      and remove benchmarks that take longer than 10min to run.
      (John Arbash Meinel)

    * Use ``time.time()`` instead of ``time.clock()`` to decide on
      progress throttling. Because ``time.clock()`` is actually CPU time,
      so over a high-latency connection, too many updates get throttled.
      (John Arbash Meinel)

    * ``MemoryTransport.list_dir()`` would strip the first character for
      files or directories in root directory. (John Arbash Meinel)

    * New method ``get_branch_reference`` on 'BzrDir' allows the detection of 
      branch references - which the smart server component needs.
  
    * New ``ChrootTransportDecorator``, accessible via the ``chroot+`` url
      prefix.  It disallows any access to locations above a set URL.  (Andrew
      Bennetts)

  BUG FIXES:

    * Now ``_KnitIndex`` properly decode revision ids when loading index data.
      And optimize the knit index parsing code. 
      (Dmitry Vasiliev, John Arbash Meinel)

    * ``bzrlib/bzrdir.py`` was directly referencing ``bzrlib.workingtree``,
      without importing it. This prevented ``bzr upgrade`` from working
      unless a plugin already imported ``bzrlib.workingtree``
      (John Arbash Meinel, #70716)

    * Suppress the traceback on invalid URLs (Vincent Ladeuil, #70803).

    * Give nicer error message when an http server returns a 403
      error code. (Vincent Ladeuil, #57644).

    * When a multi-range http GET request fails, try a single
      range one. If it fails too, forget about ranges. Remember that until 
      the death of the transport and propagates that to the clones.
      (Vincent Ladeuil, #62276, #62029).

    * Handles user/passwords supplied in url from command
      line (for the urllib implementation). Don't request already
      known passwords (Vincent Ladeuil, #42383, #44647, #48527)

    * ``_KnitIndex.add_versions()`` dictionary compresses revision ids as they
      are added. This fixes bug where fetching remote revisions records
      them as full references rather than integers.
      (John Arbash Meinel, #64789)

    * ``bzr ignore`` strips trailing slashes in patterns.
      Also ``bzr ignore`` rejects absolute paths. (Kent Gibson, #4559)

    * ``bzr ignore`` takes multiple arguments. (Cheuksan Edward Wang, #29488)

    * mv correctly handles paths that traverse symlinks. 
      (Aaron Bentley, #66964)

    * Give nicer looking error messages when failing to connect over ssh.
      (John Arbash Meinel, #49172)

    * Pushing to a remote branch does not currently update the remote working
      tree. After a remote push, ``bzr status`` and ``bzr diff`` on the remote
      machine now show that the working tree is out of date.
      (Cheuksan Edward Wang #48136)

    * Use patiencediff instead of difflib for determining deltas to insert
      into knits. This avoids the O(N^3) behavior of difflib. Patience
      diff should be O(N^2). (Cheuksan Edward Wang, #65714)

    * Running ``bzr log`` on nonexistent file gives an error instead of the
      entire log history. (Cheuksan Edward Wang #50793)

    * ``bzr cat`` can look up contents of removed or renamed files. If the
      pathname is ambiguous, i.e. the files in the old and new trees have
      different id's, the default is the file in the new tree. The user can
      use "--name-from-revision" to select the file in the old tree.
      (Cheuksan Edward Wang, #30190)

  TESTING:

    * TestingHTTPRequestHandler really handles the Range header
      (previously it was ignoring it and returning the whole file,).

bzr 0.12  2006-10-30
--------------------

  INTERNALS:

    * Clean up ``bzr selftest --benchmark bundle`` to correct an import,
      and remove benchmarks that take longer than 10min to run.
      (John Arbash Meinel)
  
bzr 0.12rc1  2006-10-23
-----------------------

  IMPROVEMENTS:

    * ``bzr log`` now shows dotted-decimal revision numbers for all revisions,
      rather than just showing a decimal revision number for revisions on the
      mainline. These revision numbers are not yet accepted as input into bzr
      commands such as log, diff etc. (Robert Collins)

    * revisions can now be specified using dotted-decimal revision numbers.
      For instance, ``bzr diff -r 1.2.1..1.2.3``. (Robert Collins)

    * ``bzr help commands`` output is now shorter (Aaron Bentley)

    * ``bzr`` now uses lazy importing to reduce the startup time. This has
      a moderate effect on lots of actions, especially ones that have
      little to do. For example ``bzr rocks`` time is down to 116ms from
      283ms. (John Arbash Meinel)

    * New Registry class to provide name-to-object registry-like support,
      for example for schemes where plugins can register new classes to
      do certain tasks (e.g. log formatters). Also provides lazy registration
      to allow modules to be loaded on request.
      (John Arbash Meinel, Adeodato Simó)

  API INCOMPATABILITY:
  
    * LogFormatter subclasses show now expect the 'revno' parameter to 
      show() to be a string rather than an int. (Robert Collins)

  INTERNALS:

    * ``TestCase.run_bzr``, ``run_bzr_captured``, and ``run_bzr_subprocess``
      can take a ``working_dir='foo'`` parameter, which will change directory 
      for the command. (John Arbash Meinel)

    * ``bzrlib.lazy_regex.lazy_compile`` can be used to create a proxy
      around a regex, which defers compilation until first use. 
      (John Arbash Meinel)

    * ``TestCase.run_bzr_subprocess`` defaults to supplying the
      ``--no-plugins`` parameter to ensure test reproducability, and avoid
      problems with system-wide installed plugins. (John Arbash Meinel)

    * Unique tree root ids are now supported. Newly created trees still
      use the common root id for compatibility with bzr versions before 0.12.
      (Aaron Bentley)

    * ``WorkingTree.set_root_id(None)`` is now deprecated. Please
      pass in ``inventory.ROOT_ID`` if you want the default root id value.
      (Robert Collins, John Arbash Meinel)

    * New method ``WorkingTree.flush()`` which will write the current memory
      inventory out to disk. At the same time, ``read_working_inventory`` will
      no longer trash the current tree inventory if it has been modified within
      the current lock, and the tree will now ``flush()`` automatically on
      ``unlock()``. ``WorkingTree.set_root_id()`` has been updated to take
      advantage of this functionality. (Robert Collins, John Arbash Meinel)

    * ``bzrlib.tsort.merge_sorted`` now accepts ``generate_revnos``. This
      parameter will cause it to add another column to its output, which
      contains the dotted-decimal revno for each revision, as a tuple.
      (Robert Collins)

    * ``LogFormatter.show_merge`` is deprecated in favour of
      ``LogFormatter.show_merge_revno``. (Robert Collins)

  BUG FIXES:

    * Avoid circular imports by creating a deprecated function for
      ``bzrlib.tree.RevisionTree``. Callers should have been using
      ``bzrlib.revisontree.RevisionTree`` anyway. (John Arbash Meinel,
      #63360, #66349)

    * Don't use ``socket.MSG_WAITALL`` as it doesn't exist on all
      platforms. (Martin Pool, #66356)

    * Don't require ``Content-Type`` in range responses. Assume they are a
      single range if ``Content-Type`` does not exist.
      (John Arbash Meinel, #62473)

    * bzr branch/pull no longer complain about progress bar cleanup when
      interrupted during fetch.  (Aaron Bentley, #54000)

    * ``WorkingTree.set_parent_trees()`` uses the trees to directly write
      the basis inventory, rather than going through the repository. This
      allows us to have 1 inventory read, and 2 inventory writes when
      committing a new tree. (John Arbash Meinel)

    * When reverting, files that are not locally modified that do not exist
      in the target are deleted, not just unversioned (Aaron Bentley)

    * When trying to acquire a lock, don't fail immediately. Instead, try
      a few times (up to 1 hour) before timing out. Also, report why the
      lock is unavailable (John Arbash Meinel, #43521, #49556)

    * Leave HttpTransportBase daughter classes decides how they
      implement cloning. (Vincent Ladeuil, #61606)

    * diff3 does not indicate conflicts on clean merge. (Aaron Bentley)

    * If a commit fails, the commit message is stored in a file at the root of
      the tree for later commit. (Cheuksan Edward Wang, Stefan Metzmacher,
      #32054)

  TESTING:

    * New test base class TestCaseWithMemoryTransport offers memory-only
      testing facilities: its not suitable for tests that need to mutate disk
      state, but most tests should not need that and should be converted to
      TestCaseWithMemoryTransport. (Robert Collins)

    * ``TestCase.make_branch_and_memory_tree`` now takes a format
      option to set the BzrDir, Repository and Branch formats of the
      created objects. (Robert Collins, John Arbash Meinel)

bzr 0.11  2006-10-02
--------------------

    * Smart server transport test failures on windows fixed. (Lukáš Lalinský).

bzr 0.11rc2  2006-09-27
-----------------------

  BUG FIXES:

    * Test suite hangs on windows fixed. (Andrew Bennets, Alexander Belchenko).
    
    * Commit performance regression fixed. (Aaron Bentley, Robert Collins, John
      Arbash Meinel).

bzr 0.11rc1  2006-09-25
-----------------------

  IMPROVEMENTS:

    * Knit files now wait to create their contents until the first data is
      added. The old code used to create an empty .knit and a .kndx with just
      the header. However, this caused a lot of extra round trips over sftp.
      This can change the time for ``bzr push`` to create a new remote branch
      from 160s down to 100s. This also affects ``bzr commit`` performance when
      adding new files, ``bzr commit`` on a new kernel-like tree drops from 50s
      down to 40s (John Arbash Meinel, #44692)

    * When an entire subtree has been deleted, commit will now report that
      just the top of the subtree has been deleted, rather than reporting
      all the individual items. (Robert Collins)

    * Commit performs one less XML parse. (Robert Collins)

    * ``bzr checkout`` now operates on readonly branches as well
      as readwrite branches. This fixes bug #39542. (Robert Collins)

    * ``bzr bind`` no longer synchronises history with the master branch.
      Binding should be followed by an update or push to synchronise the 
      two branches. This is closely related to the fix for bug #39542.
      (Robert Collins)

    * ``bzrlib.lazy_import.lazy_import`` function to create on-demand 
      objects.  This allows all imports to stay at the global scope, but
      modules will not actually be imported if they are not used.
      (John Arbash Meinel)

    * Support ``bzr://`` and ``bzr+ssh://`` urls to work with the new RPC-based
      transport which will be used with the upcoming high-performance smart
      server. The new command ``bzr serve`` will invoke bzr in server mode,
      which processes these requests. (Andrew Bennetts, Robert Collins, Martin
      Pool)

    * New command ``bzr version-info`` which can be used to get a summary
      of the current state of the tree. This is especially useful as part
      of a build commands. See ``doc/version_info.txt`` for more information 
      (John Arbash Meinel)

  BUG FIXES:

    * ``'bzr inventory [FILE...]'`` allows restricting the file list to a
      specific set of files. (John Arbash Meinel, #3631)

    * Don't abort when annotating empty files (John Arbash Meinel, #56814)

    * Add ``Stanza.to_unicode()`` which can be passed to another Stanza
      when nesting stanzas. Also, add ``read_stanza_unicode`` to handle when
      reading a nested Stanza. (John Arbash Meinel)

    * Transform._set_mode() needs to stat the right file. 
      (John Arbash Meinel, #56549)

    * Raise WeaveFormatError rather than StopIteration when trying to read
      an empty Weave file. (John Arbash Meinel, #46871)

    * Don't access e.code for generic URLErrors, only HTTPErrors have .code.
      (Vincent Ladeuil, #59835)

    * Handle boundary="" lines properly to allow access through a Squid proxy.
      (John Arbash Meinel, #57723)

    * revert now removes newly-added directories (Aaron Bentley, #54172)

    * ``bzr upgrade sftp://`` shouldn't fail to upgrade v6 branches if there 
      isn't a working tree. (David Allouche, #40679)

    * Give nicer error messages when a user supplies an invalid --revision
      parameter. (John Arbash Meinel, #55420)

    * Handle when LANG is not recognized by python. Emit a warning, but
      just revert to using 'ascii'. (John Arbash Meinel, #35392)

    * Don't use ``preexec_fn`` on win32, as it is not supported by subprocess.
      (John Arbash Meinel)

    * Skip specific tests when the dependencies aren't met. This includes
      some ``setup.py`` tests when ``python-dev`` is not available, and
      some tests that depend on paramiko. (John Arbash Meinel, Mattheiu Moy)

    * Fallback to Paramiko properly, if no ``ssh`` executable exists on
      the system. (Andrew Bennetts, John Arbash Meinel)

    * ``Branch.bind(other_branch)`` no longer takes a write lock on the
      other branch, and will not push or pull between the two branches.
      API users will need to perform a push or pull or update operation if they
      require branch synchronisation to take place. (Robert Collins, #47344)

    * When creating a tarball or zipfile export, export unicode names as utf-8
      paths. This may not work perfectly on all platforms, but has the best
      chance of working in the common case. (John Arbash Meinel, #56816)

    * When committing, only files that exist in working tree or basis tree
      may be specified (Aaron Bentley, #50793)

  PORTABILITY:

    * Fixes to run on Python 2.5 (Brian M. Carlson, Martin Pool, Marien Zwart)

  INTERNALS:

    * TestCaseInTempDir now creates a separate directory for HOME, rather
      than having HOME set to the same location as the working directory.
      (John Arbash Meinel)

    * ``run_bzr_subprocess()`` can take an optional ``env_changes={}`` parameter,
      which will update os.environ inside the spawned child. It also can
      take a ``universal_newlines=True``, which helps when checking the output
      of the command. (John Arbash Meinel)

    * Refactor SFTP vendors to allow easier re-use when ssh is used. 
      (Andrew Bennetts)

    * ``Transport.list_dir()`` and ``Transport.iter_files_recursive()`` should always
      return urlescaped paths. This is now tested (there were bugs in a few
      of the transports) (Andrew Bennetts, David Allouche, John Arbash Meinel)

    * New utility function ``symbol_versioning.deprecation_string``. Returns the
      formatted string for a callable, deprecation format pair. (Robert Collins)

    * New TestCase helper applyDeprecated. This allows you to call a callable
      which is deprecated without it spewing to the screen, just by supplying
      the deprecation format string issued for it. (Robert Collins)

    * Transport.append and Transport.put have been deprecated in favor of
      ``.append_bytes``, ``.append_file``, ``.put_bytes``, and
      ``.put_file``. This removes the ambiguity in what type of object the
      functions take.  ``Transport.non_atomic_put_{bytes,file}`` has also
      been added. Which works similarly to ``Transport.append()`` except for
      SFTP, it doesn't have a round trip when opening the file. Also, it
      provides functionality for creating a parent directory when trying
      to create a file, rather than raise NoSuchFile and forcing the
      caller to repeat their request.
      (John Arbash Meinel)

    * WorkingTree has a new api ``unversion`` which allow the unversioning of
      entries by their file id. (Robert Collins)

    * ``WorkingTree.pending_merges`` is deprecated.  Please use the
      ``get_parent_ids`` (introduced in 0.10) method instead. (Robert Collins)

    * WorkingTree has a new ``lock_tree_write`` method which locks the branch for
      read rather than write. This is appropriate for actions which only need
      the branch data for reference rather than mutation. A new decorator
      ``needs_tree_write_lock`` is provided in the workingtree module. Like the
      ``needs_read_lock`` and ``needs_write_lock`` decorators this allows static 
      declaration of the locking requirements of a function to ensure that
      a lock is taken out for casual scripts. (Robert Collins, #54107)

    * All WorkingTree methods which write to the tree, but not to the branch
      have been converted to use ``needs_tree_write_lock`` rather than 
      ``needs_write_lock``. Also converted is the revert, conflicts and tree
      transform modules. This provides a modest performance improvement on 
      metadir style trees, due to the reduce lock-acquisition, and a more
      significant performance improvement on lightweight checkouts from 
      remote branches, where trivial operations used to pay a significant 
      penalty. It also provides the basis for allowing readonly checkouts.
      (Robert Collins)

    * Special case importing the standard library 'copy' module. This shaves
      off 40ms of startup time, while retaining compatibility. See:
      ``bzrlib/inspect_for_copy.py`` for more details. (John Arbash Meinel)

    * WorkingTree has a new parent class MutableTree which represents the 
      specialisations of Tree which are able to be altered. (Robert Collins)

    * New methods mkdir and ``put_file_bytes_non_atomic`` on MutableTree that
      mutate the tree and its contents. (Robert Collins)

    * Transport behaviour at the root of the URL is now defined and tested.
      (Andrew Bennetts, Robert Collins)

  TESTING:

    * New test helper classs MemoryTree. This is typically accessed via
      ``self.make_branch_and_memory_tree()`` in test cases. (Robert Collins)
      
    * Add ``start_bzr_subprocess`` and ``stop_bzr_subprocess`` to allow test
      code to continue running concurrently with a subprocess of bzr.
      (Andrew Bennetts, Robert Collins)

    * Add a new method ``Transport.get_smart_client()``. This is provided to
      allow upgrades to a richer interface than the VFS one provided by
      Transport. (Andrew Bennetts, Martin Pool)

bzr 0.10  2006-08-29
--------------------
  
  IMPROVEMENTS:
    * 'merge' now takes --uncommitted, to apply uncommitted changes from a
      tree.  (Aaron Bentley)
  
    * 'bzr add --file-ids-from' can be used to specify another path to use
      for creating file ids, rather than generating all new ones. Internally,
      the 'action' passed to ``smart_add_tree()`` can return ``file_ids`` that
      will be used, rather than having bzrlib generate new ones.
      (John Arbash Meinel, #55781)

    * ``bzr selftest --benchmark`` now allows a ``--cache-dir`` parameter.
      This will cache some of the intermediate trees, and decrease the
      setup time for benchmark tests. (John Arbash Meinel)

    * Inverse forms are provided for all boolean options.  For example,
      --strict has --no-strict, --no-recurse has --recurse (Aaron Bentley)

    * Serialize out Inventories directly, rather than using ElementTree.
      Writing out a kernel sized inventory drops from 2s down to ~350ms.
      (Robert Collins, John Arbash Meinel)

  BUG FIXES:

    * Help diffutils 2.8.4 get along with binary tests (Marien Zwart: #57614)

    * Change LockDir so that if the lock directory doesn't exist when
      ``lock_write()`` is called, an attempt will be made to create it.
      (John Arbash Meinel, #56974)

    * ``bzr uncommit`` preserves pending merges. (John Arbash Meinel, #57660)

    * Active FTP transport now works as intended. (ghozzy, #56472)

    * Really fix mutter() so that it won't ever raise a UnicodeError.
      It means it is possible for ~/.bzr.log to contain non UTF-8 characters.
      But it is a debugging log, not a real user file.
      (John Arbash Meinel, #56947, #53880)

    * Change Command handle to allow Unicode command and options.
      At present we cannot register Unicode command names, so we will get
      BzrCommandError('unknown command'), or BzrCommandError('unknown option')
      But that is better than a UnicodeError + a traceback.
      (John Arbash Meinel, #57123)

    * Handle TZ=UTC properly when reading/writing revisions.
      (John Arbash Meinel, #55783, #56290)

    * Use ``GPG_TTY`` to allow gpg --cl to work with gpg-agent in a pipeline,
      (passing text to sign in on stdin). (John Arbash Meinel, #54468)

    * External diff does the right thing for binaries even in foreign 
      languages. (John Arbash Meinel, #56307)

    * Testament handles more cases when content is unicode. Specific bug was
      in handling of revision properties.
      (John Arbash Meinel, Holger Krekel, #54723)

    * The bzr selftest was failing on installed versions due to a bug in a new
      test helper. (John Arbash Meinel, Robert Collins, #58057)

  INTERNALS:

    * ``bzrlib.cache_utf8`` contains ``encode()`` and ``decode()`` functions
      which can be used to cache the conversion between utf8 and Unicode.
      Especially helpful for some of the knit annotation code, which has to
      convert revision ids to utf8 to annotate lines in storage.
      (John Arbash Meinel)

    * ``setup.py`` now searches the filesystem to find all packages which
      need to be installed. This should help make the life of packagers
      easier. (John Arbash Meinel)

bzr 0.9.0  2006-08-11
---------------------

  SURPRISES:

   * The hard-coded built-in ignore rules have been removed. There are
     now two rulesets which are enforced. A user global one in 
     ``~/.bazaar/ignore`` which will apply to every tree, and the tree
     specific one '.bzrignore'.
     ``~/.bazaar/ignore`` will be created if it does not exist, but with
     a more conservative list than the old default.
     This fixes bugs with default rules being enforced no matter what. 
     The old list of ignore rules from bzr is available by
     running 'bzr ignore --old-default-rules'.
     (Robert Collins, Martin Pool, John Arbash Meinel)

   * 'branches.conf' has been changed to 'locations.conf', since it can apply
     to more locations than just branch locations.
     (Aaron Bentley)
   
  IMPROVEMENTS:

   * The revision specifier "revno:" is extended to accept the syntax
     revno:N:branch. For example,
     revno:42:http://bazaar-vcs.org/bzr/bzr.dev/ means revision 42 in
     bzr.dev.  (Matthieu Moy)

   * Tests updates to ensure proper URL handling, UNICODE support, and
     proper printing when the user's terminal encoding cannot display 
     the path of a file that has been versioned.
     ``bzr branch`` can take a target URL rather than only a local directory.
     ``Branch.get_parent()/set_parent()`` now save a relative path if possible,
     and normalize the parent based on root, allowing access across
     different transports. (John Arbash Meinel, Wouter van Heyst, Martin Pool)
     (Malone #48906, #42699, #40675, #5281, #3980, #36363, #43689,
     #42517, #42514)

   * On Unix, detect terminal width using an ioctl not just $COLUMNS.
     Use terminal width for single-line logs from ``bzr log --line`` and
     pending-merge display.  (Robert Widhopf-Fenk, Gustavo Niemeyer)
     (Malone #3507)

   * On Windows, detect terminal width using GetConsoleScreenBufferInfo.
     (Alexander Belchenko)

   * Speedup improvement for 'date:'-revision search. (Guillaume Pinot).

   * Show the correct number of revisions pushed when pushing a new branch.
     (Robert Collins).

   * 'bzr selftest' now shows a progress bar with the number of tests, and 
     progress made. 'make check' shows tests in -v mode, to be more useful
     for the PQM status window. (Robert Collins).
     When using a progress bar, failed tests are printed out, rather than
     being overwritten by the progress bar until the suite finishes.
     (John Arbash Meinel)

   * 'bzr selftest --benchmark' will run a new benchmarking selftest.
     'bzr selftest --benchmark --lsprof-timed' will use lsprofile to generate
     profile data for the individual profiled calls, allowing for fine
     grained analysis of performance.
     (Robert Collins, Martin Pool).

   * 'bzr commit' shows a progress bar. This is useful for commits over sftp
     where commit can take an appreciable time. (Robert Collins)

   * 'bzr add' is now less verbose in telling you what ignore globs were
     matched by files being ignored. Instead it just tells you how many 
     were ignored (because you might reasonably be expecting none to be
     ignored). 'bzr add -v' is unchanged and will report every ignored
     file. (Robert Collins).

   * ftp now has a test server if medusa is installed. As part of testing,
     ftp support has been improved, including support for supplying a
     non-standard port. (John Arbash Meinel).

   * 'bzr log --line' shows the revision number, and uses only the
     first line of the log message (#5162, Alexander Belchenko;
     Matthieu Moy)

   * 'bzr status' has had the --all option removed. The 'bzr ls' command
     should be used to retrieve all versioned files. (Robert Collins)

   * 'bzr bundle OTHER/BRANCH' will create a bundle which can be sent
     over email, and applied on the other end, while maintaining ancestry.
     This bundle can be applied with either 'bzr merge' or 'bzr pull',
     the same way you would apply another branch.
     (John Arbash Meinel, Aaron Bentley)
  
   * 'bzr whoami' can now be used to set your identity from the command line,
     for a branch or globally.  (Robey Pointer)

   * 'bzr checkout' now aliased to 'bzr co', and 'bzr annotate' to 'bzr ann'.
     (Michael Ellerman)

   * 'bzr revert DIRECTORY' now reverts the contents of the directory as well.
     (Aaron Bentley)

   * 'bzr get sftp://foo' gives a better error when paramiko is not present.
     Also updates things like 'http+pycurl://' if pycurl is not present.
     (John Arbash Meinel) (Malone #47821, #52204)

   * New env variable ``BZR_PROGRESS_BAR``, sets the default progress bar type.
     Can be set to 'none' or 'dummy' to disable the progress bar, 'dots' or 
     'tty' to create the respective type. (John Arbash Meinel, #42197, #51107)

   * Improve the help text for 'bzr diff' to explain what various options do.
     (John Arbash Meinel, #6391)

   * 'bzr uncommit -r 10' now uncommits revisions 11.. rather than uncommitting
     revision 10. This makes -r10 more in line with what other commands do.
     'bzr uncommit' also now saves the pending merges of the revisions that
     were removed. So it is safe to uncommit after a merge, fix something,
     and commit again. (John Arbash Meinel, #32526, #31426)

   * 'bzr init' now also works on remote locations.
     (Wouter van Heyst, #48904)

   * HTTP support has been updated. When using pycurl we now support 
     connection keep-alive, which reduces dns requests and round trips.
     And for both urllib and pycurl we support multi-range requests, 
     which decreases the number of round-trips. Performance results for
     ``bzr branch http://bazaar-vcs.org/bzr/bzr.dev/`` indicate
     http branching is now 2-3x faster, and ``bzr pull`` in an existing 
     branch is as much as 4x faster.
     (Michael Ellerman, Johan Rydberg, John Arbash Meinel, #46768)

   * Performance improvements for sftp. Branching and pulling are now up to
     2x faster. Utilize paramiko.readv() support for async requests if it
     is available (paramiko > 1.6) (John Arbash Meinel)

  BUG FIXES:

    * Fix shadowed definition of TestLocationConfig that caused some 
      tests not to run.
      (Erik Bågfors, Michael Ellerman, Martin Pool, #32587)

    * Fix unnecessary requirement of sign-my-commits that it be run from
      a working directory.  (Martin Pool, Robert Collins)

    * 'bzr push location' will only remember the push location if it succeeds
      in connecting to the remote location. (John Arbash Meinel, #49742)

    * 'bzr revert' no longer toggles the executable bit on win32
      (John Arbash Meinel, #45010)

    * Handle broken pipe under win32 correctly. (John Arbash Meinel)
    
    * sftp tests now work correctly on win32 if you have a newer paramiko
      (John Arbash Meinel)

    * Cleanup win32 test suite, and general cleanup of places where
      file handles were being held open. (John Arbash Meinel)

    * When specifying filenames for 'diff -r x..y', the name of the file in the
      working directory can be used, even if its name is different in both x
      and y.

    * File-ids containing single- or double-quotes are handled correctly by
      push. (Aaron Bentley, #52227)

    * Normalize unicode filenames to ensure cross-platform consistency.
      (John Arbash Meinel, #43689)

    * The argument parser can now handle '-' as an argument. Currently
      no code interprets it specially (it is mostly handled as a file named 
      '-'). But plugins, and future operations can use it.
      (John Arbash meinel, #50984)

    * Bundles can properly read binary files with a plain '\r' in them.
      (John Arbash Meinel, #51927)

    * Tuning ``iter_entries()`` to be more efficient (John Arbash Meinel, #5444)

    * Lots of win32 fixes (the test suite passes again).
      (John Arbash Meinel, #50155)

    * Handle openbsd returning None for sys.getfilesystemencoding() (#41183) 

    * Support ftp APPE (append) to allow Knits to be used over ftp (#42592)

    * Removals are only committed if they match the filespec (or if there is
      no filespec).  (#46635, Aaron Bentley)

    * smart-add recurses through all supplied directories 
      (John Arbash Meinel, #52578)

    * Make the bundle reader extra lines before and after the bundle text.
      This allows you to parse an email with the bundle inline.
      (John Arbash Meinel, #49182)

    * Change the file id generator to squash a little bit more. Helps when
      working with long filenames on windows. (Also helps for unicode filenames
      not generating hidden files). (John Arbash Meinel, #43801)

    * Restore terminal mode on C-c while reading sftp password.  (#48923, 
      Nicholas Allen, Martin Pool)

    * Timestamps are rounded to 1ms, and revision entries can be recreated
      exactly. (John Arbash Meinel, Jamie Wilkinson, #40693)

    * Branch.base has changed to a URL, but ~/.bazaar/locations.conf should
      use local paths, since it is user visible (John Arbash Meinel, #53653)

    * ``bzr status foo`` when foo was unversioned used to cause a full delta
      to be generated (John Arbash Meinel, #53638)

    * When reading revision properties, an empty value should be considered
      the empty string, not None (John Arbash Meinel, #47782)

    * ``bzr diff --diff-options`` can now handle binary files being changed.
      Also, the output is consistent when --diff-options is not supplied.
      (John Arbash Meinel, #54651, #52930)

    * Use the right suffixes for loading plugins (John Arbash Meinel, #51810)

    * Fix ``Branch.get_parent()`` to handle the case when the parent is not 
      accessible (John Arbash Meinel, #52976)

  INTERNALS:

    * Combine the ignore rules into a single regex rather than looping over
      them to reduce the threshold where  N^2 behaviour occurs in operations
      like status. (Jan Hudec, Robert Collins).

    * Appending to ``bzrlib.DEFAULT_IGNORE`` is now deprecated. Instead, use
      one of the add functions in bzrlib.ignores. (John Arbash Meinel)

    * 'bzr push' should only push the ancestry of the current revision, not
      all of the history in the repository. This is especially important for
      shared repositories. (John Arbash Meinel)

    * ``bzrlib.delta.compare_trees`` now iterates in alphabetically sorted order,
      rather than randomly walking the inventories. (John Arbash Meinel)

    * Doctests are now run in temporary directories which are cleaned up when
      they finish, rather than using special ScratchDir/ScratchBranch objects.
      (Martin Pool)

    * Split ``check`` into separate methods on the branch and on the repository,
      so that it can be specialized in ways that are useful or efficient for
      different formats.  (Martin Pool, Robert Collins)

    * Deprecate ``Repository.all_revision_ids``; most methods don't really need
      the global revision graph but only that part leading up to a particular
      revision.  (Martin Pool, Robert Collins)

    * Add a BzrDirFormat ``control_formats`` list which allows for control formats
      that do not use '.bzr' to store their data - i.e. '.svn', '.hg' etc.
      (Robert Collins, Jelmer Vernooij).

    * ``bzrlib.diff.external_diff`` can be redirected to any file-like object.
      Uses subprocess instead of spawnvp.
      (James Henstridge, John Arbash Meinel, #4047, #48914)

    * New command line option '--profile-imports', which will install a custom
      importer to log time to import modules and regex compilation time to 
      sys.stderr (John Arbash Meinel)

    * 'EmptyTree' is now deprecated, please use ``repository.revision_tree(None)``
      instead. (Robert Collins)

    * "RevisionTree" is now in bzrlib/revisiontree.py. (Robert Collins)

bzr 0.8.2  2006-05-17
---------------------
  
  BUG FIXES:
   
    * setup.py failed to install launchpad plugin.  (Martin Pool)

bzr 0.8.1  2006-05-16
---------------------

  BUG FIXES:

    * Fix failure to commit a merge in a checkout.  (Martin Pool, 
      Robert Collins, Erik Bågfors, #43959)

    * Nicer messages from 'commit' in the case of renames, and correct
      messages when a merge has occured. (Robert Collins, Martin Pool)

    * Separate functionality from assert statements as they are skipped in
      optimized mode of python. Add the same check to pending merges.
      (Olaf Conradi, #44443)

  CHANGES:

    * Do not show the None revision in output of bzr ancestry. (Olaf Conradi)

    * Add info on standalone branches without a working tree.
      (Olaf Conradi, #44155)

    * Fix bug in knits when raising InvalidRevisionId. (Olaf Conradi, #44284)

  CHANGES:

    * Make editor invocation comply with Debian Policy. First check
      environment variables VISUAL and EDITOR, then try editor from
      alternatives system. If that all fails, fall back to the pre-defined
      list of editors. (Olaf Conradi, #42904)

  NEW FEATURES:

    * New 'register-branch' command registers a public branch into 
      Launchpad.net, where it can be associated with bugs, etc.
      (Martin Pool, Bjorn Tillenius, Robert Collins)

  INTERNALS:

    * New public api in InventoryEntry - ``describe_change(old, new)`` which
      provides a human description of the changes between two old and
      new. (Robert Collins, Martin Pool)

  TESTING:

    * Fix test case for bzr info in upgrading a standalone branch to metadir,
      uses bzrlib api now. (Olaf Conradi)

bzr 0.8  2006-05-08
-------------------

  NOTES WHEN UPGRADING:

    Release 0.8 of bzr introduces a new format for history storage, called
    'knit', as an evolution of to the 'weave' format used in 0.7.  Local 
    and remote operations are faster using knits than weaves.  Several
    operations including 'init', 'init-repo', and 'upgrade' take a 
    --format option that controls this.  Branching from an existing branch
    will keep the same format.

    It is possible to merge, pull and push between branches of different
    formats but this is slower than moving data between homogenous
    branches.  It is therefore recommended (but not required) that you
    upgrade all branches for a project at the same time.  Information on
    formats is shown by 'bzr info'.

    bzr 0.8 now allows creation of 'repositories', which hold the history 
    of files and revisions for several branches.  Previously bzr kept all
    the history for a branch within the .bzr directory at the root of the
    branch, and this is still the default.  To create a repository, use
    the new 'bzr init-repo' command.  Branches exist as directories under
    the repository and contain just a small amount of information
    indicating the current revision of the branch.

    bzr 0.8 also supports 'checkouts', which are similar to in cvs and
    subversion.  Checkouts are associated with a branch (optionally in a
    repository), which contains all the historical information.  The
    result is that a checkout can be deleted without losing any
    already-committed revisions.  A new 'update' command is also available. 

    Repositories and checkouts are not supported with the 0.7 storage
    format.  To use them you must upgrad to either knits, or to the
    'metaweave' format, which uses weaves but changes the .bzr directory
    arrangement.
    

  IMPROVEMENTS:

    * Sftp paths can now be relative, or local, according to the lftp
      convention. Paths now take the form::

          sftp://user:pass@host:port/~/relative/path
          or
          sftp://user:pass@host:port/absolute/path

    * The FTP transport now tries to reconnect after a temporary
      failure. ftp put is made atomic. (Matthieu Moy)

    * The FTP transport now maintains a pool of connections, and
      reuses them to avoid multiple connections to the same host (like
      sftp did). (Daniel Silverstone)

    * The ``bzr_man.py`` file has been removed. To create the man page now,
      use ``./generate_docs.py man``. The new program can also create other files.
      Run ``python generate_docs.py --help`` for usage information.
      (Hans Ulrich Niedermann & James Blackwell).

    * Man Page now gives full help (James Blackwell).
      Help also updated to reflect user config now being stored in .bazaar
      (Hans Ulrich Niedermann)

    * It's now possible to set aliases in bazaar.conf (Erik Bågfors)

    * Pull now accepts a --revision argument (Erik Bågfors)

    * ``bzr re-sign`` now allows multiple revisions to be supplied on the command
      line. You can now use the following command to sign all of your old
      commits::

        find .bzr/revision-store// -name my@email-* \
          | sed 's/.*\/\/..\///' \
          | xargs bzr re-sign

    * Upgrade can now upgrade over the network. (Robert Collins)

    * Two new commands 'bzr checkout' and 'bzr update' allow for CVS/SVN-alike
      behaviour.  By default they will cache history in the checkout, but
      with --lightweight almost all data is kept in the master branch.
      (Robert Collins)

    * 'revert' unversions newly-versioned files, instead of deleting them.

    * 'merge' is more robust.  Conflict messages have changed.

    * 'merge' and 'revert' no longer clobber existing files that end in '~' or
      '.moved'.

    * Default log format can be set in configuration and plugins can register
      their own formatters. (Erik Bågfors)

    * New 'reconcile' command will check branch consistency and repair indexes
      that can become out of sync in pre 0.8 formats. (Robert Collins,
      Daniel Silverstone)

    * New 'bzr init --format' and 'bzr upgrade --format' option to control 
      what storage format is created or produced.  (Robert Collins, 
      Martin Pool)

    * Add parent location to 'bzr info', if there is one.  (Olaf Conradi)

    * New developer commands 'weave-list' and 'weave-join'.  (Martin Pool)

    * New 'init-repository' command, plus support for repositories in 'init'
      and 'branch' (Aaron Bentley, Erik Bågfors, Robert Collins)

    * Improve output of 'info' command. Show all relevant locations related to
      working tree, branch and repository. Use kibibytes for binary quantities.
      Fix off-by-one error in missing revisions of working tree.  Make 'info'
      work on branches, repositories and remote locations.  Show locations
      relative to the shared repository, if applicable.  Show locking status
      of locations.  (Olaf Conradi)

    * Diff and merge now safely handle binary files. (Aaron Bentley)

    * 'pull' and 'push' now normalise the revision history, so that any two
      branches with the same tip revision will have the same output from 'log'.
      (Robert Collins)

    * 'merge' accepts --remember option to store parent location, like 'push'
      and 'pull'. (Olaf Conradi)

    * bzr status and diff when files given as arguments do not exist
      in the relevant trees.  (Martin Pool, #3619)

    * Add '.hg' to the default ignore list.  (Martin Pool)

    * 'knit' is now the default disk format. This improves disk performance and
      utilization, increases incremental pull performance, robustness with SFTP
      and allows checkouts over SFTP to perform acceptably. 
      The initial Knit code was contributed by Johan Rydberg based on a
      specification by Martin Pool.
      (Robert Collins, Aaron Bentley, Johan Rydberg, Martin Pool).

    * New tool to generate all-in-one html version of the manual.  (Alexander
      Belchenko)

    * Hitting CTRL-C while doing an SFTP push will no longer cause stale locks
      to be left in the SFTP repository. (Robert Collins, Martin Pool).

    * New option 'diff --prefix' to control how files are named in diff
      output, with shortcuts '-p0' and '-p1' corresponding to the options for 
      GNU patch.  (Alexander Belchenko, Goffredo Baroncelli, Martin Pool)

    * Add --revision option to 'annotate' command.  (Olaf Conradi)

    * If bzr shows an unexpected revision-history after pulling (perhaps due
      to a reweave) it can now be corrected by 'bzr reconcile'.
      (Robert Collins)

  CHANGES:

    * Commit is now verbose by default, and shows changed filenames and the 
      new revision number.  (Robert Collins, Martin Pool)

    * Unify 'mv', 'move', 'rename'.  (Matthew Fuller, #5379)

    * 'bzr -h' shows help.  (Martin Pool, Ian Bicking, #35940)

    * Make 'pull' and 'push' remember location on failure using --remember.
      (Olaf Conradi)

    * For compatibility, make old format for using weaves inside metadir
      available as 'metaweave' format.  Rename format 'metadir' to 'default'.
      Clean up help for option --format in commands 'init', 'init-repo' and
      'upgrade'.  (Olaf Conradi)

  INTERNALS:
  
    * The internal storage of history, and logical branch identity have now
      been split into Branch, and Repository. The common locking and file 
      management routines are now in bzrlib.lockablefiles. 
      (Aaron Bentley, Robert Collins, Martin Pool)

    * Transports can now raise DependencyNotPresent if they need a library
      which is not installed, and then another implementation will be 
      tried.  (Martin Pool)

    * Remove obsolete (and no-op) `decode` parameter to `Transport.get`.  
      (Martin Pool)

    * Using Tree Transform for merge, revert, tree-building

    * WorkingTree.create, Branch.create, ``WorkingTree.create_standalone``,
      Branch.initialize are now deprecated. Please see ``BzrDir.create_*`` for
      replacement API's. (Robert Collins)

    * New BzrDir class represents the .bzr control directory and manages
      formatting issues. (Robert Collins)

    * New repository.InterRepository class encapsulates Repository to 
      Repository actions and allows for clean selection of optimised code
      paths. (Robert Collins)

    * ``bzrlib.fetch.fetch`` and ``bzrlib.fetch.greedy_fetch`` are now
      deprecated, please use ``branch.fetch`` or ``repository.fetch``
      depending on your needs. (Robert Collins)

    * deprecated methods now have a ``is_deprecated`` flag on them that can
      be checked, if you need to determine whether a given callable is 
      deprecated at runtime. (Robert Collins)

    * Progress bars are now nested - see
      ``bzrlib.ui.ui_factory.nested_progress_bar``.
      (Robert Collins, Robey Pointer)

    * New API call ``get_format_description()`` for each type of format.
      (Olaf Conradi)

    * Changed ``branch.set_parent()`` to accept None to remove parent.
      (Olaf Conradi)

    * Deprecated BzrError AmbiguousBase.  (Olaf Conradi)

    * WorkingTree.branch is now a read only property.  (Robert Collins)

    * bzrlib.ui.text.TextUIFactory now accepts a ``bar_type`` parameter which
      can be None or a factory that will create a progress bar. This is
      useful for testing or for overriding the bzrlib.progress heuristic.
      (Robert Collins)

    * New API method ``get_physical_lock_status()`` to query locks present on a
      transport.  (Olaf Conradi)

    * Repository.reconcile now takes a thorough keyword parameter to allow
      requesting an indepth reconciliation, rather than just a data-loss 
      check. (Robert Collins)

    * ``bzrlib.ui.ui_factory protocol`` now supports ``get_boolean`` to prompt
      the user for yes/no style input. (Robert Collins)

  TESTING:

    * SFTP tests now shortcut the SSH negotiation, reducing test overhead
      for testing SFTP protocol support. (Robey Pointer)

    * Branch formats are now tested once per implementation (see ``bzrlib.
      tests.branch_implementations``. This is analagous to the transport
      interface tests, and has been followed up with working tree,
      repository and BzrDir tests. (Robert Collins)

    * New test base class TestCaseWithTransport provides a transport aware
      test environment, useful for testing any transport-interface using
      code. The test suite option --transport controls the transport used
      by this class (when its not being used as part of implementation
      contract testing). (Robert Collins)

    * Close logging handler on disabling the test log. This will remove the
      handler from the internal list inside python's logging module,
      preventing shutdown from closing it twice.  (Olaf Conradi)

    * Move test case for uncommit to blackbox tests.  (Olaf Conradi)

    * ``run_bzr`` and ``run_bzr_captured`` now accept a 'stdin="foo"'
      parameter which will provide String("foo") to the command as its stdin.

bzr 0.7 2006-01-09
------------------

  CHANGES:

    * .bzrignore is excluded from exports, on the grounds that it's a bzr 
      internal-use file and may not be wanted.  (Jamie Wilkinson)

    * The "bzr directories" command were removed in favor of the new
      --kind option to the "bzr inventory" command.  To list all 
      versioned directories, now use "bzr inventory --kind directory".  
      (Johan Rydberg)

    * Under Windows configuration directory is now ``%APPDATA%\bazaar\2.0``
      by default. (John Arbash Meinel)

    * The parent of Bzr configuration directory can be set by ``BZR_HOME``
      environment variable. Now the path for it is searched in ``BZR_HOME``,
      then in HOME. Under Windows the order is: ``BZR_HOME``, ``APPDATA``
      (usually points to ``C:\Documents and Settings\User Name\Application Data``),
      ``HOME``. (John Arbash Meinel)

    * Plugins with the same name in different directories in the bzr plugin
      path are no longer loaded: only the first successfully loaded one is
      used. (Robert Collins)

    * Use systems' external ssh command to open connections if possible.  
      This gives better integration with user settings such as ProxyCommand.
      (James Henstridge)

    * Permissions on files underneath .bzr/ are inherited from the .bzr 
      directory. So for a shared repository, simply doing 'chmod -R g+w .bzr/'
      will mean that future file will be created with group write permissions.

    * configure.in and config.guess are no longer in the builtin default 
      ignore list.

    * '.sw[nop]' pattern ignored, to ignore vim swap files for nameless
      files.  (John Arbash Meinel, Martin Pool)

  IMPROVEMENTS:

    * "bzr INIT dir" now initializes the specified directory, and creates 
      it if it does not exist.  (John Arbash Meinel)

    * New remerge command (Aaron Bentley)

    * Better zsh completion script.  (Steve Borho)

    * 'bzr diff' now returns 1 when there are changes in the working 
      tree. (Robert Collins)

    * 'bzr push' now exists and can push changes to a remote location. 
      This uses the transport infrastructure, and can store the remote
      location in the ~/.bazaar/branches.conf configuration file.
      (Robert Collins)

    * Test directories are only kept if the test fails and the user requests
      that they be kept.

    * Tweaks to short log printing

    * Added branch nicks, new nick command, printing them in log output. 
      (Aaron Bentley)

    * If ``$BZR_PDB`` is set, pop into the debugger when an uncaught exception 
      occurs.  (Martin Pool)

    * Accept 'bzr resolved' (an alias for 'bzr resolve'), as this is
      the same as Subversion.  (Martin Pool)

    * New ftp transport support (on ftplib), for ftp:// and aftp:// 
      URLs.  (Daniel Silverstone)

    * Commit editor temporary files now start with ``bzr_log.``, to allow 
      text editors to match the file name and set up appropriate modes or 
      settings.  (Magnus Therning)

    * Improved performance when integrating changes from a remote weave.  
      (Goffredo Baroncelli)

    * Sftp will attempt to cache the connection, so it is more likely that
      a connection will be reused, rather than requiring multiple password
      requests.

    * bzr revno now takes an optional argument indicating the branch whose
      revno should be printed.  (Michael Ellerman)

    * bzr cat defaults to printing the last version of the file.  
      (Matthieu Moy, #3632)

    * New global option 'bzr --lsprof COMMAND' runs bzr under the lsprof 
      profiler.  (Denys Duchier)

    * Faster commits by reading only the headers of affected weave files. 
      (Denys Duchier)

    * 'bzr add' now takes a --dry-run parameter which shows you what would be
      added, but doesn't actually add anything. (Michael Ellerman)

    * 'bzr add' now lists how many files were ignored per glob.  add --verbose
      lists the specific files.  (Aaron Bentley)

    * 'bzr missing' now supports displaying changes in diverged trees and can
      be limited to show what either end of the comparison is missing.
      (Aaron Bently, with a little prompting from Daniel Silverstone)

  BUG FIXES:

    * SFTP can walk up to the root path without index errors. (Robert Collins)

    * Fix bugs in running bzr with 'python -O'.  (Martin Pool)

    * Error when run with -OO

    * Fix bug in reporting http errors that don't have an http error code.
      (Martin Pool)

    * Handle more cases of pipe errors in display commands

    * Change status to 3 for all errors

    * Files that are added and unlinked before committing are completely
      ignored by diff and status

    * Stores with some compressed texts and some uncompressed texts are now
      able to be used. (John A Meinel)

    * Fix for bzr pull failing sometimes under windows

    * Fix for sftp transport under windows when using interactive auth

    * Show files which are both renamed and modified as such in 'bzr 
      status' output.  (Daniel Silverstone, #4503)

    * Make annotate cope better with revisions committed without a valid 
      email address.  (Marien Zwart)

    * Fix representation of tab characters in commit messages.
      (Harald Meland)

    * List of plugin directories in ``BZR_PLUGIN_PATH`` environment variable is
      now parsed properly under Windows. (Alexander Belchenko)

    * Show number of revisions pushed/pulled/merged. (Robey Pointer)

    * Keep a cached copy of the basis inventory to speed up operations 
      that need to refer to it.  (Johan Rydberg, Martin Pool)

    * Fix bugs in bzr status display of non-ascii characters.
      (Martin Pool)

    * Remove Makefile.in from default ignore list.
      (Tollef Fog Heen, Martin Pool, #6413)

    * Fix failure in 'bzr added'.  (Nathan McCallum, Martin Pool)

  TESTING:

    * Fix selftest asking for passwords when there are no SFTP keys.  
      (Robey Pointer, Jelmer Vernooij) 

    * Fix selftest run with 'python -O'.  (Martin Pool)

    * Fix HTTP tests under Windows. (John Arbash Meinel)

    * Make tests work even if HOME is not set (Aaron Bentley)

    * Updated ``build_tree`` to use fixed line-endings for tests which read 
      the file cotents and compare. Make some tests use this to pass under
      Windows. (John Arbash Meinel)

    * Skip stat and symlink tests under Windows. (Alexander Belchenko)

    * Delay in selftest/testhashcash is now issued under win32 and Cygwin.
      (John Arbash Meinel)

    * Use terminal width to align verbose test output.  (Martin Pool)

    * Blackbox tests are maintained within the bzrlib.tests.blackbox directory.
      If adding a new test script please add that to
      ``bzrlib.tests.blackbox.__init__``. (Robert Collins)

    * Much better error message if one of the test suites can't be 
      imported.  (Martin Pool)

    * Make check now runs the test suite twice - once with the default locale,
      and once with all locales forced to C, to expose bugs. This is not 
      trivially done within python, so for now its only triggered by running
      Make check. Integrators and packagers who wish to check for full 
      platform support should run 'make check' to test the source.
      (Robert Collins)

    * Tests can now run TestSkipped if they can't execute for any reason.
      (Martin Pool) (NB: TestSkipped should only be raised for correctable
      reasons - see the wiki spec ImprovingBzrTestSuite).

    * Test sftp with relative, absolute-in-homedir and absolute-not-in-homedir
      paths for the transport tests. Introduce blackbox remote sftp tests that
      test the same permutations. (Robert Collins, Robey Pointer)

    * Transport implementation tests are now independent of the local file
      system, which allows tests for esoteric transports, and for features
      not available in the local file system. They also repeat for variations
      on the URL scheme that can introduce issues in the transport code,
      see bzrlib.transport.TransportTestProviderAdapter() for this.
      (Robert Collins).

    * ``TestCase.build_tree`` uses the transport interface to build trees,
      pass in a transport parameter to give it an existing connection.
      (Robert Collins).

  INTERNALS:

    * WorkingTree.pull has been split across Branch and WorkingTree,
      to allow Branch only pulls. (Robert Collins)

    * ``commands.display_command`` now returns the result of the decorated 
      function. (Robert Collins)

    * LocationConfig now has a ``set_user_option(key, value)`` call to save
      a setting in its matching location section (a new one is created
      if needed). (Robert Collins)

    * Branch has two new methods, ``get_push_location`` and
      ``set_push_location`` to respectively, get and set the push location.
      (Robert Collins)

    * ``commands.register_command`` now takes an optional flag to signal that
      the registrant is planning to decorate an existing command. When 
      given multiple plugins registering a command is not an error, and
      the original command class (whether built in or a plugin based one) is
      returned to the caller. There is a new error 'MustUseDecorated' for
      signalling when a wrapping command should switch to the original
      version. (Robert Collins)

    * Some option parsing errors will raise 'BzrOptionError', allowing 
      granular detection for decorating commands. (Robert Collins).

    * ``Branch.read_working_inventory`` has moved to
      ``WorkingTree.read_working_inventory``. This necessitated changes to
      ``Branch.get_root_id``, and a move of ``Branch.set_inventory`` to
      WorkingTree as well. To make it clear that a WorkingTree cannot always
      be obtained ``Branch.working_tree()`` will raise
      ``errors.NoWorkingTree`` if one cannot be obtained. (Robert Collins)

    * All pending merges operations from Branch are now on WorkingTree.
      (Robert Collins)

    * The follow operations from Branch have moved to WorkingTree::

          add()
          commit()
          move()
          rename_one()
          unknowns()

      (Robert Collins)

    * ``bzrlib.add.smart_add_branch`` is now ``smart_add_tree``. (Robert Collins)

    * New "rio" serialization format, similar to rfc-822. (Martin Pool)

    * Rename selftests to ``bzrlib.tests.test_foo``.  (John A Meinel, Martin 
      Pool)

    * ``bzrlib.plugin.all_plugins`` has been changed from an attribute to a 
      query method. (Robert Collins)
 
    * New options to read only the table-of-contents of a weave.  
      (Denys Duchier)

    * Raise NoSuchFile when someone tries to add a non-existant file.
      (Michael Ellerman)

    * Simplify handling of DivergedBranches in ``cmd_pull()``.
      (Michael Ellerman)
   
    * Branch.controlfile* logic has moved to lockablefiles.LockableFiles, which
      is exposed as ``Branch().control_files``. Also this has been altered with the
      controlfile pre/suffix replaced by simple method names like 'get' and
      'put'. (Aaron Bentley, Robert Collins).

    * Deprecated functions and methods can now be marked as such using the 
      ``bzrlib.symbol_versioning`` module. Marked method have their docstring
      updated and will issue a DeprecationWarning using the warnings module
      when they are used. (Robert Collins)

    * ``bzrlib.osutils.safe_unicode`` now exists to provide parameter coercion
      for functions that need unicode strings. (Robert Collins)

bzr 0.6 2005-10-28
------------------

  IMPROVEMENTS:
  
    * pull now takes --verbose to show you what revisions are added or removed
      (John A Meinel)

    * merge now takes a --show-base option to include the base text in
      conflicts.
      (Aaron Bentley)

    * The config files are now read using ConfigObj, so '=' should be used as
      a separator, not ':'.
      (Aaron Bentley)

    * New 'bzr commit --strict' option refuses to commit if there are 
      any unknown files in the tree.  To commit, make sure all files are 
      either ignored, added, or deleted.  (Michael Ellerman)

    * The config directory is now ~/.bazaar, and there is a single file 
      ~/.bazaar/bazaar.conf storing email, editor and other preferences.
      (Robert Collins)

    * 'bzr add' no longer takes a --verbose option, and a --quiet option
      has been added that suppresses all output.

    * Improved zsh completion support in contrib/zsh, from Clint
      Adams.

    * Builtin 'bzr annotate' command, by Martin Pool with improvements from 
      Goffredo Baroncelli.
    
    * 'bzr check' now accepts -v for verbose reporting, and checks for
      ghosts in the branch. (Robert Collins)

    * New command 're-sign' which will regenerate the gpg signature for 
      a revision. (Robert Collins)

    * If you set ``check_signatures=require`` for a path in 
      ``~/.bazaar/branches.conf`` then bzr will invoke your
      ``gpg_signing_command`` (defaults to gpg) and record a digital signature
      of your commit. (Robert Collins)

    * New sftp transport, based on Paramiko.  (Robey Pointer)

    * 'bzr pull' now accepts '--clobber' which will discard local changes
      and make this branch identical to the source branch. (Robert Collins)

    * Just give a quieter warning if a plugin can't be loaded, and 
      put the details in .bzr.log.  (Martin Pool)

    * 'bzr branch' will now set the branch-name to the last component of the
      output directory, if one was supplied.

    * If the option ``post_commit`` is set to one (or more) python function
      names (must be in the bzrlib namespace), then they will be invoked
      after the commit has completed, with the branch and ``revision_id`` as
      parameters. (Robert Collins)

    * Merge now has a retcode of 1 when conflicts occur. (Robert Collins)

    * --merge-type weave is now supported for file contents.  Tree-shape
      changes are still three-way based.  (Martin Pool, Aaron Bentley)

    * 'bzr check' allows the first revision on revision-history to have
      parents - something that is expected for cheap checkouts, and occurs
      when conversions from baz do not have all history.  (Robert Collins).

   * 'bzr merge' can now graft unrelated trees together, if your specify
     0 as a base. (Aaron Bentley)

   * 'bzr commit branch' and 'bzr commit branch/file1 branch/file2' now work
     (Aaron Bentley)

    * Add '.sconsign*' to default ignore list.  (Alexander Belchenko)

   * 'bzr merge --reprocess' minimizes conflicts

  TESTING:

    * The 'bzr selftest --pattern' option for has been removed, now 
      test specifiers on the command line can be simple strings, or 
      regexps, or both. (Robert Collins)

    * Passing -v to selftest will now show the time each test took to 
      complete, which will aid in analysing performance regressions and
      related questions. (Robert Collins)

    * 'bzr selftest' runs all tests, even if one fails, unless '--one'
      is given. (Martin Pool)

    * There is a new method for TestCaseInTempDir, assertFileEqual, which
      will check that a given content is equal to the content of the named
      file. (Robert Collins)

    * Fix test suite's habit of leaving many temporary log files in $TMPDIR.
      (Martin Pool)

  INTERNALS:

    * New 'testament' command and concept for making gpg-signatures 
      of revisions that are not tied to a particular internal
      representation.  (Martin Pool).

    * Per-revision properties ('revprops') as key-value associated 
      strings on each revision created when the revision is committed.
      Intended mainly for the use of external tools.  (Martin Pool).

    * Config options have moved from bzrlib.osutils to bzrlib.config.
      (Robert Collins)

    * Improved command line option definitions allowing explanations
      for individual options, among other things.  Contributed by 
      Magnus Therning.

    * Config options have moved from bzrlib.osutils to bzrlib.config.
      Configuration is now done via the config.Config interface:
      Depending on whether you have a Branch, a Location or no information
      available, construct a ``*Config``, and use its ``signature_checking``,
      ``username`` and ``user_email`` methods. (Robert Collins)

    * Plugins are now loaded under bzrlib.plugins, not bzrlib.plugin, and
      they are made available for other plugins to use. You should not 
      import other plugins during the ``__init__`` of your plugin though, as 
      no ordering is guaranteed, and the plugins directory is not on the
      python path. (Robert Collins)

    * Branch.relpath has been moved to WorkingTree.relpath. WorkingTree no
      no longer takes an inventory, rather it takes an option branch
      parameter, and if None is given will open the branch at basedir 
      implicitly. (Robert Collins)

    * Cleaner exception structure and error reporting.  Suggested by 
      Scott James Remnant.  (Martin Pool)

    * Branch.remove has been moved to WorkingTree, which has also gained
      ``lock_read``, ``lock_write`` and ``unlock`` methods for convenience.
      (Robert Collins)

    * Two decorators, ``needs_read_lock`` and ``needs_write_lock`` have been
      added to the branch module. Use these to cause a function to run in a
      read or write lock respectively. (Robert Collins)

    * ``Branch.open_containing`` now returns a tuple (Branch, relative-path),
      which allows direct access to the common case of 'get me this file
      from its branch'. (Robert Collins)

    * Transports can register using ``register_lazy_transport``, and they 
      will be loaded when first used.  (Martin Pool)

    * 'pull' has been factored out of the command as ``WorkingTree.pull()``.
      A new option to WorkingTree.pull has been added, clobber, which will
      ignore diverged history and pull anyway.
      (Robert Collins)

    * config.Config has a ``get_user_option`` call that accepts an option name.
      This will be looked up in branches.conf and bazaar.conf as normal.
      It is intended that this be used by plugins to support options - 
      options of built in programs should have specific methods on the config.
      (Robert Collins)

    * ``merge.merge_inner`` now has tempdir as an optional parameter.
      (Robert Collins)

    * Tree.kind is not recorded at the top level of the hierarchy, as it was
      missing on EmptyTree, leading to a bug with merge on EmptyTrees.
      (Robert Collins)

    * ``WorkingTree.__del__`` has been removed, it was non deterministic and not 
      doing what it was intended to. See ``WorkingTree.__init__`` for a comment
      about future directions. (Robert Collins/Martin Pool)

    * bzrlib.transport.http has been modified so that only 404 urllib errors
      are returned as NoSuchFile. Other exceptions will propogate as normal.
      This allows debuging of actual errors. (Robert Collins)

    * bzrlib.transport.Transport now accepts *ONLY* url escaped relative paths
      to apis like 'put', 'get' and 'has'. This is to provide consistent
      behaviour - it operates on url's only. (Robert Collins)

    * Transports can register using ``register_lazy_transport``, and they 
      will be loaded when first used.  (Martin Pool)

    * ``merge_flex`` no longer calls ``conflict_handler.finalize()``, instead that
      is called by ``merge_inner``. This is so that the conflict count can be 
      retrieved (and potentially manipulated) before returning to the caller
      of ``merge_inner``. Likewise 'merge' now returns the conflict count to the
      caller. (Robert Collins)

    * ``revision.revision_graph`` can handle having only partial history for
      a revision - that is no revisions in the graph with no parents.
      (Robert Collins).

    * New ``builtins.branch_files`` uses the standard ``file_list`` rules to
      produce a branch and a list of paths, relative to that branch
      (Aaron Bentley)

    * New TestCase.addCleanup facility.

    * New ``bzrlib.version_info`` tuple (similar to ``sys.version_info``),
      which can be used by programs importing bzrlib.

  BUG FIXES:

    * Better handling of branches in directories with non-ascii names. 
      (Joel Rosdahl, Panagiotis Papadakos)

    * Upgrades of trees with no commits will not fail due to accessing
      [-1] in the revision-history. (Andres Salomon)


bzr 0.1.1 2005-10-12
--------------------

  BUG FIXES:

    * Fix problem in pulling over http from machines that do not 
      allow directories to be listed.

    * Avoid harmless warning about invalid hash cache after 
      upgrading branch format.

  PERFORMANCE: 
  
    * Avoid some unnecessary http operations in branch and pull.


bzr 0.1 2005-10-11
------------------

  NOTES:

    * 'bzr branch' over http initially gives a very high estimate
      of completion time but it should fall as the first few 
      revisions are pulled in.  branch is still slow on 
      high-latency connections.

  BUG FIXES:
  
    * bzr-man.py has been updated to work again. Contributed by
      Rob Weir.

    * Locking is now done with fcntl.lockf which works with NFS
      file systems. Contributed by Harald Meland.

    * When a merge encounters a file that has been deleted on
      one side and modified on the other, the old contents are
      written out to foo.BASE and foo.SIDE, where SIDE is this
      or OTHER. Contributed by Aaron Bentley.

    * Export was choosing incorrect file paths for the content of
      the tarball, this has been fixed by Aaron Bentley.

    * Commit will no longer commit without a log message, an 
      error is returned instead. Contributed by Jelmer Vernooij.

    * If you commit a specific file in a sub directory, any of its
      parent directories that are added but not listed will be 
      automatically included. Suggested by Michael Ellerman.

    * bzr commit and upgrade did not correctly record new revisions
      for files with only a change to their executable status.
      bzr will correct this when it encounters it. Fixed by
      Robert Collins

    * HTTP tests now force off the use of ``http_proxy`` for the duration.
      Contributed by Gustavo Niemeyer.

    * Fix problems in merging weave-based branches that have 
      different partial views of history.

    * Symlink support: working with symlinks when not in the root of a 
      bzr tree was broken, patch from Scott James Remnant.

  IMPROVEMENTS:

    * 'branch' now accepts a --basis parameter which will take advantage
      of local history when making a new branch. This allows faster 
      branching of remote branches. Contributed by Aaron Bentley.

    * New tree format based on weave files, called version 5.
      Existing branches can be upgraded to this format using 
      'bzr upgrade'.

    * Symlinks are now versionable. Initial patch by 
      Erik Toubro Nielsen, updated to head by Robert Collins.

    * Executable bits are tracked on files. Patch from Gustavo
      Niemeyer.

    * 'bzr status' now shows unknown files inside a selected directory.
      Patch from Heikki Paajanen.

    * Merge conflicts are recorded in .bzr. Two new commands 'conflicts'
      and 'resolve' have needed added, which list and remove those 
      merge conflicts respectively. A conflicted tree cannot be committed
      in. Contributed by Aaron Bentley.

    * 'rm' is now an alias for 'remove'.

    * Stores now split out their content in a single byte prefixed hash,
      dropping the density of files per directory by 256. Contributed by
      Gustavo Niemeyer.

    * 'bzr diff -r branch:URL' will now perform a diff between two branches.
      Contributed by Robert Collins.

    * 'bzr log' with the default formatter will show merged revisions,
      indented to the right. Initial implementation contributed by Gustavo
      Niemeyer, made incremental by Robert Collins.


  INTERNALS:

    * Test case failures have the exception printed after the log 
      for your viewing pleasure.

    * InventoryEntry is now an abstract base class, use one of the
      concrete InventoryDirectory etc classes instead.

    * Branch raises an UnsupportedFormatError when it detects a 
      bzr branch it cannot understand. This allows for precise
      handling of such circumstances.

    * Remove RevisionReference class; ``Revision.parent_ids`` is now simply a
      list of their ids and ``parent_sha1s`` is a list of their corresponding
      sha1s (for old branches only at the moment.)

    * New method-object style interface for Commit() and Fetch().

    * Renamed ``Branch.last_patch()`` to ``Branch.last_revision()``, since
      we call them revisions not patches.

    * Move ``copy_branch`` to ``bzrlib.clone.copy_branch``.  The destination
      directory is created if it doesn't exist.

    * Inventories now identify the files which were present by 
      giving the revision *of that file*.

    * Inventory and Revision XML contains a version identifier.  
      This must be consistent with the overall branch version
      but allows for more flexibility in future upgrades.

  TESTING:

    * Removed testsweet module so that tests can be run after 
      bzr installed by 'bzr selftest'.

    * 'bzr selftest' command-line arguments can now be partial ids
      of tests to run, e.g. ``bzr selftest test_weave``

      
bzr 0.0.9 2005-09-23
--------------------

  BUG FIXES:

    * Fixed "branch -r" option.

    * Fix remote access to branches containing non-compressed history.
      (Robert Collins).

    * Better reliability of http server tests.  (John Arbash-Meinel)

    * Merge graph maximum distance calculation fix.  (Aaron Bentley)
   
    * Various minor bug in windows support have been fixed, largely in the
      test suite. Contributed by Alexander Belchenko.

  IMPROVEMENTS:

    * Status now accepts a -r argument to give status between chosen
      revisions. Contributed by Heikki Paajanen.

    * Revision arguments no longer use +/-/= to control ranges, instead
      there is a 'before' namespace, which limits the successive namespace.
      For example '$ bzr log -r date:yesterday..before:date:today' will
      select everything from yesterday and before today. Contributed by
      Robey Pointer

    * There is now a bzr.bat file created by distutils when building on 
      Windows. Contributed by Alexander Belchenko.

  INTERNALS:

    * Removed uuid() as it was unused.

    * Improved 'fetch' code for pulling revisions from one branch into
      another (used by pull, merged, etc.)


bzr 0.0.8 2005-09-20
--------------------

  IMPROVEMENTS:

    * Adding a file whose parent directory is not versioned will
      implicitly add the parent, and so on up to the root. This means
      you should never need to explictly add a directory, they'll just
      get added when you add a file in the directory.  Contributed by
      Michael Ellerman.

    * Ignore ``.DS_Store`` (contains Mac metadata) by default.
      (Nir Soffer)

    * If you set ``BZR_EDITOR`` in the environment, it is checked in
      preference to EDITOR and the config file for the interactive commit
      editing program. Related to this is a bugfix where a missing program
      set in EDITOR would cause editing to fail, now the fallback program
      for the operating system is still tried.

    * Files that are not directories/symlinks/regular files will no longer
      cause bzr to fail, it will just ignore them by default. You cannot add
      them to the tree though - they are not versionable.


  INTERNALS:

    * Refactor xml packing/unpacking.

  BUG FIXES: 

    * Fixed 'bzr mv' by Ollie Rutherfurd.

    * Fixed strange error when trying to access a nonexistent http
      branch.

    * Make sure that the hashcache gets written out if it can't be
      read.


  PORTABILITY:

    * Various Windows fixes from Ollie Rutherfurd.

    * Quieten warnings about locking; patch from Matt Lavin.


bzr-0.0.7 2005-09-02
--------------------

  NEW FEATURES:

    * ``bzr shell-complete`` command contributed by Clint Adams to
      help with intelligent shell completion.

    * New expert command ``bzr find-merge-base`` for debugging merges.


  ENHANCEMENTS:

    * Much better merge support.

    * merge3 conflicts are now reported with markers like '<<<<<<<'
      (seven characters) which is the same as CVS and pleases things
      like emacs smerge.


  BUG FIXES:

    * ``bzr upgrade`` no longer fails when trying to fix trees that
      mention revisions that are not present.

    * Fixed bugs in listing plugins from ``bzr plugins``.

    * Fix case of $EDITOR containing options for the editor.

    * Fix log -r refusing to show the last revision.
      (Patch from Goffredo Baroncelli.)


  CHANGES:

    * ``bzr log --show-ids`` shows the revision ids of all parents.

    * Externally provided commands on your $BZRPATH no longer need
      to recognize --bzr-usage to work properly, and can just handle
      --help themselves.


  LIBRARY:

    * Changed trace messages to go through the standard logging
      framework, so that they can more easily be redirected by
      libraries.



bzr-0.0.6 2005-08-18
--------------------

  NEW FEATURES:

    * Python plugins, automatically loaded from the directories on
      ``BZR_PLUGIN_PATH`` or ``~/.bzr.conf/plugins`` by default.

    * New 'bzr mkdir' command.

    * Commit mesage is fetched from an editor if not given on the
      command line; patch from Torsten Marek.

    * ``bzr log -m FOO`` displays commits whose message matches regexp 
      FOO.
      
    * ``bzr add`` with no arguments adds everything under the current directory.

    * ``bzr mv`` does move or rename depending on its arguments, like
      the Unix command.

    * ``bzr missing`` command shows a summary of the differences
      between two trees.  (Merged from John Arbash-Meinel.)

    * An email address for commits to a particular tree can be
      specified by putting it into .bzr/email within a branch.  (Based
      on a patch from Heikki Paajanen.)


  ENHANCEMENTS:

    * Faster working tree operations.


  CHANGES:

    * 3rd-party modules shipped with bzr are copied within the bzrlib
      python package, so that they can be installed by the setup
      script without clashing with anything already existing on the
      system.  (Contributed by Gustavo Niemeyer.)

    * Moved plugins directory to bzrlib/, so that there's a standard
      plugin directory which is not only installed with bzr itself but
      is also available when using bzr from the development tree.
      ``BZR_PLUGIN_PATH`` and ``DEFAULT_PLUGIN_PATH`` are then added to the
      standard plugins directory.

    * When exporting to a tarball with ``bzr export --format tgz``, put 
      everything under a top directory rather than dumping it into the
      current directory.   This can be overridden with the ``--root`` 
      option.  Patch from William Dodé and John Meinel.

    * New ``bzr upgrade`` command to upgrade the format of a branch,
      replacing ``bzr check --update``.

    * Files within store directories are no longer marked readonly on
      disk.

    * Changed ``bzr log`` output to a more compact form suggested by
      John A Meinel.  Old format is available with the ``--long`` or
      ``-l`` option, patched by William Dodé.

    * By default the commit command refuses to record a revision with
      no changes unless the ``--unchanged`` option is given.

    * The ``--no-plugins``, ``--profile`` and ``--builtin`` command
      line options must come before the command name because they 
      affect what commands are available; all other options must come 
      after the command name because their interpretation depends on
      it.

    * ``branch`` and ``clone`` added as aliases for ``branch``.

    * Default log format is back to the long format; the compact one
      is available with ``--short``.
      
      
  BUG FIXES:
  
    * Fix bugs in committing only selected files or within a subdirectory.


bzr-0.0.5  2005-06-15
---------------------
  
  CHANGES:

    * ``bzr`` with no command now shows help rather than giving an
      error.  Suggested by Michael Ellerman.

    * ``bzr status`` output format changed, because svn-style output
      doesn't really match the model of bzr.  Now files are grouped by
      status and can be shown with their IDs.  ``bzr status --all``
      shows all versioned files and unknown files but not ignored files.

    * ``bzr log`` runs from most-recent to least-recent, the reverse
      of the previous order.  The previous behaviour can be obtained
      with the ``--forward`` option.
        
    * ``bzr inventory`` by default shows only filenames, and also ids
      if ``--show-ids`` is given, in which case the id is the second
      field.


  ENHANCEMENTS:

    * New 'bzr whoami --email' option shows only the email component
      of the user identification, from Jo Vermeulen.

    * New ``bzr ignore PATTERN`` command.

    * Nicer error message for broken pipe, interrupt and similar
      conditions that don't indicate an internal error.

    * Add ``.*.sw[nop] .git .*.tmp *,v`` to default ignore patterns.

    * Per-branch locks keyed on ``.bzr/branch-lock``, available in
      either read or write mode.

    * New option ``bzr log --show-ids`` shows revision and file ids.

    * New usage ``bzr log FILENAME`` shows only revisions that
      affected that file.

    * Changed format for describing changes in ``bzr log -v``.

    * New option ``bzr commit --file`` to take a message from a file,
      suggested by LarstiQ.

    * New syntax ``bzr status [FILE...]`` contributed by Bartosz
      Oler.  File may be in a branch other than the working directory.

    * ``bzr log`` and ``bzr root`` can be given an http URL instead of
      a filename.

    * Commands can now be defined by external programs or scripts
      in a directory on $BZRPATH.

    * New "stat cache" avoids reading the contents of files if they 
      haven't changed since the previous time.

    * If the Python interpreter is too old, try to find a better one
      or give an error.  Based on a patch from Fredrik Lundh.

    * New optional parameter ``bzr info [BRANCH]``.

    * New form ``bzr commit SELECTED`` to commit only selected files.

    * New form ``bzr log -r FROM:TO`` shows changes in selected
      range; contributed by John A Meinel.

    * New option ``bzr diff --diff-options 'OPTS'`` allows passing
      options through to an external GNU diff.

    * New option ``bzr add --no-recurse`` to add a directory but not
      their contents.

    * ``bzr --version`` now shows more information if bzr is being run
      from a branch.

  
  BUG FIXES:

    * Fixed diff format so that added and removed files will be
      handled properly by patch.  Fix from Lalo Martins.

    * Various fixes for files whose names contain spaces or other
      metacharacters.


  TESTING:

    * Converted black-box test suites from Bourne shell into Python;
      now run using ``./testbzr``.  Various structural improvements to
      the tests.

    * testbzr by default runs the version of bzr found in the same
      directory as the tests, or the one given as the first parameter.

    * testbzr also runs the internal tests, so the only command
      required to check is just ``./testbzr``.

    * testbzr requires python2.4, but can be used to test bzr running
      under a different version.

    * Tests added for many other changes in this release.


  INTERNAL:

    * Included ElementTree library upgraded to 1.2.6 by Fredrik Lundh.

    * Refactor command functions into Command objects based on HCT by
      Scott James Remnant.

    * Better help messages for many commands.

    * Expose ``bzrlib.open_tracefile()`` to start the tracefile; until
      this is called trace messages are just discarded.

    * New internal function ``find_touching_revisions()`` and hidden
      command touching-revisions trace the changes to a given file.

    * Simpler and faster ``compare_inventories()`` function.

    * ``bzrlib.open_tracefile()`` takes a tracefilename parameter.

    * New AtomicFile class.

    * New developer commands ``added``, ``modified``.


  PORTABILITY:

    * Cope on Windows on python2.3 by using the weaker random seed.
      2.4 is now only recommended.


bzr-0.0.4  2005-04-22
---------------------

  ENHANCEMENTS:

    * 'bzr diff' optionally takes a list of files to diff.  Still a bit
      basic.  Patch from QuantumG.

    * More default ignore patterns.

    * New 'bzr log --verbose' shows a list of files changed in the
      changeset.  Patch from Sebastian Cote.

    * Roll over ~/.bzr.log if it gets too large.

    * Command abbreviations 'ci', 'st', 'stat', '?' based on a patch
      by Jason Diamon.

    * New 'bzr help commands' based on a patch from Denys Duchier.


  CHANGES:

    * User email is determined by looking at $BZREMAIL or ~/.bzr.email
      or $EMAIL.  All are decoded by the locale preferred encoding.
      If none of these are present user@hostname is used.  The host's
      fully-qualified name is not used because that tends to fail when
      there are DNS problems.

    * New 'bzr whoami' command instead of username user-email.


  BUG FIXES: 

    * Make commit safe for hardlinked bzr trees.

    * Some Unicode/locale fixes.

    * Partial workaround for ``difflib.unified_diff`` not handling
      trailing newlines properly.


  INTERNAL:

    * Allow docstrings for help to be in PEP0257 format.  Patch from
      Matt Brubeck.

    * More tests in test.sh.

    * Write profile data to a temporary file not into working
      directory and delete it when done.

    * Smaller .bzr.log with process ids.


  PORTABILITY:

    * Fix opening of ~/.bzr.log on Windows.  Patch from Andrew
      Bennetts.

    * Some improvements in handling paths on Windows, based on a patch
      from QuantumG.


bzr-0.0.3  2005-04-06
---------------------

  ENHANCEMENTS:

    * New "directories" internal command lists versioned directories
      in the tree.

    * Can now say "bzr commit --help".

    * New "rename" command to rename one file to a different name
      and/or directory.

    * New "move" command to move one or more files into a different
      directory.

    * New "renames" command lists files renamed since base revision.

    * New cat command contributed by janmar.

  CHANGES:

    * .bzr.log is placed in $HOME (not pwd) and is always written in
      UTF-8.  (Probably not a completely good long-term solution, but
      will do for now.)

  PORTABILITY:

    * Workaround for difflib bug in Python 2.3 that causes an
      exception when comparing empty files.  Reported by Erik Toubro
      Nielsen.

  INTERNAL:

    * Refactored inventory storage to insert a root entry at the top.

  TESTING:

    * Start of shell-based black-box testing in test.sh.


bzr-0.0.2.1
-----------

  PORTABILITY:

    * Win32 fixes from Steve Brown.


bzr-0.0.2  "black cube"  2005-03-31
-----------------------------------

  ENHANCEMENTS:

    * Default ignore list extended (see bzrlib/__init__.py).

    * Patterns in .bzrignore are now added to the default ignore list,
      rather than replacing it.

    * Ignore list isn't reread for every file.

    * More help topics.

    * Reinstate the 'bzr check' command to check invariants of the
      branch.

    * New 'ignored' command lists which files are ignored and why;
      'deleted' lists files deleted in the current working tree.

    * Performance improvements.

    * New global --profile option.
    
    * Ignore patterns like './config.h' now correctly match files in
      the root directory only.


bzr-0.0.1  2005-03-26
---------------------

  ENHANCEMENTS:

    * More information from info command.

    * Can now say "bzr help COMMAND" for more detailed help.

    * Less file flushing and faster performance when writing logs and
      committing to stores.

    * More useful verbose output from some commands.

  BUG FIXES:

    * Fix inverted display of 'R' and 'M' during 'commit -v'.

  PORTABILITY:

    * Include a subset of ElementTree-1.2.20040618 to make
      installation easier.

    * Fix time.localtime call to work with Python 2.3 (the minimum
      supported).


bzr-0.0.0.69  2005-03-22
------------------------

  ENHANCEMENTS:

    * First public release.

    * Storage of local versions: init, add, remove, rm, info, log,
      diff, status, etc.

..
   vim: tw=74 ft=rst ff=unix<|MERGE_RESOLUTION|>--- conflicted
+++ resolved
@@ -26,11 +26,10 @@
 
   IMPROVEMENTS:
 
-<<<<<<< HEAD
     * ``bzr cat`` and ``bzr export`` now supports a ``--filters`` option
       that displays/saves the content after content filters are applied.
       (Ian Clatworthy)
-=======
+
     * ``bzr check`` can now be told which elements at a location it should
       check.  (Daniel Watkins)
 
@@ -39,7 +38,6 @@
 
     * Give a more specific error when target branch is not reachable.
       (James Westby)
->>>>>>> 4f28368c
 
     * Implemented a custom ``walkdirs_utf8`` implementation for win32.
       This uses a pyrex extension to get direct access to the
