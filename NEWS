--------------------
Bazaar Release Notes
--------------------

.. contents::

IN DEVELOPMENT
--------------

  IMPROVEMENTS:

    * Progress bars now show the rate of activity for some sftp 
      operations, and they are drawn different.  (Martin Pool, #172741)

  BUG FIXES:

    * There was a bug in how we handled resolving when a file is deleted
      in one branch, and modified in the other. If there was a criss-cross
      merge, we would cause the deletion to conflict a second time.
      (Vincent Ladeuil, John Arbash Meinel)

  COMPATIBILITY BREAKS:

    * By default, ``bzr status`` after a merge now shows just the pending
      merge tip revisions. This improves the signal-to-noise ratio after
      merging from trunk and completes much faster. To see all merged
      revisions, use the new ``-v`` flag.  (Ian Clatworthy)

    * ``bzr log --line`` now shows any tags after the date and before
      the commit message. If you have scripts which parse the output
      from this command, you may need to adjust them accordingly.
      (Ian Clatworthy)

  NEW FEATURES:

  IMPROVEMENTS:

    * ``bzr init`` will now print a little less verbose output.
      (Marius Kruger)

    * ``bzr log --short`` and ``bzr log --line`` now show tags, if any,
      for each revision. The tags are shown comma-separated inside
      ``{}``. For short format, the tags appear at the end of line
      before the optional ``[merge]`` indicator. For line format,
      the tags appear after the date. (Ian Clatworthy)

    * Rule-based preferences can now accept multiple patterns for a set of
      rules.  (Marius Kruger)

  BUG FIXES:

    * ``bzr log FILE`` now correctly shows mainline revisions merging
      a change to FILE when the ``--short`` and ``--line`` log formats
      are used. (Ian Clatworthy, #317417)

    * Don't require the present compression base in knits to be the same
      when adding records in knits. (Jelmer Vernooij, #307394)

    * Fix a problem with CIFS client/server lag on Windows colliding with
      an invariant-per-process algorithm for generating AtomicFile names
      (Adrian Wilkins, #304023)

    * Many socket operations now handle EINTR by retrying the operation.
      Previously EINTR was treated as an unrecoverable failure.  There is
      a new ``until_no_eintr`` helper function in ``bzrlib.osutils``.
      (Andrew Bennetts)

  DOCUMENTATION:

    * Improved plugin developer documentation.  (Martin Pool)

  API CHANGES:

<<<<<<< HEAD
    * ForeignVcsMapping() now requires a ForeignVcs object as first
      argument. (Jelmer Vernooij)

    * ForeignVcsMapping.show_foreign_revid() has been moved to
      ForeignVcs. (Jelmer Vernooij)
=======
    * ``ProgressBarStack`` is deprecated; instead use
      ``ui_factory.nested_progress_bar`` to create new progress bars.

    * The progress and UI classes have changed; the main APIs remain the
      same but code that provides a new UI or progress bar class may
      need to be updated.  (Martin Pool)
>>>>>>> fb7508ec

  TESTING:

  INTERNALS:

    * Default User Interface (UI) is CLIUIFactory when bzr runs in a dumb
      terminal. It is sometimes desirable do override this default by forcing
      bzr to use TextUIFactory. This can be achieved by setting the
      BZR_USE_TEXT_UI environment variable (emacs shells, as opposed to
      compile buffers, are such an example).
      (Vincent Ladeuil)

    * New API ``Branch.iter_merge_sorted_revisions()`` that iterates over
      ``(revision_id, depth, revno, end_of_merge)`` tuples.
      (Ian Clatworthy)

    * New ``Branch.dotted_revno_to_revision_id()`` and
      ``Branch.revision_id_to_dotted_revno()`` APIs that pick the most
      efficient way of doing the mapping.
      (Ian Clatworthy)

    * ``TreeDelta.show()`` now accepts a ``filter`` parameter allowing log
      formatters to retrict the output.
      (Vincent Ladeuil)


bzr 1.11 "Eyes up!" 2009-01-19
------------------------------

This first monthly release of Bazaar for 2009 improves Bazaar's operation
in Windows, Mac OS X, and other situations where file names are matched
without regard to capitalization: Bazaar tries to match the case of an
existing file.  This release of Bazaar also improves the efficiency of
Tortoise Windows Shell integration and lets it work on 64-bit platforms.

The UI through which Bazaar supports historic formats has been improved,
so 'bzr help formats' now gives a simpler and shorter list, with clear
advice.

This release also fixes a number of bugs, particularly a glitch that can
occur when there are concurrent writes to a pack repository.

  BUG FIXES:

    * Fix failing test when CompiledChunksToLines is not available.
      (Vincent Ladeuil)

    * Stacked branches don't repeatedly open their transport connection.
      (John Arbash Meinel)



bzr 1.11rc1 "Eyes up!" 2009-01-09
---------------------------------

  CHANGES:

    * Formats using Knit-based repository formats are now explicitly
      marked as deprecated. (Ian Clatworthy)

  NEW FEATURES:

    * Add support for `bzr tags -r 1..2`, that is we now support showing
      tags applicable for a specified revision range. (Marius Kruger)

    * ``authentication.conf`` now accepts pluggable read-only credential
      stores. Such a plugin (``netrc_credential_store``) is now included,
      handles the ``$HOME/.netrc`` file and can server as an example to
      implement other plugins.
      (Vincent Ladeuil)

    * ``shelve --list`` can now be used to list shelved changes.
      (Aaron Bentley)

  IMPROVEMENTS:

    * Add trailing slash to directories in all output of ``bzr ls``, except
      ``bzr ls --null``. (Gordon P. Hemsley, #306424)

    * ``bzr revision-info`` now supports a -d option to specify an
      alternative branch. (Michael Hudson)

    * Add connection to a C++ implementation of the Windows Shell Extension
      which is able to fully replace the current Python implemented one.
      Advantages include 64bit support and reduction in overhead for
      processes which drag in shell extensions.
      (Mark Hammond)

    * Support the Claws mail client directly, rather than via
      xdg-email. This prevents the display of an unnecessary modal
      dialog in Claws, informing the user that a file has been
      attached to the message, and works around bug #291847 in
      xdg-utils which corrupts the destination address.

    * When working on a case-insensitive case-preserving file-system, as
      commonly found with Windows, bzr will often ignore the case of the
      arguments specified by the user in preference to the case of an existing
      item on the file-system or in the inventory to help prevent
      counter-intuitive behaviour on Windows. (Mark Hammond)

  BUG FIXES:
  
    * Allow BzrDir implementation to implement backing up of 
      control directory. (#139691)

    * ``bzr push`` creating a new stacked branch will now only open a
      single connection to the target machine. (John Arbash Meinel)

    * Don't call iteritems on transport_list_registry, because it may
      change during iteration.  (Martin Pool, #277048)

    * Don't make a broken branch when pushing an unstackable-format branch
      that's in a stackable shared repository to a location with default
      stack-on location.  (Andrew Bennetts, #291046)

    * Don't require embedding user in HTTP(S) URLs do use authentication.conf.
      (Ben Jansen, Vincent Ladeuil, #300347)

    * Fix a problem with CIFS client/server lag on windows colliding with
      an invariant-per-process algorithm for generating AtomicFile names
      (Adrian Wilkins, #304023)

    * Fix bogus setUp signature in UnavailableFTPServer.
      (Gary van der Merwe, #313498)

    * Fix compilation error in ``_dirstate_helpers_c`` on SunOS/Solaris.
      (Jari Aalto)

    * Fix SystemError in ``_patiencediff_c`` module by calling
      PyErr_NoMemory() before returning NULL in PatienceSequenceMatcher_new.
      (Andrew Bennetts, #303206)

    * Give proper error message for diff with non-existent dotted revno.
      (Marius Kruger, #301969)

    * Handle EACCES (permission denied) errors when launching a message
      editor, and emit warnings when a configured editor cannot be
      started. (Andrew Bennetts)

    * ``$HOME/.netrc`` file is now recognized as a read-only credential store
      if configured in ``authentication.conf`` with 'password_encoding=netrc'
      in the appropriate sections.
      (Vincent Ladeuil, #103029)

    * Opening a stacked branch now properly shares the connection, rather
      than opening a new connection for the stacked-on branch.
      (John Arbash meinel)

    * Preserve transport decorators while following redirections.
      (Vincent Ladeuil, #245964, #270863)

    * Provides a finer and more robust filter for accepted redirections.
      (Vincent Ladeuil, #303959, #265070)

    * ``shelve`` paths are now interpreted relative to the current working
      tree.  (Aaron Bentley)

    * ``Transport.readv()`` defaults to not reading more than 100MB in a
      single array. Further ``RemoteTransport.readv`` sets this to 5MB to
      work better with how it splits its requests.
      (John Arbash Meinel, #303538)

    * Pack repositories are now able to reload the pack listing and retry
      the current operation if another action causes the data to be
      repacked.  (John Arbash Meinel, #153786)

    * ``pull -v`` now respects the log_format configuration variable.
      (Aaron Bentley)

    * ``push -v`` now works on non-initial pushes.  (Aaron Bentley)

    * Use the short status format when the short format is used for log.
      (Vincent Ladeuil, #87179)

    * Allow files to be renamed or moved via remove + add-by-id. (Charles
      Duffy, #314251)

  DOCUMENTATION:

    * Improved the formats help topic to explain why multiple formats
      exist and to provide guidelines in selecting one. Introduced
      two new supporting help topics: current-formats and other-formats.
      (Ian Clatworthy)

  API CHANGES:

    * ``LRUCache(after_cleanup_size)`` was renamed to
      ``after_cleanup_count`` and the old name deprecated. The new name is
      used for clarity, and to avoid confusion with
      ``LRUSizeCache(after_cleanup_size)``. (John Arbash Meinel)

    * New ``ForeignRepository`` base class, to help with foreign branch 
      support (e.g. svn).  (Jelmer Vernooij)

    * ``node_distances`` and ``select_farthest`` can no longer be imported
      from ``bzrlib.graph``.  They can still be imported from
      ``bzrlib.deprecated_graph``, which has been the preferred way to
      import them since before 1.0.  (Andrew Bennetts)
      
    * The logic in commit now delegates inventory basis calculations to
      the ``CommitBuilder`` object; this requires that the commit builder
      in use has been updated to support the new ``recording_deletes`` and
      ``record_delete`` methods. (Robert Collins)

  TESTING:

    * An HTTPS server is now available (it requires python-2.6). Future bzr
      versions will allow the use of the python-2.6 ssl module that can be
      installed for 2.5 and 2.4.

    * ``bzr selftest`` now fails if new trailing white space is added to
      the bazaar sources. It only checks changes not committed yet. This
      means that PQM will now reject changes that introduce new trailing
      whitespace. (Marius Kruger)

    * Introduced new experimental formats called ``1.12-preview`` and
      ``1.12-preview-rich-root`` to enable testing of related pending
      features, namely content filtering and filtered views.
      (Ian Clatworthy)

  INTERNALS:

    * Added an ``InventoryEntry`` cache when deserializing inventories.
      Can cut the time to iterate over multiple RevisionsTrees in half.
      (John Arbash Meinel)

    * Added ``bzrlib.fifo_cache.FIFOCache`` which is designed to have
      minimal overhead versus using a plain dict for cache hits, at the
      cost of not preserving the 'active' set as well as an ``LRUCache``.
      (John Arbash Meinel)

    * ``bzrlib.patience_diff.unified_diff`` now properly uses a tab
      character to separate the filename from the date stamp, and doesn't
      add trailing whitespace when a date stamp is not supplied.
      (Adeodato Simó, John Arbash Meinel)

    * ``DirStateWorkingTree`` and ``DirStateWorkingTreeFormat`` added
      as base classes of ``WorkingTree4`` and ``WorkingTreeFormat4``
      respectively. (Ian Clatworthy)

    * ``KnitVersionedFiles._check_should_delta()`` now uses the
      ``get_build_details`` api to avoid multiple hits to the index, and
      to properly follow the ``compression_parent`` rather than assuming
      it is the left-hand parent. (John Arbash Meinel)

    * ``KnitVersionedFiles.get_record_stream()`` will now chose a
      more optimal ordering when the keys are requested 'unordered'.
      Previously the order was fully random, now the records should be
      returned from each pack in turn, in forward I/O order.
      (John Arbash Meinel)
    
    * ``mutter()`` will now flush the ``~/.bzr.log`` if it has been more
      than 2s since the last time it flushed. (John Arbash Meinel)

    * New method ``bzrlib.repository.Repository.add_inventory_by_delta``
      allows adding an inventory via an inventory delta, which can be
      more efficient for some repository types. (Robert Collins)

    * Repository ``CommitBuilder`` objects can now accumulate an inventory
      delta. To enable this functionality call ``builder.recording_deletes``
      and additionally call ``builder.record_delete`` when a delete
      against the basis occurs. (Robert Collins)

    * The default http handler has been changed from pycurl to urllib.
      The default is still pycurl for https connections. (The only
      advantage of pycurl is that it checks ssl certificates.)
      (John Arbash Meinel)

    * ``VersionedFiles.get_record_stream()`` can now return objects with a
      storage_kind of ``chunked``. This is a collection (list/tuple) of
      strings. You can use ``osutils.chunks_to_lines()`` to turn them into
      guaranteed 'lines' or you can use ``''.join(chunks)`` to turn it
      into a fulltext. This allows for some very good memory savings when
      asking for many texts that share ancestry, as the individual chunks
      can be shared between versions of the file. (John Arbash Meinel)

    * ``pull -v`` and ``push -v`` use new function
      ``bzrlib.log.show_branch_change`` (Aaron Bentley)



bzr 1.10 2008-12-05
-------------------

Bazaar 1.10 has several performance improvements for copying revisions
(especially for small updates to large projects).  There has also been a
significant amount of effort in polishing stacked branches.  The commands
``shelve`` and ``unshelve`` have become core commands, with an improved
implementation.

The only changes versus bzr-1.10rc1 are bugfixes for stacked branches.

  BUG FIXES:

    * Don't set a pack write cache size from RepoFetcher, because the
      cache is not coherent with reads and causes ShortReadvErrors.
      This reverses the change that fixed #294479.
      (Martin Pool, #303856)

    * Properly handle when a revision can be inserted as a delta versus
      when it needs to be expanded to a fulltext for stacked branches.
      There was a bug involving merge revisions. As a method to help
      prevent future difficulties, also make stacked fetches sort
      topologically. (John Arbash Meinel, #304841)


bzr 1.10rc1 2008-11-28
----------------------

This release of Bazaar focuses on performance improvements when pushing
and pulling revisions, both locally and to remote networks.  The popular
``shelve`` and ``unshelve`` commands, used to interactively revert and
restore work in progress, have been merged from bzrtools into the bzr
core.  There are also bug fixes for portability, and for stacked branches.

  NEW FEATURES:

    * New ``commit_message_template`` hook that is called by the commit
      code to generate a template commit message. (Jelmer Vernooij)

    * New `shelve` and `unshelve` commands allow undoing and redoing changes.
      (Aaron Bentley)

  IMPROVEMENTS:

    * ``(Remote)Branch.copy_content_into`` no longer generates the full revision
      history just to set the last revision info.
      (Andrew Bennetts, John Arbash Meinel)

    * Fetches between formats with different serializers (such as
      pack-0.92-subtree and 1.9-rich-root) are faster now.  This is due to
      operating on batches of 100 revisions at time rather than
      one-by-one.  (Andrew Bennetts, John Arbash Meinel)

    * Search index files corresponding to pack files we've already used
      before searching others, because they are more likely to have the
      keys we're looking for.  This reduces the number of iix and tix
      files accessed when pushing 1 new revision, for instance.
      (John Arbash Meinel)

    * Signatures to transfer are calculated more efficiently in
      ``item_keys_introduced_by``.  (Andrew Bennetts, John Arbash Meinel)

    * The generic fetch code can once again copy revisions and signatures
      without extracting them completely to fulltexts and then serializing
      them back down into byte strings. This is a significant performance
      improvement when fetching from a stacked branch.
      (John Arbash Meinel, #300289)

    * When making a large readv() request over ``bzr+ssh``, break up the
      request into more manageable chunks. Because the RPC is not yet able
      to stream, this helps keep us from buffering too much information at
      once. (John Arbash Meinel)

  BUG FIXES:

    * Better message when the user needs to set their Launchpad ID.
      (Martin Pool, #289148)

    * ``bzr commit --local`` doesn't access the master branch anymore.
      This fixes a regression introduced in 1.9.  (Marius Kruger, #299313)

    * Don't call the system ``chdir()`` with an empty path. Sun OS seems
      to give an error in that case.  Also, don't count on ``getcwd()``
      being able to allocate a new buffer, which is a gnu extension.
      (John Arbash Meinel, Martin Pool, Harry Hirsch, #297831)

    * Don't crash when requesting log --forward <file> for a revision range
      starting with a dotted revno.
      (Vincent Ladeuil, #300055)

    * Don't create text deltas spanning stacked repositories; this could
      cause "Revision X not present in Y" when later accessing them.
      (Martin Pool, #288751)

    * Pack repositories are now able to reload the pack listing and retry
      the current operation if another action causes the data to be
      repacked.  (John Arbash Meinel, #153786)

    * PermissionDenied errors from smart servers no longer cause
      "PermissionDenied: "None"" on the client.
      (Andrew Bennetts, #299254)

    * Pushing to a stacked pack repository now batches writes, the same
      way writes are batched to ordinary pack repository.  This makes
      pushing to a stacked branch over the network much faster.
      (Andrew Bennetts, #294479)

    * TooManyConcurrentRequests no longer occur when a fetch fails and
      tries to abort a write group.  This allows the root cause (e.g. a
      network interruption) to be reported.  (Andrew Bennetts, #297014)

    * RemoteRepository.get_parent_map now uses fallback repositories.
      (Aaron Bentley, #297991?, #293679?)

  API CHANGES:

    * ``CommitBuilder`` now validates the strings it will be committing,
      to ensure that they do not have characters that will not be properly
      round-tripped. For now, it just checks for characters that are
      invalid in the XML form. (John Arbash Meinel, #295161)

    * Constructor parameters for NewPack (internal to pack repositories)
      have changed incompatibly.

    * ``Repository.abort_write_group`` now accepts an optional
      ``suppress_errors`` flag.  Repository implementations that override
      ``abort_write_group`` will need to be updated to accept the new
      argument.  Subclasses that only override ``_abort_write_group``
      don't need to change.

    * Transport implementations must provide copy_tree_to_transport.  A default
      implementation is provided for Transport subclasses.

  TESTING:

    * ``bzr selftest`` now fails if no doctests are found in a module
      that's expected to have them.  (Martin Pool)

    * Doctests now only report the first failure.  (Martin Pool)


bzr 1.9 2008-11-07
------------------

This release of Bazaar adds a new repository format, ``1.9``, with smaller
and more efficient index files.  This format can be specified when
creating a new repository, or used to losslessly upgrade an existing
repository.  bzr 1.9 also speeds most operations over the smart server
protocol, makes annotate faster, and uses less memory when making
checkouts or pulling large amounts of data.

  BUG FIXES:

   * Fix "invalid property value 'branch-nick' for None" regression with
     branches bound to svn branches.  (Martin Pool, #293440)

   * Fix SSL/https on Python2.6.  (Vincent Ladeuil, #293054)

   * ``SFTPTransport.readv()`` had a bug when requests were out-of-order.
     This only triggers some-of-the-time on Knit format repositories.
     (John Arbash Meinel, #293746)


bzr 1.9rc1 2008-10-31
---------------------

  NEW FEATURES:

    * New Branch hook ``transform_fallback_location`` allows a function to
      be called when looking up the stacked source. (Michael Hudson)

    * New repository formats ``1.9`` and ``1.9-rich-root``. These have all
      the functionality of ``1.6``, but use the new btree indexes.
      These indexes are both smaller and faster for access to historical
      information.  (John Arbash Meinel)

  IMPROVEMENTS:

    * ``BTreeIndex`` code now is able to prefetch extra pages to help tune
      the tradeoff between bandwidth and latency. Should be tuned
      appropriately to not impact commands which need minimal information,
      but provide a significant boost to ones that need more context. Only
      has a direct impact on the ``--development2`` format which uses
      btree's for the indexes. (John Arbash Meinel)

    * ``bzr dump-btree`` is a hidden command introduced to allow dumping
      the contents of a compressed btree file.  (John Arbash Meinel)

    * ``bzr pack`` now tells the index builders to optimize for size. For
      btree index repositories, this can save 25% of the index size
      (mostly in the text indexes). (John Arbash Meinel)

    * ``bzr push`` to an existing branch or repository on a smart server
      is faster, due to Bazaar making more use of the ``get_parent_map``
      RPC when querying the remote branch's revision graph.
      (Andrew Bennetts)

    * default username for bzr+ssh and sftp can be configured in
      authentication.conf. (Aaron Bentley)

    * launchpad-login now provides a default username for bzr+ssh and sftp
      URLs, allowing username-free URLs to work for everyone. (Aaron Bentley)

    * ``lp:`` lookups no longer include usernames, making them shareable and
      shorter. (Aaron Bentley)

    * New ``PackRepository.autopack`` smart server RPC, which does
      autopacking entirely on the server.  This is much faster than
      autopacking via plain file methods, which downloads a large amount
      of pack data and then re-uploads the same pack data into a single
      file.  This fixes a major (although infrequent) cause of lengthy
      delays when using a smart server.  For example, pushing the 10th
      revision to a repository with 9 packs now takes 44 RPCs rather than
      179, and much less bandwidth too.  This requires Bazaar 1.9 on both
      the client and the server, otherwise the client will fallback to the
      slower method.  (Andrew Bennetts)

  BUG FIXES:

    * A failure to load a plugin due to an IncompatibleAPI exception is
      now correctly reported. (Robert Collins, #279451)

    * API versioning support now has a multiple-version checking api
      ``require_any_api``. (Robert Collins, #279447)

    * ``bzr branch --stacked`` from a smart server to a standalone branch
      works again.  This fixes a regression in 1.7 and 1.8.
      (Andrew Bennetts, #270397)

    * ``bzr co`` uses less memory. It used to unpack the entire WT into
      memory before writing it to disk. This was a little bit faster, but
      consumed lots of memory. (John Arbash Meinel, #269456)

    * ``bzr missing --quiet`` no longer prints messages about whether
      there are missing revisions.  The exit code indicates whether there
      were or not.  (Martin Pool, #284748)

    * Fixes to the ``annotate`` code. The fast-path which re-used the
      stored deltas was accidentally disabled all the time, instead of
      only when a branch was stacked. Second, the code would accidentally
      re-use a delta even if it wasn't against the left-parent, this
      could only happen if ``bzr reconcile`` decided that the parent
      ordering was incorrect in the file graph.  (John Arbash Meinel)

    * "Permission denied" errors that occur when pushing a new branch to a
      smart server no longer cause tracebacks.  (Andrew Bennetts, #278673)

    * Some compatibility fixes for building the extensions with MSVC and
      for python2.4. (John Arbash Meinel, #277484)

    * The index logic is now able to reload the list of pack files if and
      index ends up disappearing. We still don't reload if the pack data
      itself goes missing after checking the index. This bug appears as a
      transient failure (file not found) when another process is writing
      to the repository.  (John Arbash Meinel, #153786)

    * ``bzr switch`` and ``bzr bind`` will now update the branch nickname if
      it was previously set. All checkouts will now refer to the bound branch
      for a nickname if one was not explicitly set.
      (Marius Kruger, #230903)

  DOCUMENTATION:

    * Improved hook documentation. (Michael Ernst)

  API CHANGES:

    * commands.plugins_cmds is now a CommandRegistry, not a dict.

  INTERNALS:

     * New AuthenticationConfig.set_credentials method allows easy programmatic
       configuration of authetication credentials.


bzr 1.8 2008-10-16
------------------

Bazaar 1.8 includes several fixes that improve working tree performance,
display of revision logs, and merges.  The bzr testsuite now passes on OS
X and Python 2.6, and almost completely passes on Windows.  The
smartserver code has gained several bug fixes and performance
improvements, and can now run server-side hooks within an http server.

  BUG FIXES:

   * Fix "Must end write group" error when another error occurs during
     ``bzr push``.  (Andrew Bennetts, #230902)

  PORTABILITY:

   * Some Pyrex versions require the WIN32 macro defined to compile on
     that platform.  (Alexander Belchenko, Martin Pool, #277481)


bzr 1.8rc1 2008-10-07
---------------------

  CHANGES:

    * ``bzr log file`` has been changed. It now uses a different method
      for determining which revisions to show as merging the changes to
      the file. It now only shows revisions which merged the change
      towards your mainline. This simplifies the output, makes it faster,
      and reduces memory consumption.  (John Arbash Meinel)

    * ``bzr merge`` now defaults to having ``--reprocess`` set, whenever
      ``--show-base`` is not supplied.  (John Arbash Meinel)

    * ``bzr+http//`` will now optionally load plugins and write logs on the
      server. (Marius Kruger)

    * ``bzrlib._dirstate_helpers_c.pyx`` does not compile correctly with
      Pyrex 0.9.4.1 (it generates C code which causes segfaults). We
      explicitly blacklist that version of the compiler for that
      extension. Packaged versions will include .c files created with
      pyrex >= 0.9.6 so it doesn't effect releases, only users running
      from the source tree. (John Arbash Meinel, #276868)

  FEATURES:

    * bzr is now compatible with python-2.6. python-2.6 is not yet officially
      supported (nor released, tests were conducted with the dev version of
      python-2.6rc2), but all known problems have been fixed.  Feedback
      welcome.
      (Vincent Ladeuil, #269535)

  IMPROVEMENTS:

    * ``bzr annotate`` will now include uncommitted changes from the local
      working tree by default. Such uncommitted changes are given the
      revision number they would get if a commit was done, followed with a
      ? to indicate that its not actually known. (Robert Collins, #3439)

    * ``bzr branch`` now accepts a ``--standalone`` option, which creates a
      standalone branch regardless of the presence of shared repositories.
      (Daniel Watkins)

    * ``bzr push`` is faster in the case there are no new revisions to
      push.  It is also faster if there are no tags in the local branch.
      (Andrew Bennetts)

    * File changes during a commit will update the tree stat cache.
      (Robert Collins)

    * Location aliases can now accept a trailing path.  (Micheal Hudson)

    * New hooks ``Lock.hooks`` when LockDirs are acquired and released.
      (Robert Collins, MartinPool)

    * Switching in heavyweight checkouts uses the master branch's context, not
      the checkout's context.  (Adrian Wilkins)

    * ``status`` on large trees is now faster, due to optimisations in the
      walkdirs code. Of particular note, the walkdirs code now performs
      a temporary ``chdir()`` while reading a single directory; if your
      platform has non thread-local current working directories (and is
      not windows which has its own implementation), this may introduce a
      race condition during concurrent uses of bzrlib. The bzrlib CLI
      will not encounter this as it is single threaded for working tree
      operations. (Robert Collins)

    * The C extensions now build on python 2.4 (Robert Collins, #271939)

    * The ``-Dhpss`` debug flag now reports the number of smart server
      calls per medium to stderr.  This is in addition to the existing
      detailed logging to the .bzr.log trace file.  (Andrew Bennetts)

  BUG FIXES:

    * Avoid random failures arising from misinterpreted ``errno`` values
      in ``_readdir_pyx.read_dir``.
      (Martin Pool, #279381)

    * Branching from a shared repository on a smart server into a new
      repository now preserves the repository format.
      (Andrew Bennetts, #269214)

    * ``bzr log`` now accepts a ``--change`` option.
      (Vincent Ladeuil, #248427)

    * ``bzr missing`` now accepts an ``--include-merges`` option.
      (Vincent Ladeuil, #233817)

    * Don't try to filter (internally) '.bzr' from the files to be deleted if
      it's not there.
      (Vincent Ladeuil, #272648)

    * Fix '_in_buffer' AttributeError when using the -Dhpss debug flag.
      (Andrew Bennetts)

    * Fix TooManyConcurrentRequests errors caused by a connection failure
      when doing ``bzr pull`` or ``bzr merge`` from a ``bzr+ssh`` URL.
      (Andrew Bennetts, #246233)

    * Fixed ``bzr st -r branch:PATH_TO_BRANCH`` where the other branch
      is in a different repository than the current one.
      (Lukáš Lalinský, #144421)

    * Make the first line of the manpage preamble a comment again.
      (David Futcher, #242106)

    * Remove use of optional parameter in GSSAPI FTP support, since
      it breaks newer versions of Python-Kerberos. (Jelmer Vernooij)

    * The autopacking logic will now always create a single new pack from
      all of the content which it deems is worth moving. This avoids the
      'repack a single pack' bug and should result in better packing
      overall.  (John Arbash Meinel, #242510, #172644)

    * Trivial documentation fix.
      (John Arbash Meinel, #270471)

    * ``bzr switch`` and ``bzr bind`` will now update the branch nickname if
      it was previously set. All checkouts will now refer to the bound branch
      for a nickname if one was not explicitly set.
      (Marius Kruger, #230903)

  DOCUMENTATION:

    * Explain revision/range identifiers. (Daniel Clemente)

  API CHANGES:

    * ``CommitBuilder.record_entry_contents`` returns one more element in
      its result tuple - an optional file system hash for the hash cache
      to use. (Robert Collins)

    * ``dirstate.DirState.update_entry`` will now only calculate the sha1
      of a file if it is likely to be needed in determining the output
      of iter_changes. (Robert Collins)

    * The PackRepository, RepositoryPackCollection, NewPack classes have a
      slightly changed interface to support different index types; as a
      result other users of these classes need to supply the index types
      they want. (Robert Collins)

  TESTING:

    * ``bzrlib.tests.repository_implementations`` has been renamed to
      ``bzrlib.tests.per_repository`` so that we have a common structure
      (and it is shorter). (John Arbash Meinel, #239343)

    * ``LocalTransport.abspath()`` now returns a drive letter if the
      transport has one, fixing numerous tests on Windows.
      (Mark Hammond)

    * PreviewTree is now tested via intertree_implementations.
      (Aaron Bentley)

    * The full test suite is passing again on OSX.
      (Guillermo Gonzalez, Vincent Ladeuil)

    * The full test suite passes when run with ``-Eallow_debug``.
      (Andrew Bennetts)

  INTERNALS:

    * A new hook, ``Branch.open``, has been added, which is called when
      branch objects are opened. (Robert Collins)

    * ``bzrlib.osutils._walkdirs_utf8`` has been refactored into common
      tree walking, and modular directory listing code to aid future
      performance optimisations and refactoring. (Robert Collins)

    * ``bzrlib.trace.debug_memory`` can be used to get a quick memory dump
      in the middle of processing. It only reports memory if
      ``/proc/PID/status`` is available. (John Arbash Meinel)

    * New method ``RevisionSpec.as_tree`` for representing the revision
      specifier as a revision tree object. (Lukáš Lalinský)

    * New race-free method on MutableTree ``get_file_with_stat`` for use
      when generating stat cache results. (Robert Collins)

    * New win32utils.get_local_appdata_location() provides access to a local
      directory for storing data.  (Mark Hammond)

    * To be compatible with python-2.6 a few new rules should be
      observed. 'message' attribute can't be used anymore in exception
      classes, 'sha' and 'md5' modules have been deprecated (use
      osutils.[md5|sha]), object__init__ and object.__new__ don't accept
      parameters anymore.
      (Vincent Ladeuil)


bzr 1.7.1 2008-10-01
--------------------

  No changes from 1.7.1rc1.


bzr 1.7.1rc1 2008-09-24
-----------------------

This release just includes an update to how the merge algorithm handles
file paths when we encounter complex history.

  FEATURES:

    * If we encounter a criss-cross in history, use information from
      direct Least Common Ancestors to resolve inventory shape (locations
      of files, adds, deletes, etc). This is similar in concept to using
      ``--lca`` for merging file texts, only applied to paths.
      (John Arbash Meinel)


bzr 1.7 2008-09-23
------------------

This release includes many bug fixes and a few performance and feature
improvements.  ``bzr rm`` will now scan for missing files and remove them,
like how ``bzr add`` scans for unknown files and adds them. A bit more
polish has been applied to the stacking code. The b-tree indexing code has
been brought in, with an eye on using it in a future repository format.
There are only minor installer changes since bzr-1.7rc2.

  FEATURES

    * Some small updates to the win32 installer. Include localization
      files found in plugins, and include the builtin distutils as part of
      packaging qbzr. (Mark Hammond)


bzr 1.7rc2 2008-09-17
---------------------

A few bug fixes from 1.7rc1. The biggest change is a new
``RemoteBranch.get_stacked_on_url`` rpc. This allows clients that are
trying to access a Stacked branch over the smart protocol, to properly
connect to the stacked-on location.

  BUG FIXES:

    * Branching from a shared repository on a smart server into a new
      repository now preserves the repository format.
      (Andrew Bennetts, #269214)

   * Branching from a stacked branch via ``bzr+ssh`` can properly connect
     to the stacked-on branch.  (Martin Pool, #261315)

    * ``bzr init`` no longer re-opens the BzrDir multiple times.
      (Vincent Ladeuil)

    * Fix '_in_buffer' AttributeError when using the -Dhpss debug flag.
      (Andrew Bennetts)


bzr 1.7rc1 2008-09-09
---------------------

This release candidate for bzr 1.7 has several bug fixes and a few
performance and feature improvements.  ``bzr rm`` will now scan for
missing files and remove them, like how ``bzr add`` scans for unknown
files and adds them. A bit more polish has been applied to the stacking
code. The b-tree indexing code has been brought in, with an eye on using
it in a future repository format.


  CHANGES:

    * ``bzr export`` can now export a subdirectory of a project.
      (Robert Collins)

    * ``bzr remove-tree`` will now refuse to remove a tree with uncommitted
      changes, unless the ``--force`` option is specified.
      (Lukáš Lalinský, #74101)

    * ``bzr rm`` will now scan for files that are missing and remove just
      them automatically, much as ``bzr add`` scans for new files that
      are not ignored and adds them automatically. (Robert Collins)

  FEATURES

    * Support for GSSAPI authentication when using FTP as documented in
      RFC2228. (Jelmer Vernooij, #49623)

    * Add support for IPv6 in the smart server. (Jelmer Vernooij, #165014)

  IMPROVEMENTS:

    * A url like ``log+file:///tmp`` will log all access to that Transport
      to ``.bzr.log``, which may help in debugging or profiling.
      (Martin Pool)

    * ``bzr branch`` and ``bzr push`` use the default stacking policy if the
      branch format supports it. (Aaron Bentley)

    * ``bzr init`` and ``bzr init-repo`` will now print out the same as
      ``bzr info`` if it completed successfully.
      (Marius Kruger)

    * ``bzr uncommit`` logs the old tip revision id, and displays how to
      restore the branch to that tip using ``bzr pull``.  This allows you
      to recover if you realize you uncommitted the wrong thing.
      (John Arbash Meinel)

    * Fix problems in accessing stacked repositories over ``bzr://``.
      (Martin Pool, #261315)

    * ``SFTPTransport.readv()`` was accidentally using ``list += string``,
      which 'works', but adds each character separately to the list,
      rather than using ``list.append(string)``. Fixing this makes the
      SFTP transport a little bit faster (~20%) and use a bit less memory.
      (John Arbash Meinel)

    * When reading index files, if we happen to read the whole file in a
      single request treat it as a ``_buffer_all`` request. This happens
      most often on small indexes over remote transports, where we default
      to reading 64kB. It saves a round trip for each small index during
      fetch operations. Also, if we have read more than 50% of an index
      file, trigger a ``_buffer_all`` on the next request. This works
      around some inefficiencies because reads don't fall neatly on page
      boundaries, so we would ignore those bytes, but request them again
      later. This could trigger a total read size of more than the whole
      file. (John Arbash Meinel)

  BUG FIXES:

    * ``bzr rm`` is now aliased to ``bzr del`` for the convenience of svn
      users. (Robert Collins, #205416)

    * Catch the infamous "select/poll returned error" which occurs when
      pycurl try to send a body request to an HTTP/1.0 server which has
      already refused to handle the request. (Vincent Ladeuil, #225020)

    * Fix ``ObjectNotLocked`` errors when using various commands
      (including ``bzr cat`` and ``bzr annotate``) in combination with a
      smart server URL.  (Andrew Bennetts, #237067)

    * ``FTPTransport.stat()`` would return ``0000`` as the permission bits
      for the containing ``.bzr/`` directory (it does not implement
      permissions). This would cause us to set all subdirectories to
      ``0700`` and files to ``0600`` rather than leaving them unmodified.
      Now we ignore ``0000`` as the permissions and assume they are
      invalid. (John Arbash Meinel, #259855)

    * Merging from a previously joined branch will no longer cause
      a traceback. (Jelmer Vernooij, #203376)

    * Pack operations on windows network shares will work even with large
      files. (Robert Collins, #255656)

    * Running ``bzr st PATH_TO_TREE`` will no longer suppress merge
      status. Status is also about 7% faster on mozilla sized trees
      when the path to the root of the tree has been given. Users of
      the internal ``show_tree_status`` function should be aware that
      the show_pending flag is now authoritative for showing pending
      merges, as it was originally. (Robert Collins, #225204)

    * Set valid default _param_name for Option so that ListOption can embed
      '-' in names. (Vincent Ladeuil, #263249)

    * Show proper error rather than traceback when an unknown revision
      id is specified to ``bzr cat-revision``. (Jelmer Vernooij, #175569)

    * Trailing text in the dirstate file could cause the C dirstate parser
      to try to allocate an invalid amount of memory. We now properly
      check and test for parsing a dirstate with invalid trailing data.
      (John Arbash Meinel, #186014)

    * Unexpected error responses from a smart server no longer cause the
      client to traceback.  (Andrew Bennetts, #263527)

    * Use a Windows api function to get a Unicode host name, rather than
      assuming the host name is ascii.
      (Mark Hammond, John Arbash Meinel, #256550)

    * ``WorkingTree4`` trees will now correctly report missing-and-new
      paths in the output of ``iter_changes``. (Robert Collins)

  DOCUMENTATION:

    * Updated developer documentation.  (Martin Pool)

  API CHANGES:

    * Exporters now take 4 parameters. (Robert Collins)

    * ``Tree.iter_changes`` will now return False for the content change
      field when a file is missing in the basis tree and not present in
      the target tree. Previously it returned True unconditionally.
      (Robert Collins)

    * The deprecated ``Branch.abspath`` and unimplemented
      ``Branch.rename_one`` and ``Branch.move`` were removed. (Jelmer Vernooij)

    * BzrDir.clone_on_transport implementations must now accept a stacked_on
      parameter.  (Aaron Bentley)

    * BzrDir.cloning_metadir implementations must now take a require_stacking
      parameter.  (Aaron Bentley)

  TESTING:

    * ``addCleanup`` now takes ``*arguments`` and ``**keyword_arguments``
      which are then passed to the cleanup callable as it is run. In
      addition, addCleanup no longer requires that the callables passed to
      it be unique. (Jonathan Lange)

    * Fix some tests that fail on Windows because files are deleted while
      still in use.
      (Mark Hammond)

    * ``selftest``'s ``--starting-with`` option can now use predefined
      prefixes so that one can say ``bzr selftest -s bp.loom`` instead of
      ``bzr selftest -s bzrlib.plugins.loom``. (Vincent Ladeuil)

    * ``selftest``'s ``--starting-with`` option now accepts multiple values.
      (Vincent Ladeuil)

  INTERNALS:

    * A new plugin interface, ``bzrlib.log.log_adapters``, has been added.
      This allows dynamic log output filtering by plugins.
      (Robert Collins)

    * ``bzrlib.btree_index`` is now available, providing a b-tree index
      layer. The design is memory conservative (limited memory cache),
      faster to seek (approx 100 nodes per page, gives 100-way fan out),
      and stores compressed pages allowing more keys per page.
      (Robert Collins, John Arbash Meinel)

    * ``bzrlib.diff.DiffTree.show_diff`` now skips changes where the kind
      is unknown in both source and target.
      (Robert Collins, Aaron Bentley)

    * ``GraphIndexBuilder.add_node`` and ``BTreeBuilder`` have been
      streamlined a bit. This should make creating large indexes faster.
      (In benchmarking, it now takes less time to create a BTree index than
      it takes to read the GraphIndex one.) (John Arbash Meinel)

    * Mail clients for `bzr send` are now listed in a registry.  This
      allows plugins to add new clients by registering them with
      ``bzrlib.mail_client.mail_client_registry``.  All of the built-in
      clients now use this mechanism.  (Neil Martinsen-Burrell)


bzr 1.6.1 2008-09-05
--------------------

A couple regressions were found in the 1.6 release. There was a
performance issue when using ``bzr+ssh`` to branch large repositories,
and some problems with stacking and ``rich-root`` capable repositories.


bzr 1.6.1rc2 2008-09-03
-----------------------

  BUG FIXES:

    * Copying between ``rich-root`` and ``rich-root-pack`` (and vice
      versa) was accidentally using the inter-model fetcher, instead of
      recognizing that both were 'rich root' formats.
      (John Arbash Meinel, #264321)


bzr 1.6.1rc1 2008-08-29
-----------------------

This release fixes a few regressions found in the 1.6 client. Fetching
changes was using an O(N^2) buffering algorithm, so for large projects it
would cause memory thrashing. There is also a specific problem with the
``--1.6-rich-root`` format, which prevented stacking on top of
``--rich-root-pack`` repositories, and could allow users to accidentally
fetch experimental data (``-subtree``) without representing it properly.
The ``--1.6-rich-root`` format has been deprecated and users are
recommended to upgrade to ``--1.6.1-rich-root`` immediately.  Also we
re-introduced a workaround for users who have repositories with incorrect
nodes (not possible if you only used official releases).
I should also clarify that none of this is data loss level issues, but
still sufficient enough to warrant an updated release.

  BUG FIXES:

    * ``RemoteTransport.readv()`` was being inefficient about how it
      buffered the readv data and processed it. It would keep appending to
      the same string (causing many copies) and then pop bytes out of the
      start of the string (causing more copies).
      With this patch "bzr+ssh://local" can improve dramatically,
      especially for projects with large files.
      (John Arbash Meinel)

    * Revision texts were always meant to be stored as fulltexts. There
      was a bug in a bzr.dev version that would accidentally create deltas
      when copying from a Pack repo to a Knit repo. This has been fixed,
      but to support those repositories, we know always request full texts
      for Revision texts. (John Arbash Meinel, #261339)

    * The previous ``--1.6-rich-root`` format used an incorrect xml
      serializer, which would accidentally support fetching from a
      repository that supported subtrees, even though the local one would
      not. We deprecated that format, and introduced a new one that uses
      the correct serializer ``--1.6.1-rich-root``.
      (John Arbash Meinel, #262333)


bzr 1.6 2008-08-25
------------------

Finally, the long awaited bzr 1.6 has been released. This release includes
new features like Stacked Branches, improved weave merge, and an updated
server protocol (now on v3) which will allow for better cross version
compatibility. With this release we have deprecated Knit format
repositories, and recommend that users upgrade them, we will continue to
support reading and writing them for the forseeable future, but we will
not be tuning them for performance as pack repositories have proven to be
better at scaling. This will also be the first release to bundle
TortoiseBzr in the standalone Windows installer.


bzr 1.6rc5 2008-08-19
---------------------

  BUG FIXES:

    * Disable automatic detection of stacking based on a containing
      directory of the target. It interacted badly with push, and needs a
      bit more work to get the edges polished before it should happen
      automatically. (John Arbash Meinel, #259275)
      (This change was reverted when merged to bzr.dev)


bzr 1.6rc4 2008-08-18
---------------------

  BUG FIXES:

    * Fix a regression in knit => pack fetching.  We had a logic
      inversion, causing the fetch to insert fulltexts in random order,
      rather than preserving deltas.  (John Arbash Meinel, #256757)


bzr 1.6rc3 2008-08-14
---------------------

  CHANGES:

    * Disable reading ``.bzrrules`` as a per-branch rule preferences
      file. The feature was not quite ready for a full release.
      (Robert Collins)

  IMPROVEMENTS:

    * Update the windows installer to bundle TortoiseBzr and ``qbzr``
      into the standalone installer. This will be the first official
      windows release that installs Tortoise by default.
      (Mark Hammond)

  BUG FIXES:

    * Fix a regression in ``bzr+http`` support. There was a missing
      function (``_read_line``) that needed to be carried over from
      ``bzr+ssh`` support. (Andrew Bennetts)

    * ``GraphIndex`` objects will internally read an entire index if more
      than 1/20th of their keyspace is requested in a single operation.
      This largely mitigates a performance regression in ``bzr log FILE``
      and completely corrects the performance regression in ``bzr log``.
      The regression was caused by removing an accomodation which had been
      supporting the index format in use. A newer index format is in
      development which is substantially faster. (Robert Collins)


bzr 1.6rc2 2008-08-13
---------------------

This release candidate has a few minor bug fixes, and some regression
fixes for Windows.

  BUG FIXES:

    * ``bzr upgrade`` on remote branches accessed via bzr:// and
      bzr+ssh:// now works.  (Andrew Bennetts)

    * Change the ``get_format_description()`` strings for
      ``RepositoryFormatKnitPack5`` et al to be single line messages.
      (Aaron Bentley)

    * Fix for a regression on Win32 where we would try to call
      ``os.listdir()`` on a file and not catch the exception properly.
      (Windows raises a different exception.) This would manifest in
      places like ``bzr rm file`` or ``bzr switch``.
      (Mark Hammond, John Arbash Meinel)

    * ``Inventory.copy()`` was failing to set the revision property for
      the root entry. (Jelmer Vernooij)

    * sftp transport: added missing ``FileExists`` case to
      ``_translate_io_exception`` (Christophe Troestler, #123475)

    * The help for ``bzr ignored`` now suggests ``bzr ls --ignored`` for
      scripting use. (Robert Collins, #3834)

    * The default ``annotate`` logic will now always assign the
      last-modified value of a line to one of the revisions that modified
      it, rather than a merge revision. This would happen when both sides
      claimed to have modified the line resulting in the same text. The
      choice is arbitrary but stable, so merges in different directions
      will get the same results.  (John Arbash Meinel, #232188)


bzr 1.6rc1 2008-08-06
---------------------

This release candidate for bzr 1.6 solidifies the new branch stacking
feature.  Bazaar now recommends that users upgrade all knit repositories,
because later formats are much faster.  However, we plan to continue read/write and
upgrade support for knit repostories for the forseeable future.  Several
other bugs and performance issues were fixed.

  CHANGES:

    * Knit format repositories are deprecated and bzr will now emit
      warnings whenever it encounters one.  Use ``bzr upgrade`` to upgrade
      knit repositories to pack format.  (Andrew Bennetts)

  IMPROVEMENTS:

    * ``bzr check`` can now be told which elements at a location it should
      check.  (Daniel Watkins)

    * Commit now supports ``--exclude`` (or ``-x``) to exclude some files
      from the commit. (Robert Collins, #3117)

    * Fetching data between repositories that have the same model but no
      optimised fetcher will not reserialise all the revisions, increasing
      performance. (Robert Collins, John Arbash Meinel)

    * Give a more specific error when target branch is not reachable.
      (James Westby)

    * Implemented a custom ``walkdirs_utf8`` implementation for win32.
      This uses a pyrex extension to get direct access to the
      ``FindFirstFileW`` style apis, rather than using ``listdir`` +
      ``lstat``. Shows a very strong improvement in commands like
      ``status`` and ``diff`` which have to iterate the working tree.
      Anywhere from 2x-6x faster depending on the size of the tree (bigger
      trees, bigger benefit.) (John Arbash Meinel)

    * New registry for log properties handles  and the method in
      LongLogFormatter to display the custom properties returned by the
      registered handlers. (Guillermo Gonzalez, #162469)

  BUG FIXES:

    * Add more tests that stacking does not create deltas spanning
      physical repository boundaries.
      (Martin Pool, #252428)

    * Better message about incompatible repositories.
      (Martin Pool, #206258)

    * ``bzr branch --stacked`` ensures the destination branch format can
      support stacking, even if the origin does not.
      (Martin Pool)

    * ``bzr export`` no longer exports ``.bzrrules``.
      (Ian Clatworthy)

    * ``bzr serve --directory=/`` now correctly allows the whole
      filesystem to be accessed on Windows, not just the root of the drive
      that Python is running from.
      (Adrian Wilkins, #240910)

    * Deleting directories by hand before running ``bzr rm`` will not
      cause subsequent errors in ``bzr st`` and ``bzr commit``.
      (Robert Collins, #150438)

    * Fix a test case that was failing if encoding wasn't UTF-8.
      (John Arbash Meinel, #247585)

    * Fix "no buffer space available" error when branching with the new
      smart server protocol to or from Windows.
      (Andrew Bennetts, #246180)

    * Fixed problem in branching from smart server.
      (#249256, Michael Hudson, Martin Pool)

    * Handle a file turning in to a directory in TreeTransform.
      (James Westby, #248448)

  API CHANGES:

    * ``MutableTree.commit`` has an extra optional keywork parameter
      ``exclude`` that will be unconditionally supplied by the command
      line UI - plugins that add tree formats may need an update.
      (Robert Collins)

    * The API minimum version for plugin compatibility has been raised to
      1.6 - there are significant changes throughout the code base.
      (Robert Collins)

    * The generic fetch code now uses three attributes on Repository objects
      to control fetch. The streams requested are controlled via :
      ``_fetch_order`` and ``_fetch_uses_deltas``. Setting these
      appropriately allows different repository implementations to recieve
      data in their optimial form. If the ``_fetch_reconcile`` is set then
      a reconcile operation is triggered at the end of the fetch.
      (Robert Collins)

    * The ``put_on_disk`` and ``get_tar_item`` methods in
      ``InventoryEntry`` were deprecated. (Ian Clatworthy)

    * ``Repository.is_shared`` doesn't take a read lock. It didn't
      need one in the first place (nobody cached the value, and
      ``RemoteRepository`` wasn't taking one either). This saves a round
      trip when probing Pack repositories, as they read the ``pack-names``
      file when locked. And during probe, locking the repo isn't very
      useful. (John Arbash Meinel)

  INTERNALS:

    * ``bzrlib.branchbuilder.BranchBuilder`` is now much more capable of
      putting together a real history without having to create a full
      WorkingTree. It is recommended that tests that are not directly
      testing the WorkingTree use BranchBuilder instead.  See
      ``BranchBuilder.build_snapshot`` or
      ``TestCaseWithMemoryTree.make_branch_builder``.  (John Arbash Meinel)

    * ``bzrlib.builtins.internal_tree_files`` broken into two giving a new
      helper ``safe_relpath_files`` - used by the new ``exclude``
      parameter to commit. (Robert Collins)

    * Make it easier to introduce new WorkingTree formats.
      (Ian Clatworthy)

    * The code for exporting trees was refactored not to use the
      deprecated ``InventoryEntry`` methods. (Ian Clatworthy)

    * RuleSearchers return () instead of [] now when there are no matches.
      (Ian Clatworthy)


bzr 1.6beta3 2008-07-17
-----------------------

This release adds a new 'stacked branches' feature allowing branches to
share storage without being in the same repository or on the same machine.
(See the user guide for more details.)  It also adds a new hook, improved
weaves, aliases for related locations, faster bzr+ssh push, and several
bug fixes.

  FEATURES:

    * New ``pre_change_branch_tip`` hook that is called before the
      branch tip is moved, while the branch is write-locked.  See the User
      Reference for signature details.  (Andrew Bennetts)

    * Rule-based preferences can now be defined for selected files in
      selected branches, allowing commands and plugins to provide
      custom behaviour for files matching defined patterns.
      See ``Rule-based preferences`` (part of ``Configuring Bazaar``)
      in the User Guide and ``bzr help rules`` for more information.
      (Ian Clatworthy)

    * Sites may suggest a branch to stack new branches on.  (Aaron Bentley)

    * Stacked branches are now supported. See ``bzr help branch`` and
      ``bzr help push``.  Branches must be in the ``development1`` format
      to stack, though the stacked-on branch can be of any format.
      (Robert Collins)

  IMPROVEMENTS:

    * ``bzr export --format=tgz --root=NAME -`` to export a gzipped tarball
      to stdout; also ``tar`` and ``tbz2``.
      (Martin Pool)

    * ``bzr (re)merge --weave`` will now use a standard Weave algorithm,
      rather than the annotation-based merge it was using. It does so by
      building up a Weave of the important texts, without needing to build
      the full ancestry. (John Arbash Meinel, #238895)

    * ``bzr send`` documents and better supports ``emacsclient`` (proper
      escaping of mail headers and handling of the MUA Mew).
      (Christophe Troestler)

    * Remembered locations can be specified by aliases, e.g. :parent, :public,
      :submit.  (Aaron Bentley)

    * The smart protocol now has improved support for setting branches'
      revision info directly.  This makes operations like push
      faster.  The new request method name is
      ``Branch.set_last_revision_ex``.  (Andrew Bennetts)

  BUG FIXES:

    * Bazaar is now able to be a client to the web server of IIS 6 and 7.
      The broken implementations of RFC822 in Python and RFC2046 in IIS
      combined with boundary-line checking in Bazaar previously made this
      impossible. (NB, IIS 5 does not suffer from this problem).
      (Adrian Wilkins, #247585)

    * ``bzr log --long`` with a ghost in your mainline now handles that
      ghost properly. (John Arbash Meinel, #243536)

    * ``check`` handles the split-up .bzr layout correctly, so no longer
      requires a branch to be present.
      (Daniel Watkins, #64783)

    * Clearer message about how to set the PYTHONPATH if bzrlib can't be
      loaded.
      (Martin Pool, #205230)

    * Errors about missing libraries are now shown without a traceback,
      and with a suggestion to install the library.  The full traceback is
      still in ``.bzr.log`` and can be shown with ``-Derror``.
      (Martin Pool, #240161)

    * Fetch from a stacked branch copies all required data.
      (Aaron Bentley, #248506)

    * Handle urls such as ftp://user@host.com@www.host.com where the user
      name contains an @.
      (Neil Martinsen-Burrell, #228058)

    * ``needs_read_lock`` and ``needs_write_lock`` now suppress an error during
      ``unlock`` if there was an error in the original function. This helps
      most when there is a failure with a smart server action, since often the
      connection closes and we cannot unlock.
      (Andrew Bennetts, John Arbash Meinel, #125784)

    * Obsolete hidden command ``bzr fetch`` removed.
      (Martin Pool, #172870)

    * Raise the correct exception when doing ``-rbefore:0`` or ``-c0``.
      (John Arbash Meinel, #239933)

    * You can now compare file revisions in Windows diff programs from
      Cygwin Bazaar.
      (Matt McClure, #209281)

    * revision_history now tolerates mainline ghosts for Branch format 6.
      (Aaron Bentley, #235055)

    * Set locale from environment for third party libs.
      (Martin von Gagern, #128496)

  DOCUMENTATION:

    * Added *Using stacked branches* to the User Guide.
      (Ian Clatworthy)

    * Updated developer documentation.
      (Martin Pool)

  TESTING:

   * ``-Dmemory`` will cause /proc/PID/status to be catted before bzr
     exits, allowing low-key analysis of peak memory use. (Robert Collins)

   * ``TestCaseWithTransport.make_branch_and_tree`` tries harder to return
     a tree with a ``branch`` attribute of the right format.  This was
     preventing some ``RemoteBranch`` tests from actually running with
     ``RemoteBranch`` instances.  (Andrew Bennetts)

  API CHANGES:

    * Removed ``Repository.text_store``, ``control_store``, etc.  Instead,
      there are new attributes ``texts, inventories, revisions,
      signatures``, each of which is a ``VersionedFiles``.  See the
      Repository docstring for more details.
      (Robert Collins)

    * ``Branch.pull`` now accepts an ``_override_hook_target`` optional
      parameter.  If you have a subclass of ``Branch`` that overrides
      ``pull`` then you should add this parameter.  (Andrew Bennetts)

    * ``bzrlib.check.check()`` has been deprecated in favour of the more
      aptly-named ``bzrlib.check.check_branch()``.
      (Daniel Watkins)

    * ``Tree.print_file`` and ``Repository.print_file`` are deprecated.
      These methods are bad APIs because they write directly to sys.stdout.
      bzrlib does not use them internally, and there are no direct tests
      for them. (Alexander Belchenko)

  INTERNALS:

    * ``cat`` command no longer uses ``Tree.print_file()`` internally.
      (Alexander Belchenko)

    * New class method ``BzrDir.open_containing_tree_branch_or_repository``
      which eases the discovery of the tree, the branch and the repository
      containing a given location.
      (Daniel Watkins)

    * New ``versionedfile.KeyMapper`` interface to abstract out the access to
      underlying .knit/.kndx etc files in repositories with partitioned
      storage. (Robert Collins)

    * Obsolete developer-use command ``weave-join`` has been removed.
      (Robert Collins)

    * ``RemoteToOtherFetcher`` and ``get_data_stream_for_search`` removed,
      to support new ``VersionedFiles`` layering.
      (Robert Collins)


bzr 1.6beta2 2008-06-10
-----------------------

This release contains further progress towards our 1.6 goals of shallow
repositories, and contains a fix for some user-affecting bugs in the
repository layer.  Building working trees during checkout and branch is
now faster.

  BUG FIXES:

    * Avoid KnitCorrupt error extracting inventories from some repositories.
      (The data is not corrupt; an internal check is detecting a problem
      reading from the repository.)
      (Martin Pool, Andrew Bennetts, Robert Collins, #234748)

    * ``bzr status`` was breaking if you merged the same revision twice.
      (John Arbash Meinel, #235407)

    * Fix infinite loop consuming 100% CPU when a connection is lost while
      reading a response body via the smart protocol v1 or v2.
      (Andrew Bennetts)

    * Inserting a bundle which changes the contents of a file with no trailing
      end of line, causing a knit snapshot in a 'knits' repository will no longer
      cause KnitCorrupt. (Robert Collins)

    * ``RemoteBranch.pull`` needs to return the ``self._real_branch``'s
      pull result. It was instead just returning None, which breaks ``bzr
      pull``. (John Arbash Meinel, #238149)

    * Sanitize branch nick before using it as an attachment filename in
      ``bzr send``. (Lukáš Lalinský, #210218)

    * Squash ``inv_entry.symlink_target`` to a plain string when
      generating DirState details. This prevents from getting a
      ``UnicodeError`` when you have symlinks and non-ascii filenames.
      (John Arbash Meinel, #135320)

  IMPROVEMENTS:

    * Added the 'alias' command to set/unset and display aliases. (Tim Penhey)

    * ``added``, ``modified``, and ``unknowns`` behaviour made consistent (all three
      now quote paths where required). Added ``--null`` option to ``added`` and
      ``modified`` (for null-separated unknowns, use ``ls --unknown --null``)
      (Adrian Wilkins)

    * Faster branching (1.09x) and lightweight checkouts (1.06x) on large trees.
      (Ian Clatworthy, Aaron Bentley)

  DOCUMENTATION:

    * Added *Bazaar Zen* section to the User Guide. (Ian Clatworthy)

  TESTING:

    * Fix the test HTTPServer to be isolated from chdir calls made while it is
      running, allowing it to be used in blackbox tests. (Robert Collins)

  API CHANGES:

    * ``WorkingTree.set_parent_(ids/trees)`` will now filter out revisions
      which are in the ancestry of other revisions. So if you merge the same
      tree twice, or merge an ancestor of an existing merge, it will only
      record the newest. (If you merge a descendent, it will replace its
      ancestor). (John Arbash Meinel, #235407)

    * ``RepositoryPolicy.__init__`` now requires stack_on and stack_on_pwd,
      through the derived classes do not.  (Aaron Bentley)

  INTERNALS:

    * ``bzrlib.bzrdir.BzrDir.sprout`` now accepts ``stacked`` to control
      creating stacked branches. (Robert Collins)

    * Knit record serialisation is now stricter on what it will accept, to
      guard against potential internal bugs, or broken input. (Robert Collins)


bzr 1.6beta1 2008-06-02
-----------------------


Commands that work on the revision history such as push, pull, missing,
uncommit and log are now substantially faster.  This release adds a
translation of some of the user documentation into Spanish.  (Contributions of
other translations would be very welcome.)  Bazaar 1.6beta1 adds a new network
protocol which is used by default and which allows for more efficient transfers
and future extensions.


  NOTES WHEN UPGRADING:

    * There is a new version of the network protocol used for bzr://, bzr+ssh://
      and bzr+http:// connections.  This will allow more efficient requests and
      responses, and more graceful fallback when a server is too old to
      recognise a request from a more recent client.  Bazaar 1.6 will
      interoperate with 0.16 and later versions, but servers should be upgraded
      when possible.  Bazaar 1.6 no longer interoperates with 0.15 and earlier via
      these protocols.  Use alternatives like SFTP or upgrade those servers.
      (Andrew Bennetts, #83935)

  CHANGES:

    * Deprecation warnings will not be suppressed when running ``bzr selftest``
      so that developers can see if their code is using deprecated functions.
      (John Arbash Meinel)

  FEATURES:

    * Adding ``-Derror`` will now display a traceback when a plugin fails to
      load. (James Westby)

  IMPROVEMENTS:

    * ``bzr branch/push/pull -r XXX`` now have a helper function for finding
      the revno of the new revision (``Graph.find_distance_to_null``). This
      should make something like ``bzr branch -r -100`` in a shared, no-trees
      repository much snappier. (John Arbash Meinel)

    * ``bzr log --short -r X..Y`` no longer needs to access the full revision
      history. This makes it noticeably faster when logging the last few
      revisions. (John Arbash Meinel)

    * ``bzr ls`` now accepts ``-V`` as an alias for ``--versioned``.
      (Jerad Cramp, #165086)

    * ``bzr missing`` uses the new ``Graph.find_unique_ancestors`` and
      ``Graph.find_differences`` to determine missing revisions without having
      to search the whole ancestry. (John Arbash Meinel, #174625)

    * ``bzr uncommit`` now uses partial history access, rather than always
      extracting the full revision history for a branch. This makes it
      resolve the appropriate revisions much faster (in testing it drops
      uncommit from 1.5s => 0.4s). It also means ``bzr log --short`` is one
      step closer to not using full revision history.
      (John Arbash Meinel, #172649)

  BUGFIXES:

    * ``bzr merge --lca`` should handle when two revisions have no common
      ancestor other than NULL_REVISION. (John Arbash Meinel, #235715)

    * ``bzr status`` was breaking if you merged the same revision twice.
      (John Arbash Meinel, #235407)

    * ``bzr push`` with both ``--overwrite`` and ``-r NNN`` options no longer
      fails.  (Andrew Bennetts, #234229)

    * Correctly track the base URL of a smart medium when using bzr+http://
      URLs, which was causing spurious "No repository present" errors with
      branches in shared repositories accessed over bzr+http.
      (Andrew Bennetts, #230550)

    * Define ``_remote_is_at_least_1_2`` on ``SmartClientMedium`` so that all
      implementations have the attribute.  Fixes 'PyCurlTransport' object has no
      attribute '_remote_is_at_least_1_2' attribute errors.
      (Andrew Bennetts, #220806)

    * Failure to delete an obsolete pack file should just give a warning
      message, not a fatal error.  It may for example fail if the file is still
      in use by another process.
      (Martin Pool)

    * Fix MemoryError during large fetches over HTTP by limiting the amount of
      data we try to read per ``recv`` call.  The problem was observed with
      Windows and a proxy, but might affect other environments as well.
      (Eric Holmberg, #215426)

    * Handle old merge directives correctly in Merger.from_mergeable.  Stricter
      get_parent_map requirements exposed a latent bug here.  (Aaron Bentley)

    * Issue a warning and ignore passwords declared in authentication.conf when
      used for an ssh scheme (sftp or bzr+ssh).
      (Vincent Ladeuil, #203186)

    * Make both http implementations raise appropriate exceptions on 403
      Forbidden when POSTing smart requests.
      (Vincent Ladeuil, #230223)

    * Properly *title* header names in http requests instead of capitalizing
      them.
      (Vincent Ladeuil, #229076)

    * The "Unable to obtain lock" error message now also suggests using
      ``bzr break-lock`` to fix it.  (Martin Albisetti, #139202)

    * Treat an encoding of '' as ascii; this can happen when bzr is run
      under vim on Mac OS X.
      (Neil Martinsen-Burrell)

    * ``VersionedFile.make_mpdiffs()`` was raising an exception that wasn't in
      scope. (Daniel Fischer #235687)

  DOCUMENTATION:

    * Added directory structure and started translation of docs in spanish.
      (Martin Albisetti, Lucio Albenga)

    * Incorporate feedback from Jelmer Vernooij and Neil Martinsen-Burrell
      on the plugin and integration chapters of the User Guide.
      (Ian Clatworthy)

    * More Bazaar developer documentation about packaging and release process,
      and about use of Python reprs.
      (Martin Pool, Martin Albisetti)

    * Updated Tortise strategy document. (Mark Hammond)

  TESTING:

    * ``bzrlib.tests.adapt_tests`` was broken and unused - it has been fixed.
      (Robert Collins)

    * Fix the test HTTPServer to be isolated from chdir calls made while it is
      running, allowing it to be used in blackbox tests. (Robert Collins)

    * New helper function for splitting test suites
      ``split_suite_by_condition``. (Robert Collins)

  INTERNALS:

    * ``Branch.missing_revisions`` has been deprecated. Similar functionality
      can be obtained using ``bzrlib.missing.find_unmerged``. The api was
      fairly broken, and the function was unused, so we are getting rid of it.
      (John Arbash Meinel)

  API CHANGES:

    * ``Branch.abspath`` is deprecated; use the Tree or Transport
      instead.  (Martin Pool)

    * ``Branch.update_revisions`` now takes an optional ``Graph``
      object. This can be used by ``update_revisions`` when it is
      checking ancestry, and allows callers to prefer request to go to a
      local branch.  (John Arbash Meinel)

    * Branch, Repository, Tree and BzrDir should expose a Transport as an
      attribute if they have one, rather than having it indirectly accessible
      as ``.control_files._transport``.  This doesn't add a requirement
      to support a Transport in cases where it was not needed before;
      it just simplifies the way it is reached.  (Martin Pool)

    * ``bzr missing --mine-only`` will return status code 0 if you have no
      new revisions, but the remote does. Similarly for ``--theirs-only``.
      The new code only checks one side, so it doesn't know if the other
      side has changes. This seems more accurate with the request anyway.
      It also changes the output to print '[This|Other] branch is up to
      date.' rather than displaying nothing.  (John Arbash Meinel)

    * ``LockableFiles.put_utf8``, ``put_bytes`` and ``controlfilename``
      are now deprecated in favor of using Transport operations.
      (Martin Pool)

    * Many methods on ``VersionedFile``, ``Repository`` and in
      ``bzrlib.revision``  deprecated before bzrlib 1.5 have been removed.
      (Robert Collins)

    * ``RevisionSpec.wants_revision_history`` can be set to False for a given
      ``RevisionSpec``. This will disable the existing behavior of passing in
      the full revision history to ``self._match_on``. Useful for specs that
      don't actually need access to the full history. (John Arbash Meinel)

    * The constructors of ``SmartClientMedium`` and its subclasses now require a
      ``base`` parameter.  ``SmartClientMedium`` implementations now also need
      to provide a ``remote_path_from_transport`` method.  (Andrew Bennetts)

    * The default permissions for creating new files and directories
      should now be obtained from ``BzrDir._get_file_mode()`` and
      ``_get_dir_mode()``, rather than from LockableFiles.  The ``_set_file_mode``
      and ``_set_dir_mode`` variables on LockableFiles which were advertised
      as a way for plugins to control this are no longer consulted.
      (Martin Pool)

    * ``VersionedFile.join`` is deprecated. This method required local
      instances of both versioned file objects and was thus hostile to being
      used for streaming from a smart server. The new get_record_stream and
      insert_record_stream are meant to efficiently replace this method.
      (Robert Collins)

    * ``WorkingTree.set_parent_(ids/trees)`` will now filter out revisions
      which are in the ancestry of other revisions. So if you merge the same
      tree twice, or merge an ancestor of an existing merge, it will only
      record the newest. (If you merge a descendent, it will replace its
      ancestor). (John Arbash Meinel, #235407)

    * ``WorkingTreeFormat2.stub_initialize_remote`` is now private.
      (Martin Pool)


bzr 1.5 2008-05-16
------------------

This release of Bazaar includes several updates to the documentation, and fixes
to prepare for making rich root support the default format. Many bugs have been
squashed, including fixes to log, bzr+ssh inter-operation with older servers.

  CHANGES:

    * Suppress deprecation warnings when bzrlib is a 'final' release. This way
      users of packaged software won't be bothered with DeprecationWarnings,
      but developers and testers will still see them. (John Arbash Meinel)

  DOCUMENTATION:

    * Incorporate feedback from Jelmer Vernooij and Neil Martinsen-Burrell
      on the plugin and integration chapters of the User Guide.
      (Ian Clatworthy)


bzr 1.5rc1 2008-05-09
---------------------

  NOTES WHEN UPGRADING:

  CHANGES:

    * Broader support of GNU Emacs mail clients. Set
      ``mail_client=emacsclient`` in your bazaar.conf and ``send`` will pop the
      bundle in a mail buffer according to the value of ``mail-user-agent``
      variable. (Xavier Maillard)

  FEATURES:

  IMPROVEMENTS:

    * Diff now handles revision specs like "branch:" and "submit:" more
      efficiently.  (Aaron Bentley, #202928)

    * More friendly error given when attempt to start the smart server
      on an address already in use. (Andrea Corbellini, #200575)

    * Pull completes much faster when there is nothing to pull.
      (Aaron Bentley)

  BUGFIXES:

    * Authentication.conf can define sections without password.
      (Vincent Ladeuil, #199440)

    * Avoid muttering every time a child update does not cause a progress bar
      update. (John Arbash Meinel, #213771)

    * ``Branch.reconcile()`` is now implemented. This allows ``bzr reconcile``
      to fix when a Branch has a non-canonical mainline history. ``bzr check``
      also detects this condition. (John Arbash Meinel, #177855)

    * ``bzr log -r ..X bzr://`` was failing, because it was getting a request
      for ``revision_id=None`` which was not a string.
      (John Arbash Meinel, #211661)

    * ``bzr commit`` now works with Microsoft's FTP service.
      (Andreas Deininger)

    * Catch definitions outside sections in authentication.conf.
      (Vincent Ladeuil, #217650)

    * Conversion from non-rich-root to rich-root(-pack) updates inventory
      sha1s, even when bundles are used.  (Aaron Bentley, #181391)

    * Conversion from non-rich-root to rich-root(-pack) works correctly even
      though search keys are not topologically sorted.  (Aaron Bentley)

    * Conversion from non-rich-root to rich-root(-pack) works even when a
      parent revision has a different root id.  (Aaron Bentley, #177874)

    * Disable strace testing until strace is fixed (see bug #103133) and emit a
      warning when selftest ends to remind us of leaking tests.
      (Vincent Ladeuil, #226769)

    * Fetching all revisions from a repository does not cause pack collisions.
      (Robert Collins, Aaron Bentley, #212908)

    * Fix error about "attempt to add line-delta in non-delta knit".
      (Andrew Bennetts, #217701)

    * Pushing a branch in "dirstate" format (Branch5) over bzr+ssh would break
      if the remote server was < version 1.2. This was due to a bug in the
      RemoteRepository.get_parent_map() fallback code.
      (John Arbash Meinel, #214894)

    * Remove leftover code in ``bzr_branch`` that inappropriately creates
      a ``branch-name`` file in the branch control directory.
      (Martin Pool)

    * Set SO_REUSEADDR on server sockets of ``bzr serve`` to avoid problems
      rebinding the socket when starting the server a second time.
      (John Arbash Meinel, Martin Pool, #164288)

    * Severe performance degradation in fetching from knit repositories to
      knits and packs due to parsing the entire revisions.kndx on every graph
      walk iteration fixed by using the Repository.get_graph API.  There was
      another regression in knit => knit fetching which re-read the index for
      every revision each side had in common.
      (Robert Collins, John Arbash Meinel)

    * When logging the changes to a particular file, there was a bug if there
      were ghosts in the revision ancestry. (John Arbash Meinel, #209948)

    * xs4all's ftp server returns a temporary error when trying to list an
      empty directory, rather than returning an empty list. Adding a
      workaround so that we don't get spurious failures.
      (John Arbash Meinel, #215522)

  DOCUMENTATION:

    * Expanded the User Guide to include new chapters on popular plugins and
      integrating Bazaar into your environment. The *Best practices* chapter
      was renamed to *Miscellaneous topics* as suggested by community
      feedback as well. (Ian Clatworthy)

    * Document outlining strategies for TortoiseBzr. (Mark Hammond)

    * Improved the documentation on hooks. (Ian Clatworthy)

    * Update authentication docs regarding ssh agents.
      (Vincent Ladeuil, #183705)

  TESTING:

    * Add ``thread_name_suffix`` parameter to SmartTCPServer_for_testing, to
      make it easy to identify which test spawned a thread with an unhandled
      exception. (Andrew Bennetts)

    * New ``--debugflag``/``-E`` option to ``bzr selftest`` for setting
      options for debugging tests, these are complementary to the the -D
      options.  The ``-Dselftest_debug`` global option has been replaced by the
      ``-E=allow_debug`` option for selftest. (Andrew Bennetts)

    * Parameterised test ids are preserved correctly to aid diagnosis of test
      failures. (Robert Collins, Andrew Bennetts)

    * selftest now accepts --starting-with <id> to load only the tests whose id
      starts with the one specified. This greatly speeds up running the test
      suite on a limited set of tests and can be used to run the tests for a
      single module, a single class or even a single test.  (Vincent Ladeuil)

    * The test suite modules have been modified to define load_tests() instead
      of test_suite(). That speeds up selective loading (via --load-list)
      significantly and provides many examples on how to migrate (grep for
      load_tests).  (Vincent Ladeuil)

  INTERNALS:

    * ``Hooks.install_hook`` is now deprecated in favour of
      ``Hooks.install_named_hook`` which adds a required ``name`` parameter, to
      avoid having to call ``Hooks.name_hook``. (Daniel Watkins)

    * Implement xml8 serializer.  (Aaron Bentley)

    * New form ``@deprecated_method(deprecated_in(1, 5, 0))`` for making
      deprecation wrappers.  (Martin Pool)

    * ``Repository.revision_parents`` is now deprecated in favour of
      ``Repository.get_parent_map([revid])[revid]``. (Jelmer Vernooij)

    * The Python ``assert`` statement is no longer used in Bazaar source, and
      a test checks this.  (Martin Pool)

  API CHANGES:

    * ``bzrlib.status.show_pending_merges`` requires the repository to be
      locked by the caller. Callers should have been doing it anyway, but it
      will now raise an exception if they do not. (John Arbash Meinel)

    * Repository.get_data_stream, Repository.get_data_stream_for_search(),
      Repository.get_deltas_for_revsions(), Repository.revision_trees(),
      Repository.item_keys_introduced_by() no longer take read locks.
      (Aaron Bentley)

    * ``LockableFiles.get_utf8`` and ``.get`` are deprecated, as a start
      towards removing LockableFiles and ``.control_files`` entirely.
      (Martin Pool)

    * Methods deprecated prior to 1.1 have been removed.
      (Martin Pool)


bzr 1.4 2008-04-28
------------------

This release of Bazaar includes handy improvements to the speed of log and
status, new options for several commands, improved documentation, and better
hooks, including initial code for server-side hooks.  A number of bugs have
been fixed, particularly in interoperability between different formats or
different releases of Bazaar over there network.  There's been substantial
internal work in both the repository and network code to enable new features
and faster performance.

  BUG FIXES:

    * Pushing a branch in "dirstate" format (Branch5) over bzr+ssh would break
      if the remote server was < version 1.2.  This was due to a bug in the
      RemoteRepository.get_parent_map() fallback code.
      (John Arbash Meinel, Andrew Bennetts, #214894)


bzr 1.4rc2 2008-04-21
---------------------

  BUG FIXES:

    * ``bzr log -r ..X bzr://`` was failing, because it was getting a request
      for ``revision_id=None`` which was not a string.
      (John Arbash Meinel, #211661)

    * Fixed a bug in handling ghost revisions when logging changes in a
      particular file.  (John Arbash Meinel, #209948)

    * Fix error about "attempt to add line-delta in non-delta knit".
      (Andrew Bennetts, #205156)

    * Fixed performance degradation in fetching from knit repositories to
      knits and packs due to parsing the entire revisions.kndx on every graph
      walk iteration fixed by using the Repository.get_graph API.  There was
      another regression in knit => knit fetching which re-read the index for
      every revision each side had in common.
      (Robert Collins, John Arbash Meinel)


bzr 1.4rc1 2008-04-11
---------------------

  CHANGES:

   * bzr main script cannot be imported (Benjamin Peterson)

   * On Linux bzr additionally looks for plugins in arch-independent site
     directory. (Toshio Kuratomi)

   * The ``set_rh`` branch hook is now deprecated. Please migrate
     any plugins using this hook to use an alternative, e.g.
     ``post_change_branch_tip``. (Ian Clatworthy)

   * When a plugin cannot be loaded as the file path is not a valid
     python module name bzr will now strip a ``bzr_`` prefix from the
     front of the suggested name, as many plugins (e.g. bzr-svn)
     want to be installed without this prefix. It is a common mistake
     to have a folder named "bzr-svn" for that plugin, especially
     as this is what bzr branch lp:bzr-svn will give you. (James Westby,
     Andrew Cowie)

   * UniqueIntegerBugTracker now appends bug-ids instead of joining
     them to the base URL. Plugins that register bug trackers may
     need a trailing / added to the base URL if one is not already there.
     (James Wesby, Andrew Cowie)

  FEATURES:

    * Added start_commit hook for mutable trees. (Jelmer Vernooij, #186422)

    * ``status`` now accepts ``--no-pending`` to show the status without
      listing pending merges, which speeds up the command a lot on large
      histories.  (James Westby, #202830)

    * New ``post_change_branch_tip`` hook that is called after the
      branch tip is moved but while the branch is still write-locked.
      See the User Reference for signature details.
      (Ian Clatworthy, James Henstridge)

    * Reconfigure can convert a branch to be standalone or to use a shared
      repository.  (Aaron Bentley)

  IMPROVEMENTS:

    * The smart protocol now has support for setting branches' revision info
      directly.  This should make operations like push slightly faster, and is a
      step towards server-side hooks.  The new request method name is
      ``Branch.set_last_revision_info``.  (Andrew Bennetts)

    * ``bzr commit --fixes`` now recognises "gnome" as a tag by default.
      (James Westby, Andrew Cowie)

    * ``bzr switch`` will attempt to find branches to switch to relative to the
      current branch. E.g. ``bzr switch branchname`` will look for
      ``current_branch/../branchname``. (Robert Collins, Jelmer Vernooij,
      Wouter van Heyst)

    * Diff is now more specific about execute-bit changes it describes
      (Chad Miller)

    * Fetching data over HTTP is a bit faster when urllib is used.  This is done
      by forcing it to recv 64k at a time when reading lines in HTTP headers,
      rather than just 1 byte at a time.  (Andrew Bennetts)

    * Log --short and --line are much faster when -r is not specified.
      (Aaron Bentley)

    * Merge is faster.  We no longer check a file's existence unnecessarily
      when merging the execute bit.  (Aaron Bentley)

    * ``bzr status`` on an explicit list of files no longer shows pending
      merges, making it much faster on large trees. (John Arbash Meinel)

    * The launchpad directory service now warns the user if they have not set
      their launchpad login and are trying to resolve a URL using it, just
      in case they want to do a write operation with it.  (James Westby)

    * The smart protocol client is slightly faster, because it now only queries
      the server for the protocol version once per connection.  Also, the HTTP
      transport will now automatically probe for and use a smart server if
      one is present.  You can use the new ``nosmart+`` transport decorator
      to get the old behaviour.  (Andrew Bennetts)

    * The ``version`` command takes a ``--short`` option to print just the
      version number, for easier use in scripts.  (Martin Pool)

    * Various operations with revision specs and commands that calculate
      revnos and revision ids are faster.  (John A. Meinel, Aaron Bentley)

  BUGFIXES:

    * Add ``root_client_path`` parameter to SmartWSGIApp and
      SmartServerRequest.  This makes it possible to publish filesystem
      locations that don't exactly match URL paths. SmartServerRequest
      subclasses should use the new ``translate_client_path`` and
      ``transport_from_client_path`` methods when dealing with paths received
      from a client to take this into account.  (Andrew Bennetts, #124089)

    * ``bzr mv a b`` can be now used also to rename previously renamed
      directories, not only files. (Lukáš Lalinský, #107967)

    * ``bzr uncommit --local`` can now remove revisions from the local
      branch to be symmetric with ``bzr commit --local``.
      (John Arbash Meinel, #93412)

    * Don't ask for a password if there is no real terminal.
      (Alexander Belchenko, #69851)

    * Fix a bug causing a ValueError crash in ``parse_line_delta_iter`` when
      fetching revisions from a knit to pack repository or vice versa using
      bzr:// (including over http or ssh).
      (#208418, Andrew Bennetts, Martin Pool, Robert Collins)

    * Fixed ``_get_line`` in ``bzrlib.smart.medium``, which was buggy.  Also
      fixed ``_get_bytes`` in the same module to use the push back buffer.
      These bugs had no known impact in normal use, but were problematic for
      developers working on the code, and were likely to cause real bugs sooner
      or later.  (Andrew Bennetts)

    * Implement handling of basename parameter for DefaultMail.  (James Westby)

    * Incompatibility with Paramiko versions newer than 1.7.2 was fixed.
      (Andrew Bennetts, #213425)

    * Launchpad locations (lp: URLs) can be pulled.  (Aaron Bentley, #181945)

    * Merges that add files to deleted root directories complete.  They
      do create conflicts.  (Aaron Bentley, #210092)

    * vsftp's return ``550 RNFR command failed.`` supported.
      (Marcus Trautwig, #129786)

  DOCUMENTATION:

    * Improved documentation on send/merge relationship. (Peter Schuller)

    * Minor fixes to the User Guide. (Matthew Fuller)

    * Reduced the evangelism in the User Guide. (Ian Clatworthy)

    * Added Integrating with Bazaar document for developers (Martin Albisetti)

  API BREAKS:

    * Attempting to pull data from a ghost aware repository (e.g. knits) into a
      non-ghost aware repository such as weaves will now fail if there are
      ghosts.  (Robert Collins)

    * ``KnitVersionedFile`` no longer accepts an ``access_mode`` parameter, and
      now requires the ``index`` and ``access_method`` parameters to be
      supplied. A compatible shim has been kept in the new function
      ``knit.make_file_knit``. (Robert Collins)

    * Log formatters must now provide log_revision instead of show and
      show_merge_revno methods. The latter had been deprecated since the 0.17
      release. (James Westby)

    * ``LoopbackSFTP`` is now called ``SocketAsChannelAdapter``.
      (Andrew Bennetts)

    * ``osutils.backup_file`` is removed. (Alexander Belchenko)

    * ``Repository.get_revision_graph`` is deprecated, with no replacement
      method. The method was size(history) and not desirable. (Robert Collins)

    * ``revision.revision_graph`` is deprecated, with no replacement function.
      The function was size(history) and not desirable. (Robert Collins)

    * ``Transport.get_shared_medium`` is deprecated.  Use
      ``Transport.get_smart_medium`` instead.  (Andrew Bennetts)

    * ``VersionedFile`` factories now accept a get_scope parameter rather
      than using a call to ``transaction_finished``, allowing the removal of
      the fixed list of versioned files per repository. (Robert Collins)

    * ``VersionedFile.annotate_iter`` is deprecated. While in principle this
      allowed lower memory use, all users of annotations wanted full file
      annotations, and there is no storage format suitable for incremental
      line-by-line annotation. (Robert Collins)

    * ``VersionedFile.clone_text`` is deprecated. This performance optimisation
      is no longer used - reading the content of a file that is undergoing a
      file level merge to identical state on two branches is rare enough, and
      not expensive enough to special case. (Robert Collins)

    * ``VersionedFile.clear_cache`` and ``enable_cache`` are deprecated.
      These methods added significant complexity to the ``VersionedFile``
      implementation, but were only used for optimising fetches from knits -
      which can be done from outside the knit layer, or via a caching
      decorator. As knits are not the default format, the complexity is no
      longer worth paying. (Robert Collins)

    * ``VersionedFile.create_empty`` is removed. This method presupposed a
      sensible mapping to a transport for individual files, but pack backed
      versioned files have no such mapping. (Robert Collins)

    * ``VersionedFile.get_graph`` is deprecated, with no replacement method.
      The method was size(history) and not desirable. (Robert Collins)

    * ``VersionedFile.get_graph_with_ghosts`` is deprecated, with no
      replacement method.  The method was size(history) and not desirable.
      (Robert Collins)

    * ``VersionedFile.get_parents`` is deprecated, please use
      ``VersionedFile.get_parent_map``. (Robert Collins)

    * ``VersionedFile.get_sha1`` is deprecated, please use
      ``VersionedFile.get_sha1s``. (Robert Collins)

    * ``VersionedFile.has_ghost`` is now deprecated, as it is both expensive
      and unused outside of a single test. (Robert Collins)

    * ``VersionedFile.iter_parents`` is now deprecated in favour of
      ``get_parent_map`` which can be used to instantiate a Graph on a
      VersionedFile. (Robert Collins)

    * ``VersionedFileStore`` no longer uses the transaction parameter given
      to most methods; amongst other things this means that the
      get_weave_or_empty method no longer guarantees errors on a missing weave
      in a readonly transaction, and no longer caches versioned file instances
      which reduces memory pressure (but requires more careful management by
      callers to preserve performance). (Robert Collins)

  TESTING:

    * New -Dselftest_debug flag disables clearing of the debug flags during
      tests.  This is useful if you want to use e.g. -Dhpss to help debug a
      failing test.  Be aware that using this feature is likely to cause
      spurious test failures if used with the full suite. (Andrew Bennetts)

    * selftest --load-list now uses a new more agressive test loader that will
      avoid loading unneeded modules and building their tests. Plugins can use
      this new loader by defining a load_tests function instead of a test_suite
      function. (a forthcoming patch will provide many examples on how to
      implement this).
      (Vincent Ladeuil)

    * selftest --load-list now does some sanity checks regarding duplicate test
      IDs and tests present in the list but not found in the actual test suite.
      (Vincent Ladeuil)

    * Slightly more concise format for the selftest progress bar, so there's
      more space to show the test name.  (Martin Pool) ::

        [2500/10884, 1fail, 3miss in 1m29s] test_revisionnamespaces.TestRev

    * The test suite takes much less memory to run, and is a bit faster.  This
      is done by clearing most attributes of TestCases after running them, if
      they succeeded.  (Andrew Bennetts)

  INTERNALS:

    * Added ``_build_client_protocol`` to ``_SmartClient``.  (Andrew Bennetts)

    * Added basic infrastructure for automatic plugin suggestion.
      (Martin Albisetti)

    * If a ``LockableFiles`` object is not explicitly unlocked (for example
      because of a missing ``try/finally`` block, it will give a warning but
      not automatically unlock itself.  (Previously they did.)  This
      sometimes caused knock-on errors if for example the network connection
      had already failed, and should not be relied upon by code.
      (Martin Pool, #109520)

    * ``make dist`` target to build a release tarball, and also
      ``check-dist-tarball`` and ``dist-upload-escudero``.  (Martin Pool)

    * The ``read_response_tuple`` method of ``SmartClientRequestProtocol*``
      classes will now raise ``UnknownSmartMethod`` when appropriate, so that
      callers don't need to try distinguish unknown request errors from other
      errors.  (Andrew Bennetts)

    * ``set_make_working_trees`` is now implemented provided on all repository
      implementations (Aaron Bentley)

    * ``VersionedFile`` now has a new method ``get_parent_map`` which, like
      ``Graph.get_parent_map`` returns a dict of key:parents. (Robert Collins)


bzr 1.3.1 2008-04-09
--------------------

  No changes from 1.3.1rc1.


bzr 1.3rc1 2008-04-04
---------------------

  BUG FIXES:

    * Fix a bug causing a ValueError crash in ``parse_line_delta_iter`` when
      fetching revisions from a knit to pack repository or vice versa using
      bzr:// (including over http or ssh).
      (#208418, Andrew Bennetts, Martin Pool, Robert Collins)


bzr 1.3 2008-03-20
------------------

Bazaar has become part of the GNU project <http://www.gnu.org>

Many operations that act on history, including ``log`` and ``annotate`` are now
substantially faster.  Several bugs have been fixed and several new options and
features have been added.

  TESTING:

    * Avoid spurious failure of ``TestVersion.test_version`` matching
      directory names.
      (#202778, Martin Pool)


bzr 1.3rc1 2008-03-16
---------------------

  NOTES WHEN UPGRADING:

    * The backup directory created by ``upgrade`` is now called
      ``backup.bzr``, not ``.bzr.backup``. (Martin Albisetti)

  CHANGES:

    * A new repository format 'development' has been added. This format will
      represent the latest 'in-progress' format that the bzr developers are
      interested in getting early-adopter testing and feedback on.
      ``doc/developers/development-repo.txt`` has detailed information.
      (Robert Collins)

    * BZR_LOG environment variable controls location of .bzr.log trace file.
      User can suppress writing messages to .bzr.log by using '/dev/null'
      filename (on Linux) or 'NUL' (on Windows). If BZR_LOG variable
      is not defined but BZR_HOME is defined then default location
      for .bzr.log trace file is ``$BZR_HOME/.bzr.log``.
      (Alexander Belchenko, #106117)

    * ``launchpad`` builtin plugin now shipped as separate part in standalone
      bzr.exe, installed to ``C:\Program Files\Bazaar\plugins`` directory,
      and standalone installer allows user to skip installation of this plugin.
      (Alexander Belchenko)

    * Restore auto-detection of plink.exe on Windows. (Dmitry Vasiliev)

    * Version number is now shown as "1.2" or "1.2pr2", without zeroed or
      missing final fields.  (Martin Pool)

  FEATURES:

    * ``branch`` and ``checkout`` can hard-link working tree files, which is
      faster and saves space.  (Aaron Bentley)

    * ``bzr send`` will now also look at the ``child_submit_to`` setting in
      the submit branch to determine the email address to send to.
      (Jelmer Vernooij)

  IMPROVEMENTS:

    * BzrBranch._lefthand_history is faster on pack repos.  (Aaron Bentley)

    * Branch6.generate_revision_history is faster.  (Aaron Bentley)

    * Directory services can now be registered, allowing special URLs to be
      dereferenced into real URLs.  This is a generalization and cleanup of
      the lp: transport lookup.  (Aaron Bentley)

    * Merge directives that are automatically attached to emails have nicer
      filenames, based on branch-nick + revno. (Aaron Bentley)

    * ``push`` has a ``--revision`` option, to specify what revision to push up
      to.  (Daniel Watkins)

    * Significantly reducing execution time and network traffic for trivial
      case of running ``bzr missing`` command for two identical branches.
      (Alexander Belchenko)

    * Speed up operations that look at the revision graph (such as 'bzr log').
      ``KnitPackRepositor.get_revision_graph`` uses ``Graph.iter_ancestry`` to
      extract the revision history. This allows filtering ghosts while
      stepping instead of needing to peek ahead. (John Arbash Meinel)

    * The ``hooks`` command lists installed hooks, to assist in debugging.
      (Daniel Watkins)

    * Updates to how ``annotate`` work. Should see a measurable improvement in
      performance and memory consumption for file with a lot of merges.
      Also, correctly handle when a line is introduced by both parents (it
      should be attributed to the first merge which notices this, and not
      to all subsequent merges.) (John Arbash Meinel)

  BUGFIXES:

    * Autopacking no longer holds the full set of inventory lines in
      memory while copying. For large repositories, this can amount to
      hundreds of MB of ram consumption.
      (Ian Clatworthy, John Arbash Meinel)

    * Cherrypicking when using ``--format=merge3`` now explictly excludes
      BASE lines. (John Arbash Meinel, #151731)

    * Disable plink's interactive prompt for password.
      (#107593, Dmitry Vasiliev)

    * Encode command line arguments from unicode to user_encoding before
      invoking external mail client in `bzr send` command.
      (#139318, Alexander Belchenko)

    * Fixed problem connecting to ``bzr+https://`` servers.
      (#198793, John Ferlito)

    * Improved error reporting in the Launchpad plugin. (Daniel Watkins,
      #196618)

    * Include quick-start-summary.svg file to python-based installer(s)
      for Windows. (#192924, Alexander Belchenko)

    * lca merge now respects specified files. (Aaron Bentley)

    * Make version-info --custom imply --all. (#195560, James Westby)

    * ``merge --preview`` now works for merges that add or modify
      symlinks (James Henstridge)

    * Redirecting the output from ``bzr merge`` (when the remembered
      location is used) now works. (John Arbash Meinel)

    * setup.py script explicitly checks for Python version.
      (Jari Aalto, Alexander Belchenko, #200569)

    * UnknownFormatErrors no longer refer to branches regardless of kind of
      unknown format. (Daniel Watkins, #173980)

    * Upgrade bundled ConfigObj to version 4.5.2, which properly quotes #
      signs, among other small improvements. (Matt Nordhoff, #86838)

    * Use correct indices when emitting LCA conflicts.  This fixes IndexError
      errors.  (Aaron Bentley, #196780)

  DOCUMENTATION:

    * Explained how to use ``version-info --custom`` in the User Guide.
      (Neil Martinsen-Burrell)

  API BREAKS:

    * Support for loading plugins from zip files and
      ``bzrlib.plugin.load_from_zip()`` function are deprecated.
      (Alexander Belchenko)

  TESTING:

    * Added missing blackbox tests for ``modified`` (Adrian Wilkins)

    * The branch interface tests were invalid for branches using rich-root
      repositories because the empty string is not a valid file-id.
      (Robert Collins)

  INTERNALS:

    * ``Graph.iter_ancestry`` returns the ancestry of revision ids. Similar to
      ``Repository.get_revision_graph()`` except it includes ghosts and you can
      stop part-way through. (John Arbash Meinel)

    * New module ``tools/package_mf.py`` provide custom module finder for
      python packages (improves standard python library's modulefinder.py)
      used by ``setup.py`` script while building standalone bzr.exe.
      (Alexander Belchenko)

    * New remote method ``RemoteBzrDir.find_repositoryV2`` adding support for
      detecting external lookup support on remote repositories. This method is
      now attempted first when lookup up repositories, leading to an extra
      round trip on older bzr smart servers. (Robert Collins)

    * Repository formats have a new supported-feature attribute
      ``supports_external_lookups`` used to indicate repositories which support
      falling back to other repositories when they have partial data.
      (Robert Collins)

    * ``Repository.get_revision_graph_with_ghosts`` and
      ``bzrlib.revision.(common_ancestor,MultipleRevisionSources,common_graph)``
      have been deprecated.  (John Arbash Meinel)

    * ``Tree.iter_changes`` is now a public API, replacing the work-in-progress
      ``Tree._iter_changes``. The api is now considered stable and ready for
      external users.  (Aaron Bentley)

    * The bzrdir format registry now accepts an ``alias`` keyword to
      register_metadir, used to indicate that a format name is an alias for
      some other format and thus should not be reported when describing the
      format. (Robert Collins)


bzr 1.2 2008-02-15
------------------

  BUG FIXES:

    * Fix failing test in Launchpad plugin. (Martin Pool)


bzr 1.2rc1 2008-02-13
---------------------

  NOTES WHEN UPGRADING:

    * Fetching via the smart protocol may need to reconnect once during a fetch
      if the remote server is running Bazaar 1.1 or earlier, because the client
      attempts to use more efficient requests that confuse older servers.  You
      may be required to re-enter a password or passphrase when this happens.
      This won't happen if the server is upgraded to Bazaar 1.2.
      (Andrew Bennetts)

  CHANGES:

    * Fetching via bzr+ssh will no longer fill ghosts by default (this is
      consistent with pack-0.92 fetching over SFTP). (Robert Collins)

    * Formatting of ``bzr plugins`` output is changed to be more human-
      friendly. Full path of plugins locations will be shown only with
      ``--verbose`` command-line option. (Alexander Belchenko)

    * ``merge`` now prefers to use the submit branch, but will fall back to
      parent branch.  For many users, this has no effect.  But some users who
      pull and merge on the same branch will notice a change.  This change
      makes it easier to work on a branch on two different machines, pulling
      between the machines, while merging from the upstream.
      ``merge --remember`` can now be used to set the submit_branch.
      (Aaron Bentley)

  FEATURES:

    * ``merge --preview`` produces a diff of the changes merge would make,
      but does not actually perform the merge.  (Aaron Bentley)

    * New smart method ``Repository.get_parent_map`` for getting revision
      parent data. This returns additional parent information topologically
      adjacent to the requested data to reduce round trip latency impacts.
      (Robert Collins)

    * New smart method, ``Repository.stream_revisions_chunked``, for fetching
      revision data that streams revision data via a chunked encoding.  This
      avoids buffering large amounts of revision data on the server and on the
      client, and sends less data to the server to request the revisions.
      (Andrew Bennetts, Robert Collins, #178353)

    * The launchpad plugin now handles lp urls of the form
      ``lp://staging/``, ``lp://demo/``, ``lp://dev/`` to use the appropriate
      launchpad instance to do the resolution of the branch identities.
      This is primarily of use to Launchpad developers, but can also
      be used by other users who want to try out Launchpad as
      a branch location without messing up their public Launchpad
      account.  Branches that are pushed to the staging environment
      have an expected lifetime of one day. (Tim Penhey)

  IMPROVEMENTS:

    * Creating a new branch no longer tries to read the entire revision-history
      unnecessarily over smart server operations. (Robert Collins)

    * Fetching between different repository formats with compatible models now
      takes advantage of the smart method to stream revisions.  (Andrew Bennetts)

    * The ``--coverage`` option is now global, rather specific to ``bzr
      selftest``.  (Andrew Bennetts)

    * The ``register-branch`` command will now use the public url of the branch
      containing the current directory, if one has been set and no explicit
      branch is provided.  (Robert Collins)

    * Tweak the ``reannotate`` code path to optimize the 2-parent case.
      Speeds up ``bzr annotate`` with a pack repository by approx 3:2.
      (John Arbash Meinel)

  BUGFIXES:

    * Calculate remote path relative to the shared medium in _SmartClient.  This
      is related to the problem in bug #124089.  (Andrew Bennetts)

    * Cleanly handle connection errors in smart protocol version two, the same
      way as they are handled by version one.  (Andrew Bennetts)

    * Clearer error when ``version-info --custom`` is used without
      ``--template`` (Lukáš Lalinský)

    * Don't raise UnavailableFeature during test setup when medusa is not
      available or tearDown is never called leading to nasty side effects.
      (#137823, Vincent Ladeuil)

    * If a plugin's test suite cannot be loaded, for example because of a syntax
      error in the tests, then ``selftest`` fails, rather than just printing
      a warning.  (Martin Pool, #189771)

    * List possible values for BZR_SSH environment variable in env-variables
      help topic. (Alexander Belchenko, #181842)

    * New methods ``push_log_file`` and ``pop_log_file`` to intercept messages:
      popping the log redirection now precisely restores the previous state,
      which makes it easier to use bzr log output from other programs.
      TestCaseInTempDir no longer depends on a log redirection being established
      by the test framework, which lets bzr tests cleanly run from a normal
      unittest runner.
      (#124153, #124849, Martin Pool, Jonathan Lange)

    * ``pull --quiet`` is now more quiet, in particular a message is no longer
      printed when the remembered pull location is used. (James Westby,
      #185907)

    * ``reconfigure`` can safely be interrupted while fetching.
      (Aaron Bentley, #179316)

    * ``reconfigure`` preserves tags when converting to and from lightweight
      checkouts.  (Aaron Bentley, #182040)

    * Stop polluting /tmp when running selftest.
      (Vincent Ladeuil, #123623)

    * Switch from NFKC => NFC for normalization checks. NFC allows a few
      more characters which should be considered valid.
      (John Arbash Meinel, #185458)

    * The launchpad plugin now uses the ``edge`` xmlrpc server to avoid
      interacting badly with a bug on the launchpad side. (Robert Collins)

    * Unknown hostnames when connecting to a ``bzr://`` URL no longer cause
      tracebacks.  (Andrew Bennetts, #182849)

  API BREAKS:

    * Classes implementing Merge types like Merge3Merger must now accept (and
      honour) a do_merge flag in their constructor.  (Aaron Bentley)

    * ``Repository.add_inventory`` and ``add_revision`` now require the caller
      to previously take a write lock (and start a write group.)
      (Martin Pool)

  TESTING:

    * selftest now accepts --load-list <file> to load a test id list. This
      speeds up running the test suite on a limited set of tests.
      (Vincent Ladeuil)

  INTERNALS:

    * Add a new method ``get_result`` to graph search objects. The resulting
      ``SearchResult`` can be used to recreate the search later, which will
      be useful in reducing network traffic. (Robert Collins)

    * Use convenience function to check whether two repository handles
      are referring to the same repository in ``Repository.get_graph``.
      (Jelmer Vernooij, #187162)

    * Fetching now passes the find_ghosts flag through to the
      ``InterRepository.missing_revision_ids`` call consistently for all
      repository types. This will enable faster missing revision discovery with
      bzr+ssh. (Robert Collins)

    * Fix error handling in Repository.insert_data_stream. (Lukas Lalinsky)

    * ``InterRepository.missing_revision_ids`` is now deprecated in favour of
      ``InterRepository.search_missing_revision_ids`` which returns a
      ``bzrlib.graph.SearchResult`` suitable for making requests from the smart
      server. (Robert Collins)

    * New error ``NoPublicBranch`` for commands that need a public branch to
      operate. (Robert Collins)

    * New method ``iter_inventories`` on Repository for access to many
      inventories. This is primarily used by the ``revision_trees`` method, as
      direct access to inventories is discouraged. (Robert Collins)

    * New method ``next_with_ghosts`` on the Graph breadth-first-search objects
      which will split out ghosts and present parents into two separate sets,
      useful for code which needs to be aware of ghosts (e.g. fetching data
      cares about ghosts during revision selection). (Robert Collins)

    * Record a timestamp against each mutter to the trace file, relative to the
      first import of bzrlib.  (Andrew Bennetts)

    * ``Repository.get_data_stream`` is now deprecated in favour of
      ``Repository.get_data_stream_for_search`` which allows less network
      traffic when requesting data streams over a smart server. (Robert Collins)

    * ``RemoteBzrDir._get_tree_branch`` no longer triggers ``_ensure_real``,
      removing one round trip on many network operations. (Robert Collins)

    * RemoteTransport's ``recommended_page_size`` method now returns 64k, like
      SFTPTransport and HttpTransportBase.  (Andrew Bennetts)

    * Repository has a new method ``has_revisions`` which signals the presence
      of many revisions by returning a set of the revisions listed which are
      present. This can be done by index queries without reading data for parent
      revision names etc. (Robert Collins)


bzr 1.1 2008-01-15
------------------

(no changes from 1.1rc1)

bzr 1.1rc1 2008-01-05
---------------------

  CHANGES:

   * Dotted revision numbers have been revised. Instead of growing longer with
     nested branches the branch number just increases. (eg instead of 1.1.1.1.1
     we now report 1.2.1.) This helps scale long lived branches which have many
     feature branches merged between them. (John Arbash Meinel)

   * The syntax ``bzr diff branch1 branch2`` is no longer supported.
     Use ``bzr diff branch1 --new branch2`` instead. This change has
     been made to remove the ambiguity where ``branch2`` is in fact a
     specific file to diff within ``branch1``.

  FEATURES:

   * New option to use custom template-based formats in  ``bzr version-info``.
     (Lukáš Lalinský)

   * diff '--using' allows an external diff tool to be used for files.
     (Aaron Bentley)

   * New "lca" merge-type for fast everyday merging that also supports
     criss-cross merges.  (Aaron Bentley)

  IMPROVEMENTS:

   * ``annotate`` now doesn't require a working tree. (Lukáš Lalinský,
     #90049)

   * ``branch`` and ``checkout`` can now use files from a working tree to
     to speed up the process.  For checkout, this requires the new
     --files-from flag.  (Aaron Bentley)

   * ``bzr diff`` now sorts files in alphabetical order.  (Aaron Bentley)

   * ``bzr diff`` now works on branches without working trees. Tree-less
     branches can also be compared to each other and to working trees using
     the new diff options ``--old`` and ``--new``. Diffing between branches,
     with or without trees, now supports specific file filtering as well.
     (Ian Clatworthy, #6700)

   * ``bzr pack`` now orders revision texts in topological order, with newest
     at the start of the file, promoting linear reads for ``bzr log`` and the
     like. This partially fixes #154129. (Robert Collins)

   * Merge directives now fetch prerequisites from the target branch if
     needed.  (Aaron Bentley)

   * pycurl now handles digest authentication.
     (Vincent Ladeuil)

   * ``reconfigure`` can now convert from repositories.  (Aaron Bentley)

   * ``-l`` is now a short form for ``--limit`` in ``log``.  (Matt Nordhoff)

   * ``merge`` now warns when merge directives cause cherrypicks.
     (Aaron Bentley)

   * ``split`` now supported, to enable splitting large trees into smaller
     pieces.  (Aaron Bentley)

  BUGFIXES:

   * Avoid AttributeError when unlocking a pack repository when an error occurs.
     (Martin Pool, #180208)

   * Better handle short reads when processing multiple range requests.
     (Vincent Ladeuil, #179368)

   * build_tree acceleration uses the correct path when a file has been moved.
     (Aaron Bentley)

   * ``commit`` now succeeds when a checkout and its master branch share a
     repository.  (Aaron Bentley, #177592)

   * Fixed error reporting of unsupported timezone format in
     ``log --timezone``. (Lukáš Lalinský, #178722)

   * Fixed Unicode encoding error in ``ignored`` when the output is
     redirected to a pipe. (Lukáš Lalinský)

   * Fix traceback when sending large response bodies over the smart protocol
     on Windows. (Andrew Bennetts, #115781)

   * Fix ``urlutils.relative_url`` for the case of two ``file:///`` URLs
     pointed to different logical drives on Windows.
     (Alexander Belchenko, #90847)

   * HTTP test servers are now compatible with the http protocol version 1.1.
     (Vincent Ladeuil, #175524)

   * _KnitParentsProvider.get_parent_map now handles requests for ghosts
     correctly, instead of erroring or attributing incorrect parents to ghosts.
     (Aaron Bentley)

   * ``merge --weave --uncommitted`` now works.  (Aaron Bentley)

   * pycurl authentication handling was broken and incomplete. Fix handling of
     user:pass embedded in the urls.
     (Vincent Ladeuil, #177643)

   * Files inside non-directories are now handled like other conflict types.
     (Aaron Bentley, #177390)

   * ``reconfigure`` is able to convert trees into lightweight checkouts.
     (Aaron Bentley)

   * Reduce lockdir timeout to 0 when running ``bzr serve``.  (Andrew Bennetts,
     #148087)

   * Test that the old ``version_info_format`` functions still work, even
     though they are deprecated. (John Arbash Meinel, ShenMaq, #177872)

   * Transform failures no longer cause ImmortalLimbo errors (Aaron Bentley,
     #137681)

   * ``uncommit`` works even when the commit messages of revisions to be
     removed use characters not supported in the terminal encoding.
     (Aaron Bentley)

   * When dumb http servers return whole files instead of the requested ranges,
     read the remaining bytes by chunks to avoid overflowing network buffers.
     (Vincent Ladeuil, #175886)

  DOCUMENTATION:

   * Minor tweaks made to the bug tracker integration documentation.
     (Ian Clatworthy)

   * Reference material has now be moved out of the User Guide and added
     to the User Reference. The User Reference has gained 4 sections as
     a result: Authenication Settings, Configuration Settings, Conflicts
     and Hooks. All help topics are now dumped into text format in the
     doc/en/user-reference directory for those who like browsing that
     information in their editor. (Ian Clatworthy)

   * *Using Bazaar with Launchpad* tutorial added. (Ian Clatworthy)

  INTERNALS:

    * find_* methods available for BzrDirs, Branches and WorkingTrees.
      (Aaron Bentley)

    * Help topics can now be loaded from files.
      (Ian Clatworthy, Alexander Belchenko)

    * get_parent_map now always provides tuples as its output.  (Aaron Bentley)

    * Parent Providers should now implement ``get_parent_map`` returning a
      dictionary instead of ``get_parents`` returning a list.
      ``Graph.get_parents`` is now deprecated. (John Arbash Meinel,
      Robert Collins)

    * Patience Diff now supports arbitrary python objects, as long as they
      support ``hash()``. (John Arbash Meinel)

    * Reduce selftest overhead to establish test names by memoization.
      (Vincent Ladeuil)

  API BREAKS:

  TESTING:

   * Modules can now customise their tests by defining a ``load_tests``
     attribute. ``pydoc bzrlib.tests.TestUtil.TestLoader.loadTestsFromModule``
     for the documentation on this attribute. (Robert Collins)

   * New helper function ``bzrlib.tests.condition_id_re`` which helps
     filter tests based on a regular expression search on the tests id.
     (Robert Collins)

   * New helper function ``bzrlib.tests.condition_isinstance`` which helps
     filter tests based on class. (Robert Collins)

   * New helper function ``bzrlib.tests.exclude_suite_by_condition`` which
     generalises the ``exclude_suite_by_re`` function. (Robert Collins)

   * New helper function ``bzrlib.tests.filter_suite_by_condition`` which
     generalises the ``filter_suite_by_re`` function. (Robert Collins)

   * New helper method ``bzrlib.tests.exclude_tests_by_re`` which gives a new
     TestSuite that does not contain tests from the input that matched a
     regular expression. (Robert Collins)

   * New helper method ``bzrlib.tests.randomize_suite`` which returns a
     randomized copy of the input suite. (Robert Collins)

   * New helper method ``bzrlib.tests.split_suite_by_re`` which splits a test
     suite into two according to a regular expression. (Robert Collins)

   * Parametrize all http tests for the transport implementations, the http
     protocol versions (1.0 and 1.1) and the authentication schemes.
     (Vincent Ladeuil)

   * The ``exclude_pattern`` and ``random_order`` parameters to the function
     ``bzrlib.tests.filter_suite_by_re`` have been deprecated. (Robert Collins)

   * The method ``bzrlib.tests.sort_suite_by_re`` has been deprecated. It is
     replaced by the new helper methods added in this release. (Robert Collins)


bzr 1.0 2007-12-14
------------------

  DOCUMENTATION:

   * More improvements and fixes to the User Guide.  (Ian Clatworthy)

   * Add information on cherrypicking/rebasing to the User Guide.
     (Ian Clatworthy)

   * Improve bug tracker integration documentation. (Ian Clatworthy)

   * Minor edits to ``Bazaar in five minutes`` from David Roberts and
     to the rebasing section of the User Guide from Aaron Bentley.
     (Ian Clatworthy)


bzr 1.0rc3 2007-12-11
---------------------

  CHANGES:

   * If a traceback occurs, users are now asked to report the bug
     through Launchpad (https://bugs.launchpad.net/bzr/), rather than
     by mail to the mailing list.
     (Martin Pool)

  BUGFIXES:

   * Fix Makefile rules for doc generation. (Ian Clatworthy, #175207)

   * Give more feedback during long http downloads by making readv deliver data
     as it arrives for urllib, and issue more requests for pycurl. High latency
     networks are better handled by urllib, the pycurl implementation give more
     feedback but also incur more latency.
     (Vincent Ladeuil, #173010)

   * Implement _make_parents_provider on RemoteRepository, allowing generating
     bundles against branches on a smart server.  (Andrew Bennetts, #147836)

  DOCUMENTATION:

   * Improved user guide.  (Ian Clatworthy)

   * The single-page quick reference guide is now available as a PDF.
     (Ian Clatworthy)

  INTERNALS:

    * readv urllib http implementation is now a real iterator above the
      underlying socket and deliver data as soon as it arrives. 'get' still
      wraps its output in a StringIO.
      (Vincent Ladeuil)


bzr 1.0rc2 2007-12-07
---------------------

  IMPROVEMENTS:

   * Added a --coverage option to selftest. (Andrew Bennetts)

   * Annotate merge (merge-type=weave) now supports cherrypicking.
     (Aaron Bentley)

   * ``bzr commit`` now doesn't print the revision number twice. (Matt
     Nordhoff, #172612)

   * New configuration option ``bugtracker_<tracker_abbrevation>_url`` to
     define locations of bug trackers that are not directly supported by
     bzr or a plugin. The URL will be treated as a template and ``{id}``
     placeholders will be replaced by specific bug IDs.  (Lukáš Lalinský)

   * Support logging single merge revisions with short and line log formatters.
     (Kent Gibson)

   * User Guide enhanced with suggested readability improvements from
     Matt Revell and corrections from John Arbash Meinel. (Ian Clatworthy)

   * Quick Start Guide renamed to Quick Start Card, moved down in
     the catalog, provided in pdf and png format and updated to refer
     to ``send`` instead of ``bundle``. (Ian Clatworthy, #165080)

   * ``switch`` can now be used on heavyweight checkouts as well as
     lightweight ones. After switching a heavyweight checkout, the
     local branch is a mirror/cache of the new bound branch and
     uncommitted changes in the working tree are merged. As a safety
     check, if there are local commits in a checkout which have not
     been committed to the previously bound branch, then ``switch``
     fails unless the ``--force`` option is given. This option is
     now also required if the branch a lightweight checkout is pointing
     to has been moved. (Ian Clatworthy)

  INTERNALS:

    * New -Dhttp debug option reports http connections, requests and responses.
      (Vincent Ladeuil)

    * New -Dmerge debug option, which emits merge plans for merge-type=weave.

  BUGFIXES:

   * Better error message when running ``bzr cat`` on a non-existant branch.
     (Lukáš Lalinský, #133782)

   * Catch OSError 17 (file exists) in final phase of tree transform and show
     filename to user.
     (Alexander Belchenko, #111758)

   * Catch ShortReadvErrors while using pycurl. Also make readv more robust by
     allowing multiple GET requests to be issued if too many ranges are
     required.
     (Vincent Ladeuil, #172701)

   * Check for missing basis texts when fetching from packs to packs.
     (John Arbash Meinel, #165290)

   * Fall back to showing e-mail in ``log --short/--line`` if the
     committer/author has only e-mail. (Lukáš Lalinský, #157026)

  API BREAKS:

   * Deprecate not passing a ``location`` argument to commit reporters'
     ``started`` methods. (Matt Nordhoff)


bzr 1.0rc1 2007-11-30
---------------------

  NOTES WHEN UPGRADING:

   * The default repository format is now ``pack-0.92``.  This
     default is used when creating new repositories with ``init`` and
     ``init-repo``, and when branching over bzr+ssh or bzr+hpss.
     (See https://bugs.launchpad.net/bugs/164626)

     This format can be read and written by Bazaar 0.92 and later, and
     data can be transferred to and from older formats.

     To upgrade, please reconcile your repository (``bzr reconcile``), and then
     upgrade (``bzr upgrade``).

     ``pack-0.92`` offers substantially better scaling and performance than the
     previous knits format. Some operations are slower where the code already
     had bad scaling characteristics under knits, the pack format makes such
     operations more visible as part of being more scalable overall. We will
     correct such operations over the coming releases and encourage the filing
     of bugs on any operation which you observe to be slower in a packs
     repository. One particular case that we do not intend to fix is pulling
     data from a pack repository into a knit repository over a high latency
     link;  downgrading such data requires reinsertion of the file texts, and
     this is a classic space/time tradeoff. The current implementation is
     conservative on memory usage because we need to support converting data
     from any tree without problems.
     (Robert Collins, Martin Pool, #164476)

  CHANGES:

   * Disable detection of plink.exe as possible ssh vendor. Plink vendor
     still available if user selects it explicitly with BZR_SSH environment
     variable. (Alexander Belchenko, workaround for bug #107593)

   * The pack format is now accessible as "pack-0.92", or "pack-0.92-subtree"
     to enable the subtree functions (for example, for bzr-svn).
     See http://doc.bazaar-vcs.org/latest/developer/packrepo.html
     (Martin Pool)

  FEATURES:

   * New ``authentication.conf`` file holding the password or other credentials
     for remote servers. This can be used for ssh, sftp, smtp and other
     supported transports.
     (Vincent Ladeuil)

   * New rich-root and rich-root-pack formats, recording the same data about
     tree roots that's recorded for all other directories.
     (Aaron Bentley, #164639)

   * ``pack-0.92`` repositories can now be reconciled.
     (Robert Collins, #154173)

   * ``switch`` command added for changing the branch a lightweight checkout
     is associated with and updating the tree to reflect the latest content
     accordingly. This command was previously part of the BzrTools plug-in.
     (Ian Clatworthy, Aaron Bentley, David Allouche)

   * ``reconfigure`` command can now convert branches, trees, or checkouts to
     lightweight checkouts.  (Aaron Bentley)

  PERFORMANCE:

   * Commit updates the state of the working tree via a delta rather than
     supplying entirely new basis trees. For commit of a single specified file
     this reduces the wall clock time for commit by roughly a 30%.
     (Robert Collins, Martin Pool)

   * Commit with many automatically found deleted paths no longer performs
     linear scanning for the children of those paths during inventory
     iteration. This should fix commit performance blowing out when many such
     paths occur during commit. (Robert Collins, #156491)

   * Fetch with pack repositories will no longer read the entire history graph.
     (Robert Collins, #88319)

   * Revert takes out an appropriate lock when reverting to a basis tree, and
     does not read the basis inventory twice. (Robert Collins)

   * Diff does not require an inventory to be generated on dirstate trees.
     (Aaron Bentley, #149254)

   * New annotate merge (--merge-type=weave) implementation is fast on
     versionedfiles withough cached annotations, e.g. pack-0.92.
     (Aaron Bentley)

  IMPROVEMENTS:

   * ``bzr merge`` now warns when it encounters a criss-cross merge.
     (Aaron Bentley)

   * ``bzr send`` now doesn't require the target e-mail address to be
     specified on the command line if an interactive e-mail client is used.
     (Lukáš Lalinský)

   * ``bzr tags`` now prints the revision number for each tag, instead of
     the revision id, unless --show-ids is passed. In addition, tags can be
     sorted chronologically instead of lexicographically with --sort=time.
     (Adeodato Simó, #120231)

   * Windows standalone version of bzr is able to load system-wide plugins from
     "plugins" subdirectory in installation directory. In addition standalone
     installer write to the registry (HKLM\SOFTWARE\Bazaar) useful info
     about paths and bzr version. (Alexander Belchenko, #129298)

  DOCUMENTATION:

  BUG FIXES:

   * A progress bar has been added for knitpack -> knitpack fetching.
     (Robert Collins, #157789, #159147)

   * Branching from a branch via smart server now preserves the repository
     format. (Andrew Bennetts,  #164626)

   * ``commit`` is now able to invoke an external editor in a non-ascii
     directory. (Daniel Watkins, #84043)

   * Catch connection errors for ftp.
     (Vincent Ladeuil, #164567)

   * ``check`` no longer reports spurious unreferenced text versions.
     (Robert Collins, John A Meinel, #162931, #165071)

   * Conflicts are now resolved recursively by ``revert``.
     (Aaron Bentley, #102739)

   * Detect invalid transport reuse attempts by catching invalid URLs.
     (Vincent Ladeuil, #161819)

   * Deleting a file without removing it shows a correct diff, not a traceback.
     (Aaron Bentley)

   * Do no use timeout in HttpServer anymore.
     (Vincent Ladeuil, #158972).

   * Don't catch the exceptions related to the http pipeline status before
     retrying an http request or some programming errors may be masked.
     (Vincent Ladeuil, #160012)

   * Fix ``bzr rm`` to not delete modified and ignored files.
     (Lukáš Lalinský, #172598)

   * Fix exception when revisionspec contains merge revisons but log
     formatter doesn't support merge revisions. (Kent Gibson, #148908)

   * Fix exception when ScopeReplacer is assigned to before any members have
     been retrieved.  (Aaron Bentley)

   * Fix multiple connections during checkout --lightweight.
     (Vincent Ladeuil, #159150)

   * Fix possible error in insert_data_stream when copying between
     pack repositories over bzr+ssh or bzr+http.
     KnitVersionedFile.get_data_stream now makes sure that requested
     compression parents are sent before any delta hunks that depend
     on them.
     (Martin Pool, #164637)

   * Fix typo in limiting offsets coalescing for http, leading to
     whole files being downloaded instead of parts.
     (Vincent Ladeuil, #165061)

   * FTP server errors don't error in the error handling code.
     (Robert Collins, #161240)

   * Give a clearer message when a pull fails because the source needs
     to be reconciled.
     (Martin Pool, #164443)

   * It is clearer when a plugin cannot be loaded because of its name, and a
     suggestion for an acceptable name is given. (Daniel Watkins, #103023)

   * Leave port as None in transport objects if user doesn't
     specify a port in urls.
     (vincent Ladeuil, #150860)

   * Make sure Repository.fetch(self) is properly a no-op for all
     Repository implementations. (John Arbash Meinel, #158333)

   * Mark .bzr directories as "hidden" on Windows.
     (Alexander Belchenko, #71147)

   * ``merge --uncommitted`` can now operate on a single file.
     (Aaron Bentley, Lukáš Lalinský, #136890)

   * Obsolete packs are now cleaned up by pack and autopack operations.
     (Robert Collins, #153789)

   * Operations pulling data from a smart server where the underlying
     repositories are not both annotated/both unannotated will now work.
     (Robert Collins, #165304).

   * Reconcile now shows progress bars. (Robert Collins, #159351)

   * ``RemoteBranch`` was not initializing ``self._revision_id_to_revno_map``
     properly. (John Arbash Meinel, #162486)

   * Removing an already-removed file reports the file does not exist. (Daniel
     Watkins, #152811)

   * Rename on Windows is able to change filename case.
     (Alexander Belchenko, #77740)

   * Return error instead of a traceback for ``bzr log -r0``.
     (Kent Gibson, #133751)

   * Return error instead of a traceback when bzr is unable to create
     symlink on some platforms (e.g. on Windows).
     (Alexander Belchenko, workaround for #81689)

   * Revert doesn't crash when restoring a single file from a deleted
     directory. (Aaron Bentley)

   * Stderr output via logging mechanism now goes through encoded wrapper
     and no more uses utf-8, but terminal encoding instead. So all unicode
     strings now should be readable in non-utf-8 terminal.
     (Alexander Belchenko, #54173)

   * The error message when ``move --after`` should be used makes how to do so
     clearer. (Daniel Watkins, #85237)

   * Unicode-safe output from ``bzr info``. The output will be encoded
     using the terminal encoding and unrepresentable characters will be
     replaced by '?'. (Lukáš Lalinský, #151844)

   * Working trees are no longer created when pushing into a local no-trees
     repo. (Daniel Watkins, #50582)

   * Upgrade util/configobj to version 4.4.0.
     (Vincent Ladeuil, #151208).

   * Wrap medusa ftp test server as an FTPServer feature.
     (Vincent Ladeuil, #157752)

  API BREAKS:

   * ``osutils.backup_file`` is deprecated. Actually it's not used in bzrlib
     during very long time. (Alexander Belchenko)

   * The return value of
     ``VersionedFile.iter_lines_added_or_present_in_versions`` has been
     changed. Previously it was an iterator of lines, now it is an iterator of
     (line, version_id) tuples. This change has been made to aid reconcile and
     fetch operations. (Robert Collins)

   * ``bzrlib.repository.get_versioned_file_checker`` is now private.
     (Robert Collins)

   * The Repository format registry default has been removed; it was previously
     obsoleted by the bzrdir format default, which implies a default repository
     format.
     (Martin Pool)

  INTERNALS:

   * Added ``ContainerSerialiser`` and ``ContainerPushParser`` to
     ``bzrlib.pack``.  These classes provide more convenient APIs for generating
     and parsing containers from streams rather than from files.  (Andrew
     Bennetts)

   * New module ``lru_cache`` providing a cache for use by tasks that need
     semi-random access to large amounts of data. (John A Meinel)

   * InventoryEntry.diff is now deprecated.  Please use diff.DiffTree instead.

  TESTING:


bzr 0.92 2007-11-05
-------------------

  CHANGES:

  * New uninstaller on Win32.  (Alexander Belchenko)


bzr 0.92rc1 2007-10-29
----------------------

  NOTES WHEN UPGRADING:

  CHANGES:

   * ``bzr`` now returns exit code 4 if an internal error occurred, and
     3 if a normal error occurred.  (Martin Pool)

   * ``pull``, ``merge`` and ``push`` will no longer silently correct some
     repository index errors that occured as a result of the Weave disk format.
     Instead the ``reconcile`` command needs to be run to correct those
     problems if they exist (and it has been able to fix most such problems
     since bzr 0.8). Some new problems have been identified during this release
     and you should run ``bzr check`` once on every repository to see if you
     need to reconcile. If you cannot ``pull`` or ``merge`` from a remote
     repository due to mismatched parent errors - a symptom of index errors -
     you should simply take a full copy of that remote repository to a clean
     directory outside any local repositories, then run reconcile on it, and
     finally pull from it locally. (And naturally email the repositories owner
     to ask them to upgrade and run reconcile).
     (Robert Collins)

  FEATURES:

   * New ``knitpack-experimental`` repository format. This is interoperable with
     the ``dirstate-tags`` format but uses a smarter storage design that greatly
     speeds up many operations, both local and remote. This new format can be
     used as an option to the ``init``, ``init-repository`` and ``upgrade``
     commands. See http://doc.bazaar-vcs.org/0.92/developers/knitpack.html
     for further details. (Robert Collins)

   * For users of bzr-svn (and those testing the prototype subtree support) that
     wish to try packs, a new ``knitpack-subtree-experimental`` format has also
     been added. This is interoperable with the ``dirstate-subtrees`` format.
     (Robert Collins)

   * New ``reconfigure`` command. (Aaron Bentley)

   * New ``revert --forget-merges`` command, which removes the record of a pending
     merge without affecting the working tree contents.  (Martin Pool)

   * New ``bzr_remote_path`` configuration variable allows finer control of
     remote bzr locations than BZR_REMOTE_PATH environment variable.
     (Aaron Bentley)

   * New ``launchpad-login`` command to tell Bazaar your Launchpad
     user ID.  This can then be used by other functions of the
     Launchpad plugin. (James Henstridge)

  PERFORMANCE:

   * Commit in quiet mode is now slightly faster as the information to
     output is no longer calculated. (Ian Clatworthy)

   * Commit no longer checks for new text keys during insertion when the
     revision id was deterministically unique. (Robert Collins)

   * Committing a change which is not a merge and does not change the number of
     files in the tree is faster by utilising the data about whether files are
     changed to determine if the tree is unchanged rather than recalculating
     it at the end of the commit process. (Robert Collins)

   * Inventory serialisation no longer double-sha's the content.
     (Robert Collins)

   * Knit text reconstruction now avoids making copies of the lines list for
     interim texts when building a single text. The new ``apply_delta`` method
     on ``KnitContent`` aids this by allowing modification of the revision id
     such objects represent. (Robert Collins)

   * Pack indices are now partially parsed for specific key lookup using a
     bisection approach. (Robert Collins)

   * Partial commits are now approximately 40% faster by walking over the
     unselected current tree more efficiently. (Robert Collins)

   * XML inventory serialisation takes 20% less time while being stricter about
     the contents. (Robert Collins)

   * Graph ``heads()`` queries have been fixed to no longer access all history
     unnecessarily. (Robert Collins)

  IMPROVEMENTS:

   * ``bzr+https://`` smart server across https now supported.
     (John Ferlito, Martin Pool, #128456)

   * Mutt is now a supported mail client; set ``mail_client=mutt`` in your
     bazaar.conf and ``send`` will use mutt. (Keir Mierle)

   * New option ``-c``/``--change`` for ``merge`` command for cherrypicking
     changes from one revision. (Alexander Belchenko, #141368)

   * Show encodings, locale and list of plugins in the traceback message.
     (Martin Pool, #63894)

   * Experimental directory formats can now be marked with
     ``experimental = True`` during registration. (Ian Clatworthy)

  DOCUMENTATION:

   * New *Bazaar in Five Minutes* guide.  (Matthew Revell)

   * The hooks reference documentation is now converted to html as expected.
     (Ian Clatworthy)

  BUG FIXES:

   * Connection error reporting for the smart server has been fixed to
     display a user friendly message instead of a traceback.
     (Ian Clatworthy, #115601)

   * Make sure to use ``O_BINARY`` when opening files to check their
     sha1sum. (Alexander Belchenko, John Arbash Meinel, #153493)

   * Fix a problem with Win32 handling of the executable bit.
     (John Arbash Meinel, #149113)

   * ``bzr+ssh://`` and ``sftp://`` URLs that do not specify ports explicitly
     no longer assume that means port 22.  This allows people using OpenSSH to
     override the default port in their ``~/.ssh/config`` if they wish.  This
     fixes a bug introduced in bzr 0.91.  (Andrew Bennetts, #146715)

   * Commands reporting exceptions can now be profiled and still have their
     data correctly dumped to a file. For example, a ``bzr commit`` with
     no changes still reports the operation as pointless but doing so no
     longer throws away the profiling data if this command is run with
     ``--lsprof-file callgrind.out.ci`` say. (Ian Clatworthy)

   * Fallback to ftp when paramiko is not installed and sftp can't be used for
     ``tests/commands`` so that the test suite is still usable without
     paramiko.
     (Vincent Ladeuil, #59150)

   * Fix commit ordering in corner case. (Aaron Bentley, #94975)

   * Fix long standing bug in partial commit when there are renames
     left in tree. (Robert Collins, #140419)

   * Fix selftest semi-random noise during http related tests.
     (Vincent Ladeuil, #140614)

   * Fix typo in ftp.py making the reconnection fail on temporary errors.
     (Vincent Ladeuil, #154259)

   * Fix failing test by comparing real paths to cover the case where the TMPDIR
     contains a symbolic link.
     (Vincent Ladeuil, #141382).

   * Fix log against smart server branches that don't support tags.
     (James Westby, #140615)

   * Fix pycurl http implementation by defining error codes from
     pycurl instead of relying on an old curl definition.
     (Vincent Ladeuil, #147530)

   * Fix 'unprintable error' message when displaying BzrCheckError and
     some other exceptions on Python 2.5.
     (Martin Pool, #144633)

   * Fix ``Inventory.copy()`` and add test for it. (Jelmer Vernooij)

   * Handles default value for ListOption in cmd_commit.
     (Vincent Ladeuil, #140432)

   * HttpServer and FtpServer need to be closed properly or a listening socket
     will remain opened.
     (Vincent Ladeuil, #140055)

   * Monitor the .bzr directory created in the top level test
     directory to detect leaking tests.
     (Vincent Ladeuil, #147986)

   * The basename, not the full path, is now used when checking whether
     the profiling dump file begins with ``callgrind.out`` or not. This
     fixes a bug reported by Aaron Bentley on IRC. (Ian Clatworthy)

   * Trivial fix for invoking command ``reconfigure`` without arguments.
     (Rob Weir, #141629)

   * ``WorkingTree.rename_one`` will now raise an error if normalisation of the
     new path causes bzr to be unable to access the file. (Robert Collins)

   * Correctly detect a NoSuchFile when using a filezilla server. (Gary van der
     Merwe)

  API BREAKS:

   * ``bzrlib.index.GraphIndex`` now requires a size parameter to the
     constructor, for enabling bisection searches. (Robert Collins)

   * ``CommitBuilder.record_entry_contents`` now requires the root entry of a
     tree be supplied to it, previously failing to do so would trigger a
     deprecation warning. (Robert Collins)

   * ``KnitVersionedFile.add*`` will no longer cache added records even when
     enable_cache() has been called - the caching feature is now exclusively for
     reading existing data. (Robert Collins)

   * ``ReadOnlyLockError`` is deprecated; ``LockFailed`` is usually more
     appropriate.  (Martin Pool)

   * Removed ``bzrlib.transport.TransportLogger`` - please see the new
     ``trace+`` transport instead. (Robert Collins)

   * Removed previously deprecated varargs interface to ``TestCase.run_bzr`` and
     deprecated methods ``TestCase.capture`` and ``TestCase.run_bzr_captured``.
     (Martin Pool)

   * Removed previous deprecated ``basis_knit`` parameter to the
     ``KnitVersionedFile`` constructor. (Robert Collins)

   * Special purpose method ``TestCase.run_bzr_decode`` is moved to the test_non_ascii
     class that needs it.
     (Martin Pool)

   * The class ``bzrlib.repofmt.knitrepo.KnitRepository3`` has been folded into
     ``KnitRepository`` by parameters to the constructor. (Robert Collins)

   * The ``VersionedFile`` interface now allows content checks to be bypassed
     by supplying check_content=False.  This saves nearly 30% of the minimum
     cost to store a version of a file. (Robert Collins)

   * Tree's with bad state such as files with no length or sha will no longer
     be silently accepted by the repository XML serialiser. To serialise
     inventories without such data, pass working=True to write_inventory.
     (Robert Collins)

   * ``VersionedFile.fix_parents`` has been removed as a harmful API.
     ``VersionedFile.join`` will no longer accept different parents on either
     side of a join - it will either ignore them, or error, depending on the
     implementation. See notes when upgrading for more information.
     (Robert Collins)

  INTERNALS:

   * ``bzrlib.transport.Transport.put_file`` now returns the number of bytes
     put by the method call, to allow avoiding stat-after-write or
     housekeeping in callers. (Robert Collins)

   * ``bzrlib.xml_serializer.Serializer`` is now responsible for checking that
     mandatory attributes are present on serialisation and deserialisation.
     This fixes some holes in API usage and allows better separation between
     physical storage and object serialisation. (Robert Collins)

   * New class ``bzrlib.errors.InternalBzrError`` which is just a convenient
     shorthand for deriving from BzrError and setting internal_error = True.
     (Robert Collins)

   * New method ``bzrlib.mutabletree.update_to_one_parent_via_delta`` for
     moving the state of a parent tree to a new version via a delta rather than
     a complete replacement tree. (Robert Collins)

   * New method ``bzrlib.osutils.minimum_path_selection`` useful for removing
     duplication from user input, when a user mentions both a path and an item
     contained within that path. (Robert Collins)

   * New method ``bzrlib.repository.Repository.is_write_locked`` useful for
     determining if a repository is write locked. (Robert Collins)

   * New method on ``bzrlib.tree.Tree`` ``path_content_summary`` provides a
     tuple containing the key information about a path for commit processing
     to complete. (Robert Collins)

   * New method on xml serialisers, write_inventory_to_lines, which matches the
     API used by knits for adding content. (Robert Collins)

   * New module ``bzrlib.bisect_multi`` with generic multiple-bisection-at-once
     logic, currently only available for byte-based lookup
     (``bisect_multi_bytes``). (Robert Collins)

   * New helper ``bzrlib.tuned_gzip.bytes_to_gzip`` which takes a byte string
     and returns a gzipped version of the same. This is used to avoid a bunch
     of api friction during adding of knit hunks. (Robert Collins)

   * New parameter on ``bzrlib.transport.Transport.readv``
     ``adjust_for_latency`` which changes readv from returning strictly the
     requested data to inserted return larger ranges and in forward read order
     to reduce the effect of network latency. (Robert Collins)

   * New parameter yield_parents on ``Inventory.iter_entries_by_dir`` which
     causes the parents of a selected id to be returned recursively, so all the
     paths from the root down to each element of selected_file_ids are
     returned. (Robert Collins)

   * Knit joining has been enhanced to support plain to annotated conversion
     and annotated to plain conversion. (Ian Clatworthy)

   * The CommitBuilder method ``record_entry_contents`` now returns summary
     information about the effect of the commit on the repository. This tuple
     contains an inventory delta item if the entry changed from the basis, and a
     boolean indicating whether a new file graph node was recorded.
     (Robert Collins)

   * The python path used in the Makefile can now be overridden.
     (Andrew Bennetts, Ian Clatworthy)

  TESTING:

   * New transport implementation ``trace+`` which is useful for testing,
     logging activity taken to its _activity attribute. (Robert Collins)

   * When running bzr commands within the test suite, internal exceptions are
     not caught and reported in the usual way, but rather allowed to propagate
     up and be visible to the test suite.  A new API ``run_bzr_catch_user_errors``
     makes this behavior available to other users.
     (Martin Pool)

   * New method ``TestCase.call_catch_warnings`` for testing methods that
     raises a Python warning.  (Martin Pool)


bzr 0.91 2007-09-26
-------------------

  BUG FIXES:

   * Print a warning instead of aborting the ``python setup.py install``
     process if building of a C extension is not possible.
     (Lukáš Lalinský, Alexander Belchenko)

   * Fix commit ordering in corner case (Aaron Bentley, #94975)

   * Fix ''bzr info bzr://host/'' and other operations on ''bzr://' URLs with
     an implicit port.  We were incorrectly raising PathNotChild due to
     inconsistent treatment of the ''_port'' attribute on the Transport object.
     (Andrew Bennetts, #133965)

   * Make RemoteRepository.sprout cope gracefully with servers that don't
     support the ``Repository.tarball`` request.
     (Andrew Bennetts)


bzr 0.91rc2 2007-09-11
----------------------

   * Replaced incorrect tarball for previous release; a debug statement was left
     in bzrlib/remote.py.


bzr 0.91rc1 2007-09-11
----------------------

  CHANGES:

   * The default branch and repository format has changed to
     ``dirstate-tags``, so tag commands are active by default.
     This format is compatible with Bazaar 0.15 and later.
     This incidentally fixes bug #126141.
     (Martin Pool)

   * ``--quiet`` or ``-q`` is no longer a global option. If present, it
     must now appear after the command name. Scripts doing things like
     ``bzr -q missing`` need to be rewritten as ``bzr missing -q``.
     (Ian Clatworthy)

  FEATURES:

   * New option ``--author`` in ``bzr commit`` to specify the author of the
     change, if it's different from the committer. ``bzr log`` and
     ``bzr annotate`` display the author instead of the committer.
     (Lukáš Lalinský)

   * In addition to global options and command specific options, a set of
     standard options are now supported. Standard options are legal for
     all commands. The initial set of standard options are:

     * ``--help`` or ``-h`` - display help message
     * ``--verbose`` or ``-v`` - display additional information
     * ``--quiet``  or ``-q`` - only output warnings and errors.

     Unlike global options, standard options can be used in aliases and
     may have command-specific help. (Ian Clatworthy)

   * Verbosity level processing has now been unified. If ``--verbose``
     or ``-v`` is specified on the command line multiple times, the
     verbosity level is made positive the first time then increased.
     If ``--quiet`` or ``-q`` is specified on the command line
     multiple times, the verbosity level is made negative the first
     time then decreased. To get the default verbosity level of zero,
     either specify none of the above , ``--no-verbose`` or ``--no-quiet``.
     Note that most commands currently ignore the magnitude of the
     verbosity level but do respect *quiet vs normal vs verbose* when
     generating output. (Ian Clatworthy)

   * ``Branch.hooks`` now supports ``pre_commit`` hook. The hook's signature
     is documented in BranchHooks constructor. (Nam T. Nguyen, #102747)

   * New ``Repository.stream_knit_data_for_revisions`` request added to the
     network protocol for greatly reduced roundtrips when retrieving a set of
     revisions. (Andrew Bennetts)

  BUG FIXES:

   * ``bzr plugins`` now lists the version number for each plugin in square
     brackets after the path. (Robert Collins, #125421)

   * Pushing, pulling and branching branches with subtree references was not
     copying the subtree weave, preventing the file graph from being accessed
     and causing errors in commits in clones. (Robert Collins)

   * Suppress warning "integer argument expected, got float" from Paramiko,
     which sometimes caused false test failures.  (Martin Pool)

   * Fix bug in bundle 4 that could cause attempts to write data to wrong
     versionedfile.  (Aaron Bentley)

   * Diffs generated using "diff -p" no longer break the patch parser.
     (Aaron Bentley)

   * get_transport treats an empty possible_transports list the same as a non-
     empty one.  (Aaron Bentley)

   * patch verification for merge directives is reactivated, and works with
     CRLF and CR files.  (Aaron Bentley)

   * Accept ..\ as a path in revision specifiers. This fixes for example
     "-r branch:..\other-branch" on Windows.  (Lukáš Lalinský)

   * ``BZR_PLUGIN_PATH`` may now contain trailing slashes.
     (Blake Winton, #129299)

   * man page no longer lists hidden options (#131667, Aaron Bentley)

   * ``uncommit --help`` now explains the -r option adequately.  (Daniel
     Watkins, #106726)

   * Error messages are now better formatted with parameters (such as
     filenames) quoted when necessary. This avoids confusion when directory
     names ending in a '.' at the end of messages were confused with a
     full stop that may or not have been there. (Daniel Watkins, #129791)

   * Fix ``status FILE -r X..Y``. (Lukáš Lalinský)

   * If a particular command is an alias, ``help`` will show the alias
     instead of claiming there is no help for said alias. (Daniel Watkins,
     #133548)

   * TreeTransform-based operations, like pull, merge, revert, and branch,
     now roll back if they encounter an error.  (Aaron Bentley, #67699)

   * ``bzr commit`` now exits cleanly if a character unsupported by the
     current encoding is used in the commit message.  (Daniel Watkins,
     #116143)

   * bzr send uses default values for ranges when only half of an elipsis
     is specified ("-r..5" or "-r5..").  (#61685, Aaron Bentley)

   * Avoid trouble when Windows ssh calls itself 'plink' but no plink
     binary is present.  (Martin Albisetti, #107155)

   * ``bzr remove`` should remove clean subtrees.  Now it will remove (without
     needing ``--force``) subtrees that contain no files with text changes or
     modified files.  With ``--force`` it removes the subtree regardless of
     text changes or unknown files. Directories with renames in or out (but
     not changed otherwise) will now be removed without needing ``--force``.
     Unknown ignored files will be deleted without needing ``--force``.
     (Marius Kruger, #111665)

   * When two plugins conflict, the source of both the losing and now the
     winning definition is shown.  (Konstantin Mikhaylov, #5454)

   * When committing to a branch, the location being committed to is
     displayed.  (Daniel Watkins, #52479)

   * ``bzr --version`` takes care about encoding of stdout, especially
     when output is redirected. (Alexander Belchenko, #131100)

   * Prompt for an ftp password if none is provided.
     (Vincent Ladeuil, #137044)

   * Reuse bound branch associated transport to avoid multiple
     connections.
     (Vincent Ladeuil, #128076, #131396)

   * Overwrite conflicting tags by ``push`` and ``pull`` if the
     ``--overwrite`` option is specified.  (Lukáš Lalinský, #93947)

   * In checkouts, tags are copied into the master branch when created,
     changed or deleted, and are copied into the checkout when it is
     updated.  (Martin Pool, #93856, #93860)

   * Print a warning instead of aborting the ``python setup.py install``
     process if building of a C extension is not possible.
     (Lukáš Lalinský, Alexander Belchenko)

  IMPROVEMENTS:

   * Add the option "--show-diff" to the commit command in order to display
     the diff during the commit log creation. (Goffredo Baroncelli)

   * ``pull`` and ``merge`` are much faster at installing bundle format 4.
     (Aaron Bentley)

   * ``pull -v`` no longer includes deltas, making it much faster.
     (Aaron Bentley)

   * ``send`` now sends the directive as an attachment by default.
     (Aaron Bentley, Lukáš Lalinský, Alexander Belchenko)

   * Documentation updates (Martin Albisetti)

   * Help on debug flags is now included in ``help global-options``.
     (Daniel Watkins, #124853)

   * Parameters passed on the command line are checked to ensure they are
     supported by the encoding in use. (Daniel Watkins)

   * The compression used within the bzr repository has changed from zlib
     level 9 to the zlib default level. This improves commit performance with
     only a small increase in space used (and in some cases a reduction in
     space). (Robert Collins)

   * Initial commit no longer SHAs files twice and now reuses the path
     rather than looking it up again, making it faster.
     (Ian Clatworthy)

   * New option ``-c``/``--change`` for ``diff`` and ``status`` to show
     changes in one revision.  (Lukáš Lalinský)

   * If versioned files match a given ignore pattern, a warning is now
     given. (Daniel Watkins, #48623)

   * ``bzr status`` now has -S as a short name for --short and -V as a
     short name for --versioned. These have been added to assist users
     migrating from Subversion: ``bzr status -SV`` is now like
     ``svn status -q``.  (Daniel Watkins, #115990)

   * Added C implementation of  ``PatienceSequenceMatcher``, which is about
     10x faster than the Python version. This speeds up commands that
     need file diffing, such as ``bzr commit`` or ``bzr diff``.
     (Lukáš Lalinský)

   * HACKING has been extended with a large section on core developer tasks.
     (Ian Clatworthy)

   * Add ``branches`` and ``standalone-trees`` as online help topics and
     include them as Concepts within the User Reference.
     (Paul Moore, Ian Clatworthy)

    * ``check`` can detect versionedfile parent references that are
      inconsistent with revision and inventory info, and ``reconcile`` can fix
      them.  These faulty references were generated by 0.8-era releases,
      so repositories which were manipulated by old bzrs should be
      checked, and possibly reconciled ASAP.  (Aaron Bentley, Andrew Bennetts)

  API BREAKS:

   * ``Branch.append_revision`` is removed altogether; please use
     ``Branch.set_last_revision_info`` instead.  (Martin Pool)

   * CommitBuilder now advertises itself as requiring the root entry to be
     supplied. This only affects foreign repository implementations which reuse
     CommitBuilder directly and have changed record_entry_contents to require
     that the root not be supplied. This should be precisely zero plugins
     affected. (Robert Collins)

   * The ``add_lines`` methods on ``VersionedFile`` implementations has changed
     its return value to include the sha1 and length of the inserted text. This
     allows the avoidance of double-sha1 calculations during commit.
     (Robert Collins)

   * ``Transport.should_cache`` has been removed.  It was not called in the
     previous release.  (Martin Pool)

  TESTING:

   * Tests may now raise TestNotApplicable to indicate they shouldn't be
     run in a particular scenario.  (Martin Pool)

   * New function multiply_tests_from_modules to give a simpler interface
     to test parameterization.  (Martin Pool, Robert Collins)

   * ``Transport.should_cache`` has been removed.  It was not called in the
     previous release.  (Martin Pool)

   * NULL_REVISION is returned to indicate the null revision, not None.
     (Aaron Bentley)

   * Use UTF-8 encoded StringIO for log tests to avoid failures on
     non-ASCII committer names.  (Lukáš Lalinský)

  INTERNALS:

   * ``bzrlib.plugin.all_plugins`` has been deprecated in favour of
     ``bzrlib.plugin.plugins()`` which returns PlugIn objects that provide
     useful functionality for determining the path of a plugin, its tests, and
     its version information. (Robert Collins)

   * Add the option user_encoding to the function 'show_diff_trees()'
     in order to move the user encoding at the UI level. (Goffredo Baroncelli)

   * Add the function make_commit_message_template_encoded() and the function
     edit_commit_message_encoded() which handle encoded strings.
     This is done in order to mix the commit messages (which is a unicode
     string), and the diff which is a raw string. (Goffredo Baroncelli)

   * CommitBuilder now defaults to using add_lines_with_ghosts, reducing
     overhead on non-weave repositories which don't require all parents to be
     present. (Robert Collins)

   * Deprecated method ``find_previous_heads`` on
     ``bzrlib.inventory.InventoryEntry``. This has been superseded by the use
     of ``parent_candidates`` and a separate heads check via the repository
     API. (Robert Collins)

   * New trace function ``mutter_callsite`` will print out a subset of the
     stack to the log, which can be useful for gathering debug details.
     (Robert Collins)

   * ``bzrlib.pack.ContainerWriter`` now tracks how many records have been
     added via a public attribute records_written. (Robert Collins)

   * New method ``bzrlib.transport.Transport.get_recommended_page_size``.
     This provides a hint to users of transports as to the reasonable
     minimum data to read. In principle this can take latency and
     bandwidth into account on a per-connection basis, but for now it
     just has hard coded values based on the url. (e.g. http:// has a large
     page size, file:// has a small one.) (Robert Collins)

   * New method on ``bzrlib.transport.Transport`` ``open_write_stream`` allows
     incremental addition of data to a file without requiring that all the
     data be buffered in memory. (Robert Collins)

   * New methods on ``bzrlib.knit.KnitVersionedFile``:
     ``get_data_stream(versions)``, ``insert_data_stream(stream)`` and
     ``get_format_signature()``.  These provide some infrastructure for
     efficiently streaming the knit data for a set of versions over the smart
     protocol.

   * Knits with no annotation cache still produce correct annotations.
     (Aaron Bentley)

   * Three new methods have been added to ``bzrlib.trace``:
     ``set_verbosity_level``, ``get_verbosity_level`` and ``is_verbose``.
     ``set_verbosity_level`` expects a numeric value: negative for quiet,
     zero for normal, positive for verbose. The size of the number can be
     used to determine just how quiet or verbose the application should be.
     The existing ``be_quiet`` and ``is_quiet`` routines have been
     integrated into this new scheme. (Ian Clatworthy)

   * Options can now be delcared with a ``custom_callback`` parameter. If
     set, this routine is called after the option is processed. This feature
     is now used by the standard options ``verbose`` and ``quiet`` so that
     setting one implicitly resets the other. (Ian Clatworthy)

   * Rather than declaring a new option from scratch in order to provide
     custom help, a centrally registered option can be decorated using the
     new ``bzrlib.Option.custom_help`` routine. In particular, this routine
     is useful when declaring better help for the ``verbose`` and ``quiet``
     standard options as the base definition of these is now more complex
     than before thanks to their use of a custom callback. (Ian Clatworthy)

    * Tree._iter_changes(specific_file=[]) now iterates through no files,
      instead of iterating through all files.  None is used to iterate through
      all files.  (Aaron Bentley)

    * WorkingTree.revert() now accepts None to revert all files.  The use of
      [] to revert all files is deprecated.  (Aaron Bentley)


bzr 0.90 2007-08-28
-------------------

  IMPROVEMENTS:

    * Documentation is now organized into multiple directories with a level
      added for different languages or locales. Added the Mini Tutorial
      and Quick Start Summary (en) documents from the Wiki, improving the
      content and readability of the former. Formatted NEWS as Release Notes
      complete with a Table of Conents, one heading per release. Moved the
      Developer Guide into the main document catalog and provided a link
      from the developer document catalog back to the main one.
      (Ian Clatworthy, Sabin Iacob, Alexander Belchenko)


  API CHANGES:

    * The static convenience method ``BzrDir.create_repository``
      is deprecated.  Callers should instead create a ``BzrDir`` instance
      and call ``create_repository`` on that.  (Martin Pool)


bzr 0.90rc1 2007-08-14
----------------------

  BUGFIXES:

    * ``bzr init`` should connect to the remote location one time only.  We
      have been connecting several times because we forget to pass around the
      Transport object. This modifies ``BzrDir.create_branch_convenience``,
      so that we can give it the Transport we already have.
      (John Arbash Meinel, Vincent Ladeuil, #111702)

    * Get rid of sftp connection cache (get rid of the FTP one too).
      (Vincent Ladeuil, #43731)

    * bzr branch {local|remote} remote don't try to create a working tree
      anymore.
      (Vincent Ladeuil, #112173)

    * All identified multiple connections for a single bzr command have been
      fixed. See bzrlib/tests/commands directory.
      (Vincent Ladeuil)

    * ``bzr rm`` now does not insist on ``--force`` to delete files that
      have been renamed but not otherwise modified.  (Marius Kruger,
      #111664)

    * ``bzr selftest --bench`` no longer emits deprecation warnings
      (Lukáš Lalinský)

    * ``bzr status`` now honours FILE parameters for conflict lists
      (Aaron Bentley, #127606)

    * ``bzr checkout`` now honours -r when reconstituting a working tree.
      It also honours -r 0.  (Aaron Bentley, #127708)

    * ``bzr add *`` no more fails on Windows if working tree contains
      non-ascii file names. (Kuno Meyer, #127361)

    * allow ``easy_install bzr`` runs without fatal errors.
      (Alexander Belchenko, #125521)

    * Graph._filter_candidate_lca does not raise KeyError if a candidate
      is eliminated just before it would normally be examined.  (Aaron Bentley)

    * SMTP connection failures produce a nice message, not a traceback.
      (Aaron Bentley)

  IMPROVEMENTS:

    * Don't show "dots" progress indicators when run non-interactively, such
      as from cron.  (Martin Pool)

    * ``info`` now formats locations more nicely and lists "submit" and
      "public" branches (Aaron Bentley)

    * New ``pack`` command that will trigger database compression within
      the repository (Robert Collins)

    * Implement ``_KnitIndex._load_data`` in a pyrex extension. The pyrex
      version is approximately 2-3x faster at parsing a ``.kndx`` file.
      Which yields a measurable improvement for commands which have to
      read from the repository, such as a 1s => 0.75s improvement in
      ``bzr diff`` when there are changes to be shown.  (John Arbash Meinel)

    * Merge is now faster.  Depending on the scenario, it can be more than 2x
      faster. (Aaron Bentley)

    * Give a clearer warning, and allow ``python setup.py install`` to
      succeed even if pyrex is not available.
      (John Arbash Meinel)

    * ``DirState._read_dirblocks`` now has an optional Pyrex
      implementation. This improves the speed of any command that has to
      read the entire DirState. (``diff``, ``status``, etc, improve by
      about 10%).
      ``bisect_dirblocks`` has also been improved, which helps all
      ``_get_entry`` type calls (whenever we are searching for a
      particular entry in the in-memory DirState).
      (John Arbash Meinel)

    * ``bzr pull`` and ``bzr push`` no longer do a complete walk of the
      branch revision history for ui display unless -v is supplied.
      (Robert Collins)

    * ``bzr log -rA..B`` output shifted to the left margin if the log only
      contains merge revisions. (Kent Gibson)

    * The ``plugins`` command is now public with improved help.
      (Ian Clatworthy)

    * New bundle and merge directive formats are faster to generate, and

    * Annotate merge now works when there are local changes. (Aaron Bentley)

    * Commit now only shows the progress in terms of directories instead of
      entries. (Ian Clatworthy)

    * Fix ``KnitRepository.get_revision_graph`` to not request the graph 2
      times. This makes ``get_revision_graph`` 2x faster. (John Arbash
      Meinel)

    * Fix ``VersionedFile.get_graph()`` to avoid using
      ``set.difference_update(other)``, which has bad scaling when
      ``other`` is large. This improves ``VF.get_graph([version_id])`` for
      a 12.5k graph from 2.9s down to 200ms. (John Arbash Meinel)

    * The ``--lsprof-file`` option now generates output for KCacheGrind if
      the file starts with ``callgrind.out``. This matches the default file
      filtering done by KCacheGrind's Open Dialog. (Ian Clatworthy)

    * Fix ``bzr update`` to avoid an unnecessary
      ``branch.get_master_branch`` call, which avoids 1 extra connection
      to the remote server. (Partial fix for #128076, John Arbash Meinel)

    * Log errors from the smart server in the trace file, to make debugging
      test failures (and live failures!) easier.  (Andrew Bennetts)

    * The HTML version of the man page has been superceded by a more
      comprehensive manual called the Bazaar User Reference. This manual
      is completed generated from the online help topics. As part of this
      change, limited reStructuredText is now explicitly supported in help
      topics and command help with 'unnatural' markup being removed prior
      to display by the online help or inclusion in the man page.
      (Ian Clatworthy)

    * HTML documentation now use files extension ``*.html``
      (Alexander Belchenko)

    * The cache of ignore definitions is now cleared in WorkingTree.unlock()
      so that changes to .bzrignore aren't missed. (#129694, Daniel Watkins)

    * ``bzr selftest --strict`` fails if there are any missing features or
      expected test failures. (Daniel Watkins, #111914)

    * Link to registration survey added to README. (Ian Clatworthy)

    * Windows standalone installer show link to registration survey
      when installation finished. (Alexander Belchenko)

  LIBRARY API BREAKS:

    * Deprecated dictionary ``bzrlib.option.SHORT_OPTIONS`` removed.
      Options are now required to provide a help string and it must
      comply with the style guide by being one or more sentences with an
      initial capital and final period. (Martin Pool)

    * KnitIndex.get_parents now returns tuples. (Robert Collins)

    * Ancient unused ``Repository.text_store`` attribute has been removed.
      (Robert Collins)

    * The ``bzrlib.pack`` interface has changed to use tuples of bytestrings
      rather than just bytestrings, making it easier to represent multiple
      element names. As this interface was not used by any internal facilities
      since it was introduced in 0.18 no API compatibility is being preserved.
      The serialised form of these packs is identical with 0.18 when a single
      element tuple is in use. (Robert Collins)

  INTERNALS:

    * merge now uses ``iter_changes`` to calculate changes, which makes room for
      future performance increases.  It is also more consistent with other
      operations that perform comparisons, and reduces reliance on
      Tree.inventory.  (Aaron Bentley)

    * Refactoring of transport classes connected to a remote server.
      ConnectedTransport is a new class that serves as a basis for all
      transports needing to connect to a remote server.  transport.split_url
      have been deprecated, use the static method on the object instead. URL
      tests have been refactored too.
      (Vincent Ladeuil)

    * Better connection sharing for ConnectedTransport objects.
      transport.get_transport() now accepts a 'possible_transports' parameter.
      If a newly requested transport can share a connection with one of the
      list, it will.
      (Vincent Ladeuil)

    * Most functions now accept ``bzrlib.revision.NULL_REVISION`` to indicate
      the null revision, and consider using ``None`` for this purpose
      deprecated.  (Aaron Bentley)

    * New ``index`` module with abstract index functionality. This will be
      used during the planned changes in the repository layer. Currently the
      index layer provides a graph aware immutable index, a builder for the
      same index type to allow creating them, and finally a composer for
      such indices to allow the use of many indices in a single query. The
      index performance is not optimised, however the API is stable to allow
      development on top of the index. (Robert Collins)

    * ``bzrlib.dirstate.cmp_by_dirs`` can be used to compare two paths by
      their directory sections. This is equivalent to comparing
      ``path.split('/')``, only without having to split the paths.
      This has a Pyrex implementation available.
      (John Arbash Meinel)

    * New transport decorator 'unlistable+' which disables the list_dir
      functionality for testing.

    * Deprecated ``change_entry`` in transform.py. (Ian Clatworthy)

    * RevisionTree.get_weave is now deprecated.  Tree.plan_merge is now used
      for performing annotate-merge.  (Aaron Bentley)

    * New EmailMessage class to create email messages. (Adeodato Simó)

    * Unused functions on the private interface KnitIndex have been removed.
      (Robert Collins)

    * New ``knit.KnitGraphIndex`` which provides a ``KnitIndex`` layered on top
      of a ``index.GraphIndex``. (Robert Collins)

    * New ``knit.KnitVersionedFile.iter_parents`` method that allows querying
      the parents of many knit nodes at once, reducing round trips to the
      underlying index. (Robert Collins)

    * Graph now has an is_ancestor method, various bits use it.
      (Aaron Bentley)

    * The ``-Dhpss`` flag now includes timing information. As well as
      logging when a new connection is opened. (John Arbash Meinel)

    * ``bzrlib.pack.ContainerWriter`` now returns an offset, length tuple to
      callers when inserting data, allowing generation of readv style access
      during pack creation, without needing a separate pass across the output
      pack to gather such details. (Robert Collins)

    * ``bzrlib.pack.make_readv_reader`` allows readv based access to pack
      files that are stored on a transport. (Robert Collins)

    * New ``Repository.has_same_location`` method that reports if two
      repository objects refer to the same repository (although with some risk
      of false negatives).  (Andrew Bennetts)

    * InterTree.compare now passes require_versioned on correctly.
      (Marius Kruger)

    * New methods on Repository - ``start_write_group``,
      ``commit_write_group``, ``abort_write_group`` and ``is_in_write_group`` -
      which provide a clean hook point for transactional Repositories - ones
      where all the data for a fetch or commit needs to be made atomically
      available in one step. This allows the write lock to remain while making
      a series of data insertions.  (e.g. data conversion). (Robert Collins)

    * In ``bzrlib.knit`` the internal interface has been altered to use
      3-tuples (index, pos, length) rather than two-tuples (pos, length) to
      describe where data in a knit is, allowing knits to be split into
      many files. (Robert Collins)

    * ``bzrlib.knit._KnitData`` split into cache management and physical access
      with two access classes - ``_PackAccess`` and ``_KnitAccess`` defined.
      The former provides access into a .pack file, and the latter provides the
      current production repository form of .knit files. (Robert Collins)

  TESTING:

    * Remove selftest ``--clean-output``, ``--numbered-dirs`` and
      ``--keep-output`` options, which are obsolete now that tests
      are done within directories in $TMPDIR.  (Martin Pool)

    * The SSH_AUTH_SOCK environment variable is now reset to avoid
      interaction with any running ssh agents.  (Jelmer Vernooij, #125955)

    * run_bzr_subprocess handles parameters the same way as run_bzr:
      either a string or a list of strings should be passed as the first
      parameter.  Varargs-style parameters are deprecated. (Aaron Bentley)


bzr 0.18  2007-07-17
--------------------

  BUGFIXES:

    * Fix 'bzr add' crash under Win32 (Kuno Meyer)


bzr 0.18rc1  2007-07-10
-----------------------

  BUGFIXES:

    * Do not suppress pipe errors, etc. in non-display commands
      (Alexander Belchenko, #87178)

    * Display a useful error message when the user requests to annotate
      a file that is not present in the specified revision.
      (James Westby, #122656)

    * Commands that use status flags now have a reference to 'help
      status-flags'.  (Daniel Watkins, #113436)

    * Work around python-2.4.1 inhability to correctly parse the
      authentication header.
      (Vincent Ladeuil, #121889)

    * Use exact encoding for merge directives. (Adeodato Simó, #120591)

    * Fix tempfile permissions error in smart server tar bundling under
      Windows. (Martin _, #119330)

    * Fix detection of directory entries in the inventory. (James Westby)

    * Fix handling of http code 400: Bad Request When issuing too many ranges.
      (Vincent Ladeuil, #115209)

    * Issue a CONNECT request when connecting to an https server
      via a proxy to enable SSL tunneling.
      (Vincent Ladeuil, #120678)

    * Fix ``bzr log -r`` to support selecting merge revisions, both
      individually and as part of revision ranges.
      (Kent Gibson, #4663)

    * Don't leave cruft behind when failing to acquire a lockdir.
      (Martin Pool, #109169)

    * Don't use the '-f' strace option during tests.
      (Vincent Ladeuil, #102019).

    * Warn when setting ``push_location`` to a value that will be masked by
      locations.conf.  (Aaron Bentley, #122286)

    * Fix commit ordering in corner case (Aaron Bentley, #94975)

    *  Make annotate behave in a non-ASCII world (Adeodato Simó).

  IMPROVEMENTS:

    * The --lsprof-file option now dumps a text rendering of the profiling
      information if the filename ends in ".txt". It will also convert the
      profiling information to a format suitable for KCacheGrind if the
      output filename ends in ".callgrind". Fixes to the lsprofcalltree
      conversion process by Jean Paul Calderone and Itamar were also merged.
      See http://ddaa.net/blog/python/lsprof-calltree. (Ian Clatworthy)

    * ``info`` now defaults to non-verbose mode, displaying only paths and
      abbreviated format info.  ``info -v`` displays all the information
      formerly displayed by ``info``.  (Aaron Bentley, Adeodato Simó)

    * ``bzr missing`` now has better option names ``--this`` and ``--other``.
      (Elliot Murphy)

    * The internal ``weave-list`` command has become ``versionedfile-list``,
      and now lists knits as well as weaves.  (Aaron Bentley)

    * Automatic merge base selection uses a faster algorithm that chooses
      better bases in criss-cross merge situations (Aaron Bentley)

    * Progress reporting in ``commit`` has been improved. The various logical
      stages are now reported on as follows, namely:

      * Collecting changes [Entry x/y] - Stage n/m
      * Saving data locally - Stage n/m
      * Uploading data to master branch - Stage n/m
      * Updating the working tree - Stage n/m
      * Running post commit hooks - Stage n/m

      If there is no master branch, the 3rd stage is omitted and the total
      number of stages is adjusted accordingly.

      Each hook that is run after commit is listed with a name (as hooks
      can be slow it is useful feedback).
      (Ian Clatworthy, Robert Collins)

    * Various operations that are now faster due to avoiding unnecessary
      topological sorts. (Aaron Bentley)

    * Make merge directives robust against broken bundles. (Aaron Bentley)

    * The lsprof filename note is emitted via trace.note(), not standard
      output.  (Aaron Bentley)

    * ``bzrlib`` now exports explicit API compatibility information to assist
      library users and plugins. See the ``bzrlib.api`` module for details.
      (Robert Collins)

    * Remove unnecessary lock probes when acquiring a lockdir.
      (Martin Pool)

    * ``bzr --version`` now shows the location of the bzr log file, which
      is especially useful on Windows.  (Martin Pool)

    * -D now supports hooks to get debug tracing of hooks (though its currently
      minimal in nature). (Robert Collins)

    * Long log format reports deltas on merge revisions.
      (John Arbash Meinel, Kent Gibson)

    * Make initial push over ftp more resilient. (John Arbash Meinel)

    * Print a summary of changes for update just like pull does.
      (Daniel Watkins, #113990)

    * Add a -Dhpss option to trace smart protocol requests and responses.
      (Andrew Bennetts)

  LIBRARY API BREAKS:

    * Testing cleanups -
      ``bzrlib.repository.RepositoryTestProviderAdapter`` has been moved
      to ``bzrlib.tests.repository_implementations``;
      ``bzrlib.repository.InterRepositoryTestProviderAdapter`` has been moved
      to ``bzrlib.tests.interrepository_implementations``;
      ``bzrlib.transport.TransportTestProviderAdapter`` has moved to
      ``bzrlib.tests.test_transport_implementations``.
      ``bzrlib.branch.BranchTestProviderAdapter`` has moved to
      ``bzrlib.tests.branch_implementations``.
      ``bzrlib.bzrdir.BzrDirTestProviderAdapter`` has moved to
      ``bzrlib.tests.bzrdir_implementations``.
      ``bzrlib.versionedfile.InterVersionedFileTestProviderAdapter`` has moved
      to ``bzrlib.tests.interversionedfile_implementations``.
      ``bzrlib.store.revision.RevisionStoreTestProviderAdapter`` has moved to
      ``bzrlib.tests.revisionstore_implementations``.
      ``bzrlib.workingtree.WorkingTreeTestProviderAdapter`` has moved to
      ``bzrlib.tests.workingtree_implementations``.
      These changes are an API break in the testing infrastructure only.
      (Robert Collins)

    * Relocate TestCaseWithRepository to be more central. (Robert Collins)

    * ``bzrlib.add.smart_add_tree`` will no longer perform glob expansion on
      win32. Callers of the function should do this and use the new
      ``MutableTree.smart_add`` method instead. (Robert Collins)

    * ``bzrlib.add.glob_expand_for_win32`` is now
      ``bzrlib.win32utils.glob_expand``.  (Robert Collins)

    * ``bzrlib.add.FastPath`` is now private and moved to
      ``bzrlib.mutabletree._FastPath``. (Robert Collins, Martin Pool)

    * ``LockDir.wait`` removed.  (Martin Pool)

    * The ``SmartServer`` hooks API has changed for the ``server_started`` and
      ``server_stopped`` hooks. The first parameter is now an iterable of
      backing URLs rather than a single URL. This is to reflect that many
      URLs may map to the external URL of the server. E.g. the server interally
      may have a chrooted URL but also the local file:// URL will be at the
      same location. (Robert Collins)

  INTERNALS:

    * New SMTPConnection class to unify email handling.  (Adeodato Simó)

    * Fix documentation of BzrError. (Adeodato Simó)

    * Make BzrBadParameter an internal error. (Adeodato Simó)

    * Remove use of 'assert False' to raise an exception unconditionally.
      (Martin Pool)

    * Give a cleaner error when failing to decode knit index entry.
      (Martin Pool)

    * TreeConfig would mistakenly search the top level when asked for options
      from a section. It now respects the section argument and only
      searches the specified section. (James Westby)

    * Improve ``make api-docs`` output. (John Arbash Meinel)

    * Use os.lstat rather than os.stat for osutils.make_readonly and
      osutils.make_writeable. This makes the difftools plugin more
      robust when dangling symlinks are found. (Elliot Murphy)

    * New ``-Dlock`` option to log (to ~/.bzr.log) information on when
      lockdirs are taken or released.  (Martin Pool)

    * ``bzrlib`` Hooks are now nameable using ``Hooks.name_hook``. This
      allows a nicer UI when hooks are running as the current hook can
      be displayed. (Robert Collins)

    * ``Transport.get`` has had its interface made more clear for ease of use.
      Retrieval of a directory must now fail with either 'PathError' at open
      time, or raise 'ReadError' on a read. (Robert Collins)

    * New method ``_maybe_expand_globs`` on the ``Command`` class for
      dealing with unexpanded glob lists - e.g. on the win32 platform. This
      was moved from ``bzrlib.add._prepare_file_list``. (Robert Collins)

    * ``bzrlib.add.smart_add`` and ``bzrlib.add.smart_add_tree`` are now
      deprecated in favour of ``MutableTree.smart_add``. (Robert Collins,
      Martin Pool)

    * New method ``external_url`` on Transport for obtaining the url to
      hand to external processes. (Robert Collins)

    * Teach windows installers to build pyrex/C extensions.
      (Alexander Belchenko)

  TESTING:

    * Removed the ``--keep-output`` option from selftest and clean up test
      directories as they're used.  This reduces the IO load from
      running the test suite and cuts the time by about half.
      (Andrew Bennetts, Martin Pool)

    * Add scenarios as a public attribute on the TestAdapter classes to allow
      modification of the generated scenarios before adaption and easier
      testing. (Robert Collins)

    * New testing support class ``TestScenarioApplier`` which multiplies
      out a single teste by a list of supplied scenarios. (RobertCollins)

    * Setting ``repository_to_test_repository`` on a repository_implementations
      test will cause it to be called during repository creation, allowing the
      testing of repository classes which are not based around the Format
      concept. For example a repository adapter can be tested in this manner,
      by altering the repository scenarios to include a scenario that sets this
      attribute during the test parameterisation in
      ``bzrlib.tests.repository.repository_implementations``. (Robert Collins)

    * Clean up many of the APIs for blackbox testing of Bazaar.  The standard
      interface is now self.run_bzr.  The command to run can be passed as
      either a list of parameters, a string containing the command line, or
      (deprecated) varargs parameters.  (Martin Pool)

    * The base TestCase now isolates tests from -D parameters by clearing
      ``debug.debug_flags`` and restores it afterwards. (Robert Collins)

    * Add a relpath parameter to get_transport methods in test framework to
      avoid useless cloning.
      (Vincent Ladeuil, #110448)


bzr 0.17  2007-06-18
--------------------

  BUGFIXES:

    * Fix crash of commit due to wrong lookup of filesystem encoding.
      (Colin Watson, #120647)

    * Revert logging just to stderr in commit as broke unicode filenames.
      (Aaron Bentley, Ian Clatworthy, #120930)


bzr 0.17rc1  2007-06-12
-----------------------

  NOTES WHEN UPGRADING:

    * The kind() and is_executable() APIs on the WorkingTree interface no
      longer implicitly (read) locks and unlocks the tree. This *might*
      impact some plug-ins and tools using this part of the API. If you find
      an issue that may be caused by this change, please let us know,
      particularly the plug-in/tool maintainer. If encountered, the API
      fix is to surround kind() and is_executable() calls with lock_read()
      and unlock() like so::

        work_tree.lock_read()
        try:
            kind = work_tree.kind(...)
        finally:
            work_tree.unlock()

  INTERNALS:
    * Rework of LogFormatter API to provide beginning/end of log hooks and to
      encapsulate the details of the revision to be logged in a LogRevision
      object.
      In long log formats, merge revision ids are only shown when --show-ids
      is specified, and are labelled "revision-id:", as per mainline
      revisions, instead of "merged:". (Kent Gibson)

    * New ``BranchBuilder`` API which allows the construction of particular
      histories quickly. Useful for testing and potentially other applications
      too. (Robert Collins)

  IMPROVEMENTS:

    * There are two new help topics, working-trees and repositories that
      attempt to explain these concepts. (James Westby, John Arbash Meinel,
      Aaron Bentley)

    * Added ``bzr log --limit`` to report a limited number of revisions.
      (Kent Gibson, #3659)

    * Revert does not try to preserve file contents that were originally
      produced by reverting to a historical revision.  (Aaron Bentley)

    * ``bzr log --short`` now includes ``[merge]`` for revisions which
      have more than one parent. This is a small improvement to help
      understanding what changes have occurred
      (John Arbash Meinel, #83887)

    * TreeTransform avoids many renames when contructing large trees,
      improving speed.  3.25x speedups have been observed for construction of
      kernel-sized-trees, and checkouts are 1.28x faster.  (Aaron Bentley)

    * Commit on large trees is now faster. In my environment, a commit of
      a small change to the Mozilla tree (55k files) has dropped from
      66 seconds to 32 seconds. For a small tree of 600 files, commit of a
      small change is 33% faster. (Ian Clatworthy)

    * New --create-prefix option to bzr init, like for push.  (Daniel Watkins,
      #56322)

  BUGFIXES:

    * ``bzr push`` should only connect to the remote location one time.
      We have been connecting 3 times because we forget to pass around
      the Transport object. This adds ``BzrDir.clone_on_transport()``, so
      that we can pass in the Transport that we already have.
      (John Arbash Meinel, #75721)

    * ``DirState.set_state_from_inventory()`` needs to properly order
      based on split paths, not just string paths.
      (John Arbash Meinel, #115947)

    * Let TestUIFactoy encode the password prompt with its own stdout.
      (Vincent Ladeuil, #110204)

    * pycurl should take use the range header that takes the range hint
      into account.
      (Vincent Ladeuil, #112719)

    * WorkingTree4.get_file_sha1 no longer raises an exception when invoked
      on a missing file.  (Aaron Bentley, #118186)

    * WorkingTree.remove works correctly with tree references, and when pwd is
      not the tree root. (Aaron Bentley)

    * Merge no longer fails when a file is renamed in one tree and deleted
      in the other. (Aaron Bentley, #110279)

    * ``revision-info`` now accepts dotted revnos, doesn't require a tree,
      and defaults to the last revision (Matthew Fuller, #90048)

    * Tests no longer fail when BZR_REMOTE_PATH is set in the environment.
      (Daniel Watkins, #111958)

    * ``bzr branch -r revid:foo`` can be used to branch any revision in
      your repository. (Previously Branch6 only supported revisions in your
      mainline). (John Arbash Meinel, #115343)

bzr 0.16  2007-05-07
--------------------

  BUGFIXES:

    * Handle when you have 2 directories with similar names, but one has a
      hyphen. (``'abc'`` versus ``'abc-2'``). The WT4._iter_changes
      iterator was using direct comparison and ``'abc/a'`` sorts after
      ``'abc-2'``, but ``('abc', 'a')`` sorts before ``('abc-2',)``.
      (John Arbash Meinel, #111227)

    * Handle when someone renames a file on disk without telling bzr.
      Previously we would report the first file as missing, but not show
      the new unknown file. (John Arbash Meinel, #111288)

    * Avoid error when running hooks after pulling into or pushing from
      a branch bound to a smartserver branch.  (Martin Pool, #111968)

  IMPROVEMENTS:

    * Move developer documentation to doc/developers/. This reduces clutter in
      the root of the source tree and allows HACKING to be split into multiple
      files. (Robert Collins, Alexander Belchenko)

    * Clean up the ``WorkingTree4._iter_changes()`` internal loops as well as
      ``DirState.update_entry()``. This optimizes the core logic for ``bzr
      diff`` and ``bzr status`` significantly improving the speed of
      both. (John Arbash Meinel)

bzr 0.16rc2  2007-04-30
-----------------------

  BUGFIXES:

    * Handle the case when you delete a file, and then rename another file
      on top of it. Also handle the case of ``bzr rm --keep foo``. ``bzr
      status`` should show the removed file and an unknown file in its
      place. (John Arbash Meinel, #109993)

    * Bundles properly read and write revision properties that have an
      empty value. And when the value is not ASCII.
      (John Arbash Meinel, #109613)

    * Fix the bzr commit message to be in text mode.
      (Alexander Belchenko, #110901)

    * Also handle when you rename a file and create a file where it used
      to be. (John Arbash Meinel, #110256)

    * ``WorkingTree4._iter_changes`` should not descend into unversioned
      directories. (John Arbash Meinel, #110399)

bzr 0.16rc1  2007-04-26
-----------------------

  NOTES WHEN UPGRADING:

    * ``bzr remove`` and ``bzr rm`` will now remove the working file, if
      it could be recovered again.
      This has been done for consistency with svn and the unix rm command.
      The old ``remove`` behaviour has been retained in the new option
      ``bzr remove --keep``, which will just stop versioning the file,
      but not delete it.
      ``bzr remove --force`` have been added which will always delete the
      files.
      ``bzr remove`` is also more verbose.
      (Marius Kruger, #82602)

  IMPROVEMENTS:

    * Merge directives can now be supplied as input to `merge` and `pull`,
      like bundles can.  (Aaron Bentley)

    * Sending the SIGQUIT signal to bzr, which can be done on Unix by
      pressing Control-Backslash, drops bzr into a debugger.  Type ``'c'``
      to continue.  This can be disabled by setting the environment variable
      ``BZR_SIGQUIT_PDB=0``.  (Martin Pool)

    * selftest now supports --list-only to list tests instead of running
      them. (Ian Clatworthy)

    * selftest now supports --exclude PATTERN (or -x PATTERN) to exclude
      tests with names that match that regular expression.
      (Ian Clatworthy, #102679)

    * selftest now supports --randomize SEED to run tests in a random order.
      SEED is typically the value 'now' meaning 'use the current time'.
      (Ian Clatworthy, #102686)

    * New option ``--fixes`` to commit, which stores bug fixing annotations as
      revision properties. Built-in support for Launchpad, Debian, Trac and
      Bugzilla bug trackers. (Jonathan Lange, James Henstridge, Robert Collins)

    * New API, ``bzrlib.bugtracker.tracker_registry``, for adding support for
      other bug trackers to ``fixes``. (Jonathan Lange, James Henstridge,
      Robert Collins)

    * ``selftest`` has new short options ``-f`` and ``-1``.  (Martin
      Pool)

    * ``bzrlib.tsort.MergeSorter`` optimizations. Change the inner loop
      into using local variables instead of going through ``self._var``.
      Improves the time to ``merge_sort`` a 10k revision graph by
      approximately 40% (~700->400ms).  (John Arbash Meinel)

    * ``make docs`` now creates a man page at ``man1/bzr.1`` fixing bug 107388.
      (Robert Collins)

    * ``bzr help`` now provides cross references to other help topics using
      the _see_also facility on command classes. Likewise the bzr_man
      documentation, and the bzr.1 man page also include this information.
      (Robert Collins)

    * Tags are now included in logs, that use the long log formatter.
      (Erik Bågfors, Alexander Belchenko)

    * ``bzr help`` provides a clearer message when a help topic cannot be
      found. (Robert Collins, #107656)

    * ``bzr help`` now accepts optional prefixes for command help. The help
      for all commands can now be found at ``bzr help commands/COMMANDNAME``
      as well as ``bzr help COMMANDNAME`` (which only works for commands
      where the name is not the same as a more general help topic).
      (Robert Collins)

    * ``bzr help PLUGINNAME`` will now return the module docstring from the
      plugin PLUGINNAME. (Robert Collins, #50408)

    * New help topic ``urlspec`` which lists the availables transports.
      (Goffredo Baroncelli)

    * doc/server.txt updated to document the default bzr:// port
      and also update the blurb about the hpss' current status.
      (Robert Collins, #107125).

    * ``bzr serve`` now listens on interface 0.0.0.0 by default, making it
      serve out to the local LAN (and anyone in the world that can reach the
      machine running ``bzr serve``. (Robert Collins, #98918)

    * A new smart server protocol version has been added.  It prefixes requests
      and responses with an explicit version identifier so that future protocol
      revisions can be dealt with gracefully.  (Andrew Bennetts, Robert Collins)

    * The bzr protocol version 2 indicates success or failure in every response
      without depending on particular commands encoding that consistently,
      allowing future client refactorings to be much more robust about error
      handling. (Robert Collins, Martin Pool, Andrew Bennetts)

    * The smart protocol over HTTP client has been changed to always post to the
      same ``.bzr/smart`` URL under the original location when it can.  This allows
      HTTP servers to only have to pass URLs ending in .bzr/smart to the smart
      server handler, and not arbitrary ``.bzr/*/smart`` URLs.  (Andrew Bennetts)

    * digest authentication is now supported for proxies and HTTP by the urllib
      based http implementation. Tested against Apache 2.0.55 and Squid
      2.6.5. Basic and digest authentication are handled coherently for HTTP
      and proxy: if the user is provided in the url (bzr command line for HTTP,
      proxy environment variables for proxies), the password is prompted for
      (only once). If the password is provided, it is taken into account. Once
      the first authentication is successful, all further authentication
      roundtrips are avoided by preventively setting the right authentication
      header(s).
      (Vincent Ladeuil).

  INTERNALS:

    * bzrlib API compatability with 0.8 has been dropped, cleaning up some
      code paths. (Robert Collins)

    * Change the format of chroot urls so that they can be safely manipulated
      by generic url utilities without causing the resulting urls to have
      escaped the chroot. A side effect of this is that creating a chroot
      requires an explicit action using a ChrootServer.
      (Robert Collins, Andrew Bennetts)

    * Deprecate ``Branch.get_root_id()`` because branches don't have root ids,
      rather than fixing bug #96847.  (Aaron Bentley)

    * ``WorkingTree.apply_inventory_delta`` provides a better alternative to
      ``WorkingTree._write_inventory``.  (Aaron Bentley)

    * Convenience method ``TestCase.expectFailure`` ensures that known failures
      do not silently pass.  (Aaron Bentley)

    * ``Transport.local_abspath`` now raises ``NotLocalUrl`` rather than
      ``TransportNotPossible``. (Martin Pool, Ian Clatworthy)

    * New SmartServer hooks facility. There are two initial hooks documented
      in ``bzrlib.transport.smart.SmartServerHooks``. The two initial hooks allow
      plugins to execute code upon server startup and shutdown.
      (Robert Collins).

    * SmartServer in standalone mode will now close its listening socket
      when it stops, rather than waiting for garbage collection. This primarily
      fixes test suite hangs when a test tries to connect to a shutdown server.
      It may also help improve behaviour when dealing with a server running
      on a specific port (rather than dynamically assigned ports).
      (Robert Collins)

    * Move most SmartServer code into a new package, bzrlib/smart.
      bzrlib/transport/remote.py contains just the Transport classes that used
      to be in bzrlib/transport/smart.py.  (Andrew Bennetts)

    * urllib http implementation avoid roundtrips associated with
      401 (and 407) errors once the authentication succeeds.
      (Vincent Ladeuil).

    * urlib http now supports querying the user for a proxy password if
      needed. Realm is shown in the prompt for both HTTP and proxy
      authentication when the user is required to type a password.
      (Vincent Ladeuil).

    * Renamed SmartTransport (and subclasses like SmartTCPTransport) to
      RemoteTransport (and subclasses to RemoteTCPTransport, etc).  This is more
      consistent with its new home in ``bzrlib/transport/remote.py``, and because
      it's not really a "smart" transport, just one that does file operations
      via remote procedure calls.  (Andrew Bennetts)

    * The ``lock_write`` method of ``LockableFiles``, ``Repository`` and
      ``Branch`` now accept a ``token`` keyword argument, so that separate
      instances of those objects can share a lock if it has the right token.
      (Andrew Bennetts, Robert Collins)

    * New method ``get_branch_reference`` on ``BzrDir`` allows the detection of
      branch references - which the smart server component needs.

    * The Repository API ``make_working_trees`` is now permitted to return
      False when ``set_make_working_trees`` is not implemented - previously
      an unimplemented ``set_make_working_trees`` implied the result True
      from ``make_working_trees``. This has been changed to accomodate the
      smart server, where it does not make sense (at this point) to ever
      make working trees by default. (Robert Collins)

    * Command objects can now declare related help topics by having _see_also
      set to a list of related topic. (Robert Collins)

    * ``bzrlib.help`` now delegates to the Command class for Command specific
      help. (Robert Collins)

    * New class ``TransportListRegistry``, derived from the Registry class, which
      simplifies tracking the available Transports. (Goffredo Baroncelli)

    * New function ``Branch.get_revision_id_to_revno_map`` which will
      return a dictionary mapping revision ids to dotted revnos. Since
      dotted revnos are defined in the context of the branch tip, it makes
      sense to generate them from a ``Branch`` object.
      (John Arbash Meinel)

    * Fix the 'Unprintable error' message display to use the repr of the
      exception that prevented printing the error because the str value
      for it is often not useful in debugging (e.g. KeyError('foo') has a
      str() of 'foo' but a repr of 'KeyError('foo')' which is much more
      useful. (Robert Collins)

    * ``urlutils.normalize_url`` now unescapes unreserved characters, such as "~".
      (Andrew Bennetts)

  BUGFIXES:

    * Don't fail bundle selftest if email has 'two' embedded.
      (Ian Clatworthy, #98510)

    * Remove ``--verbose`` from ``bzr bundle``. It didn't work anyway.
      (Robert Widhopf-Fenk, #98591)

    * Remove ``--basis`` from the checkout/branch commands - it didn't work
      properly and is no longer beneficial.
      (Robert Collins, #53675, #43486)

    * Don't produce encoding error when adding duplicate files.
      (Aaron Bentley)

    * Fix ``bzr log <file>`` so it only logs the revisions that changed
      the file, and does it faster.
      (Kent Gibson, John Arbash Meinel, #51980, #69477)

    * Fix ``InterDirstateTre._iter_changes`` to handle when we come across
      an empty versioned directory, which now has files in it.
      (John Arbash Meinel, #104257)

    * Teach ``common_ancestor`` to shortcut when the tip of one branch is
      inside the ancestry of the other. Saves a lot of graph processing
      (with an ancestry of 16k revisions, ``bzr merge ../already-merged``
      changes from 2m10s to 13s).  (John Arbash Meinel, #103757)

    * Fix ``show_diff_trees`` to handle the case when a file is modified,
      and the containing directory is renamed. (The file path is different
      in this versus base, but it isn't marked as a rename).
      (John Arbash Meinel, #103870)

    * FTP now works even when the FTP server does not support atomic rename.
      (Aaron Bentley, #89436)

    * Correct handling in bundles and merge directives of timezones with
      that are not an integer number of hours offset from UTC.  Always
      represent the epoch time in UTC to avoid problems with formatting
      earlier times on win32.  (Martin Pool, Alexander Belchenko, John
      Arbash Meinel)

    * Typo in the help for ``register-branch`` fixed. (Robert Collins, #96770)

    * "dirstate" and "dirstate-tags" formats now produce branches compatible
      with old versions of bzr. (Aaron Bentley, #107168))

    * Handle moving a directory when children have been added, removed,
      and renamed. (John Arbash Meinel, #105479)

    * Don't preventively use basic authentication for proxy before receiving a
      407 error. Otherwise people willing to use other authentication schemes
      may expose their password in the clear (or nearly). This add one
      roundtrip in case basic authentication should be used, but plug the
      security hole.
      (Vincent Ladeuil)

    * Handle http and proxy digest authentication.
      (Vincent Ladeuil, #94034).

  TESTING:

    * Added ``bzrlib.strace.strace`` which will strace a single callable and
      return a StraceResult object which contains just the syscalls involved
      in running it. (Robert Collins)

    * New test method ``reduceLockdirTimeout`` to drop the default (ui-centric)
      default time down to one suitable for tests. (Andrew Bennetts)

    * Add new ``vfs_transport_factory`` attribute on tests which provides the
      common vfs backing for both the readonly and readwrite transports.
      This allows the RemoteObject tests to back onto local disk or memory,
      and use the existing ``transport_server`` attribute all tests know about
      to be the smart server transport. This in turn allows tests to
      differentiate between 'transport to access the branch', and
      'transport which is a VFS' - which matters in Remote* tests.
      (Robert Collins, Andrew Bennetts)

    * The ``make_branch_and_tree`` method for tests will now create a
      lightweight checkout for the tree if the ``vfs_transport_factory`` is not
      a LocalURLServer. (Robert Collins, Andrew Bennetts)

    * Branch implementation tests have been audited to ensure that all urls
      passed to Branch APIs use proper urls, except when local-disk paths
      are intended. This is so that tests correctly access the test transport
      which is often not equivalent to local disk in Remote* tests. As part
      of this many tests were adjusted to remove dependencies on local disk
      access.
      (Robert Collins, Andrew Bennetts)

    * Mark bzrlib.tests and bzrlib.tests.TestUtil as providing assertFOO helper
      functions by adding a ``__unittest`` global attribute. (Robert Collins,
      Andrew Bennetts, Martin Pool, Jonathan Lange)

    * Refactored proxy and authentication handling to simplify the
      implementation of new auth schemes for both http and proxy.
      (Vincent Ladeuil)

bzr 0.15 2007-04-01
-------------------

  BUGFIXES:

    * Handle incompatible repositories as a user issue when fetching.
      (Aaron Bentley)

    * Don't give a recommendation to upgrade when branching or
      checking out a branch that contains an old-format working tree.
      (Martin Pool)

bzr 0.15rc3  2007-03-26
-----------------------

  CHANGES:

    * A warning is now displayed when opening working trees in older
      formats, to encourage people to upgrade to WorkingTreeFormat4.
      (Martin Pool)

  IMPROVEMENTS:

    * HTTP redirections are now taken into account when a branch (or a
      bundle) is accessed for the first time. A message is issued at each
      redirection to inform the user. In the past, http redirections were
      silently followed for each request which significantly degraded the
      performances. The http redirections are not followed anymore by
      default, instead a RedirectRequested exception is raised. For bzrlib
      users needing to follow http redirections anyway,
      ``bzrlib.transport.do_catching_redirections`` provide an easy transition
      path.  (vila)

  INTERNALS:

    * Added ``ReadLock.temporary_write_lock()`` to allow upgrading an OS read
      lock to an OS write lock. Linux can do this without unlocking, Win32
      needs to unlock in between. (John Arbash Meinel)

    * New parameter ``recommend_upgrade`` to ``BzrDir.open_workingtree``
      to silence (when false) warnings about opening old formats.
      (Martin Pool)

    * Fix minor performance regression with bzr-0.15 on pre-dirstate
      trees. (We were reading the working inventory too many times).
      (John Arbash Meinel)

    * Remove ``Branch.get_transaction()`` in favour of a simple cache of
      ``revision_history``.  Branch subclasses should override
      ``_gen_revision_history`` rather than ``revision_history`` to make use of
      this cache, and call ``_clear_revision_history_cache`` and
      ``_cache_revision_history`` at appropriate times. (Andrew Bennetts)

  BUGFIXES:

    * Take ``smtp_server`` from user config into account.
      (vila, #92195)

    * Restore Unicode filename handling for versioned and unversioned files.
      (John Arbash Meinel, #92608)

    * Don't fail during ``bzr commit`` if a file is marked removed, and
      the containing directory is auto-removed.  (John Arbash Meinel, #93681)

    * ``bzr status FILENAME`` failed on Windows because of an uncommon
      errno. (``ERROR_DIRECTORY == 267 != ENOTDIR``).
      (Wouter van Heyst, John Arbash Meinel, #90819)

    * ``bzr checkout source`` should create a local branch in the same
      format as source. (John Arbash Meinel, #93854)

    * ``bzr commit`` with a kind change was failing to update the
      last-changed-revision for directories.  The
      InventoryDirectory._unchanged only looked at the ``parent_id`` and name,
      ignoring the fact that the kind could have changed, too.
      (John Arbash Meinel, #90111)

    * ``bzr mv dir/subdir other`` was incorrectly updating files inside
      the directory. So that there was a chance it would break commit,
      etc. (John Arbash Meinel, #94037)

    * Correctly handles mutiple permanent http redirections.
      (vila, #88780)

bzr 0.15rc2  2007-03-14
-----------------------

  NOTES WHEN UPGRADING:

    * Release 0.15rc2 of bzr changes the ``bzr init-repo`` command to
      default to ``--trees`` instead of ``--no-trees``.
      Existing shared repositories are not affected.

  IMPROVEMENTS:

    * New ``merge-directive`` command to generate machine- and human-readable
      merge requests.  (Aaron Bentley)

    * New ``submit:`` revision specifier makes it easy to diff against the
      common ancestor with the submit location (Aaron Bentley)

    * Added support for Putty's SSH implementation. (Dmitry Vasiliev)

    * Added ``bzr status --versioned`` to report only versioned files,
      not unknowns. (Kent Gibson)

    * Merge now autodetects the correct line-ending style for its conflict
      markers.  (Aaron Bentley)

  INTERNALS:

    * Refactored SSH vendor registration into SSHVendorManager class.
      (Dmitry Vasiliev)

  BUGFIXES:

    * New ``--numbered-dirs`` option to ``bzr selftest`` to use
      numbered dirs for TestCaseInTempDir. This is default behavior
      on Windows. Anyone can force named dirs on Windows
      with ``--no-numbered-dirs``. (Alexander Belchenko)

    * Fix ``RevisionSpec_revid`` to handle the Unicode strings passed in
      from the command line. (Marien Zwart, #90501)

    * Fix ``TreeTransform._iter_changes`` when both the source and
      destination are missing. (Aaron Bentley, #88842)

    * Fix commit of merges with symlinks in dirstate trees.
      (Marien Zwart)

    * Switch the ``bzr init-repo`` default from --no-trees to --trees.
      (Wouter van Heyst, #53483)


bzr 0.15rc1  2007-03-07
-----------------------

  SURPRISES:

    * The default disk format has changed. Please run 'bzr upgrade' in your
      working trees to upgrade. This new default is compatible for network
      operations, but not for local operations. That is, if you have two
      versions of bzr installed locally, after upgrading you can only use the
      bzr 0.15 version. This new default does not enable tags or nested-trees
      as they are incompatible with bzr versions before 0.15 over the network.

    * For users of bzrlib: Two major changes have been made to the working tree
      api in bzrlib. The first is that many methods and attributes, including
      the inventory attribute, are no longer valid for use until one of
      ``lock_read``/``lock_write``/``lock_tree_write`` has been called,
      and become invalid again after unlock is called. This has been done
      to improve performance and correctness as part of the dirstate
      development.
      (Robert Collins, John A Meinel, Martin Pool, and others).

    * For users of bzrlib: The attribute 'tree.inventory' should be considered
      readonly. Previously it was possible to directly alter this attribute, or
      its contents, and have the tree notice this. This has been made
      unsupported - it may work in some tree formats, but in the newer dirstate
      format such actions will have no effect and will be ignored, or even
      cause assertions. All operations possible can still be carried out by a
      combination of the tree API, and the bzrlib.transform API. (Robert
      Collins, John A Meinel, Martin Pool, and others).

  IMPROVEMENTS:

    * Support for OS Windows 98. Also .bzr.log on any windows system
      saved in My Documents folder. (Alexander Belchenko)

    * ``bzr mv`` enhanced to support already moved files.
      In the past the mv command would have failed if the source file doesn't
      exist. In this situation ``bzr mv`` would now detect that the file has
      already moved and update the repository accordingly, if the target file
      does exist.
      A new option ``--after`` has been added so that if two files already
      exist, you could notify Bazaar that you have moved a (versioned) file
      and replaced it with another. Thus in this case ``bzr move --after``
      will only update the Bazaar identifier.
      (Steffen Eichenberg, Marius Kruger)

    * ``ls`` now works on treeless branches and remote branches.
      (Aaron Bentley)

    * ``bzr help global-options`` describes the global options.
      (Aaron Bentley)

    * ``bzr pull --overwrite`` will now correctly overwrite checkouts.
      (Robert Collins)

    * Files are now allowed to change kind (e.g. from file to symlink).
      Supported by ``commit``, ``revert`` and ``status``
      (Aaron Bentley)

    * ``inventory`` and ``unknowns`` hidden in favour of ``ls``
      (Aaron Bentley)

    * ``bzr help checkouts`` descibes what checkouts are and some possible
      uses of them. (James Westby, Aaron Bentley)

    * A new ``-d`` option to push, pull and merge overrides the default
      directory.  (Martin Pool)

    * Branch format 6: smaller, and potentially faster than format 5.  Supports
      ``append_history_only`` mode, where the log view and revnos do not change,
      except by being added to.  Stores policy settings in
      ".bzr/branch/branch.conf".

    * ``append_only`` branches:  Format 6 branches may be configured so that log
      view and revnos are always consistent.  Either create the branch using
      "bzr init --append-revisions-only" or edit the config file as descriped
      in docs/configuration.txt.

    * rebind: Format 6 branches retain the last-used bind location, so if you
      "bzr unbind", you can "bzr bind" to bind to the previously-selected
      bind location.

    * Builtin tags support, created and deleted by the ``tag`` command and
      stored in the branch.  Tags can be accessed with the revisionspec
      ``-rtag:``, and listed with ``bzr tags``.  Tags are not versioned
      at present. Tags require a network incompatible upgrade. To perform this
      upgrade, run ``bzr upgrade --dirstate-tags`` in your branch and
      repositories. (Martin Pool)

    * The ``bzr://`` transport now has a well-known port number, 4155,
      which it will use by default.  (Andrew Bennetts, Martin Pool)

    * Bazaar now looks for user-installed plugins before looking for site-wide
      plugins. (Jonathan Lange)

    * ``bzr resolve`` now detects and marks resolved text conflicts.
      (Aaron Bentley)

  INTERNALS:

    * Internally revision ids and file ids are now passed around as utf-8
      bytestrings, rather than treating them as Unicode strings. This has
      performance benefits for Knits, since we no longer need to decode the
      revision id for each line of content, nor for each entry in the index.
      This will also help with the future dirstate format.
      (John Arbash Meinel)

    * Reserved ids (any revision-id ending in a colon) are rejected by
      versionedfiles, repositories, branches, and working trees
      (Aaron Bentley)

    * Minor performance improvement by not creating a ProgressBar for
      every KnitIndex we create. (about 90ms for a bzr.dev tree)
      (John Arbash Meinel)

    * New easier to use Branch hooks facility. There are five initial hooks,
      all documented in bzrlib.branch.BranchHooks.__init__ - ``'set_rh'``,
      ``'post_push'``, ``'post_pull'``, ``'post_commit'``,
      ``'post_uncommit'``. These hooks fire after the matching operation
      on a branch has taken place, and were originally added for the
      branchrss plugin. (Robert Collins)

    * New method ``Branch.push()`` which should be used when pushing from a
      branch as it makes performance and policy decisions to match the UI
      level command ``push``. (Robert Collins).

    * Add a new method ``Tree.revision_tree`` which allows access to cached
      trees for arbitrary revisions. This allows the in development dirstate
      tree format to provide access to the callers to cached copies of
      inventory data which are cheaper to access than inventories from the
      repository.
      (Robert Collins, Martin Pool)

    * New ``Branch.last_revision_info`` method, this is being done to allow
      optimization of requests for both the number of revisions and the last
      revision of a branch with smartservers and potentially future branch
      formats. (Wouter van Heyst, Robert Collins)

    * Allow ``'import bzrlib.plugins.NAME'`` to work when the plugin NAME has not
      yet been loaded by ``load_plugins()``. This allows plugins to depend on each
      other for code reuse without requiring users to perform file-renaming
      gymnastics. (Robert Collins)

    * New Repository method ``'gather_stats'`` for statistic data collection.
      This is expected to grow to cover a number of related uses mainly
      related to bzr info. (Robert Collins)

    * Log formatters are now managed with a registry.
      ``log.register_formatter`` continues to work, but callers accessing
      the FORMATTERS dictionary directly will not.

    * Allow a start message to be passed to the ``edit_commit_message``
      function.  This will be placed in the message offered to the user
      for editing above the separator. It allows a template commit message
      to be used more easily. (James Westby)

    * ``GPGStrategy.sign()`` will now raise ``BzrBadParameterUnicode`` if
      you pass a Unicode string rather than an 8-bit string. Callers need
      to be updated to encode first. (John Arbash Meinel)

    * Branch.push, pull, merge now return Result objects with information
      about what happened, rather than a scattering of various methods.  These
      are also passed to the post hooks.  (Martin Pool)

    * File formats and architecture is in place for managing a forest of trees
      in bzr, and splitting up existing trees into smaller subtrees, and
      finally joining trees to make a larger tree. This is the first iteration
      of this support, and the user-facing aspects still require substantial
      work.  If you wish to experiment with it, use ``bzr upgrade
      --dirstate-with-subtree`` in your working trees and repositories.
      You can use the hidden commands ``split`` and ``join`` and to create
      and manipulate nested trees, but please consider using the nested-trees
      branch, which contains substantial UI improvements, instead.
      http://code.aaronbentley.com/bzr/bzrrepo/nested-trees/
      (Aaron Bentley, Martin Pool, Robert Collins).

  BUGFIXES:

    * ``bzr annotate`` now uses dotted revnos from the viewpoint of the
      branch, rather than the last changed revision of the file.
      (John Arbash Meinel, #82158)

    * Lock operations no longer hang if they encounter a permission problem.
      (Aaron Bentley)

    * ``bzr push`` can resume a push that was canceled before it finished.
      Also, it can push even if the target directory exists if you supply
      the ``--use-existing-dir`` flag.
      (John Arbash Meinel, #30576, #45504)

    * Fix http proxy authentication when user and an optional
      password appears in the ``*_proxy`` vars. (Vincent Ladeuil,
      #83954).

    * ``bzr log branch/file`` works for local treeless branches
      (Aaron Bentley, #84247)

    * Fix problem with UNC paths on Windows 98. (Alexander Belchenko, #84728)

    * Searching location of CA bundle for PyCurl in env variable
      (``CURL_CA_BUNDLE``), and on win32 along the PATH.
      (Alexander Belchenko, #82086)

    * ``bzr init`` works with unicode argument LOCATION.
      (Alexander Belchenko, #85599)

    * Raise ``DependencyNotPresent`` if pycurl do not support https.
      (Vincent Ladeuil, #85305)

    * Invalid proxy env variables should not cause a traceback.
      (Vincent Ladeuil, #87765)

    * Ignore patterns normalised to use '/' path separator.
      (Kent Gibson, #86451)

    * bzr rocks. It sure does! Fix case. (Vincent Ladeuil, #78026)

    * Fix bzrtools shelve command for removed lines beginning with "--"
      (Johan Dahlberg, #75577)

  TESTING:

    * New ``--first`` option to ``bzr selftest`` to run specified tests
      before the rest of the suite.  (Martin Pool)


bzr 0.14  2007-01-23
--------------------

  IMPROVEMENTS:

    * ``bzr help global-options`` describes the global options. (Aaron Bentley)

  BUG FIXES:

    * Skip documentation generation tests if the tools to do so are not
      available. Fixes running selftest for installled copies of bzr.
      (John Arbash Meinel, #80330)

    * Fix the code that discovers whether bzr is being run from it's
      working tree to handle the case when it isn't but the directory
      it is in is below a repository. (James Westby, #77306)


bzr 0.14rc1  2007-01-16
-----------------------

  IMPROVEMENTS:

    * New connection: ``bzr+http://`` which supports tunnelling the smart
      protocol over an HTTP connection. If writing is enabled on the bzr
      server, then you can write over the http connection.
      (Andrew Bennetts, John Arbash Meinel)

    * Aliases now support quotation marks, so they can contain whitespace
      (Marius Kruger)

    * PyCurlTransport now use a single curl object. By specifying explicitly
      the 'Range' header, we avoid the need to use two different curl objects
      (and two connections to the same server). (Vincent Ladeuil)

    * ``bzr commit`` does not prompt for a message until it is very likely to
      succeed.  (Aaron Bentley)

    * ``bzr conflicts`` now takes --text to list pathnames of text conflicts
      (Aaron Bentley)

    * Fix ``iter_lines_added_or_present_in_versions`` to use a set instead
      of a list while checking if a revision id was requested. Takes 10s
      off of the ``fileids_affected_by_revision_ids`` time, which is 10s
      of the ``bzr branch`` time. Also improve ``fileids_...`` time by
      filtering lines with a regex rather than multiple ``str.find()``
      calls. (saves another 300ms) (John Arbash Meinel)

    * Policy can be set for each configuration key. This allows keys to be
      inherited properly across configuration entries. For example, this
      should enable you to do::

        [/home/user/project]
        push_location = sftp://host/srv/project/
        push_location:policy = appendpath

      And then a branch like ``/home/user/project/mybranch`` should get an
      automatic push location of ``sftp://host/srv/project/mybranch``.
      (James Henstridge)

    * Added ``bzr status --short`` to make status report svn style flags
      for each file.  For example::

        $ bzr status --short
        A  foo
        A  bar
        D  baz
        ?  wooley

    * 'bzr selftest --clean-output' allows easily clean temporary tests
      directories without running tests. (Alexander Belchenko)

    * ``bzr help hidden-commands`` lists all hidden commands. (Aaron Bentley)

    * ``bzr merge`` now has an option ``--pull`` to fall back to pull if
      local is fully merged into remote. (Jan Hudec)

    * ``bzr help formats`` describes available directory formats. (Aaron Bentley)

  INTERNALS:

    * A few tweaks directly to ``fileids_affected_by_revision_ids`` to
      help speed up processing, as well allowing to extract unannotated
      lines. Between the two ``fileids_affected_by_revision_ids`` is
      improved by approx 10%. (John Arbash Meinel)

    * Change Revision serialization to only write out millisecond
      resolution. Rather than expecting floating point serialization to
      preserve more resolution than we need. (Henri Weichers, Martin Pool)

    * Test suite ends cleanly on Windows.  (Vincent Ladeuil)

    * When ``encoding_type`` attribute of class Command is equal to 'exact',
      force sys.stdout to be a binary stream on Windows, and therefore
      keep exact line-endings (without LF -> CRLF conversion).
      (Alexander Belchenko)

    * Single-letter short options are no longer globally declared.  (Martin
      Pool)

    * Before using detected user/terminal encoding bzr should check
      that Python has corresponding codec. (Alexander Belchenko)

    * Formats for end-user selection are provided via a FormatRegistry (Aaron Bentley)

  BUG FIXES:

    * ``bzr missing --verbose`` was showing adds/removals in the wrong
      direction. (John Arbash Meinel)

    * ``bzr annotate`` now defaults to showing dotted revnos for merged
      revisions. It cuts them off at a depth of 12 characters, but you can
      supply ``--long`` to see the full number. You can also use
      ``--show-ids`` to display the original revision ids, rather than
      revision numbers and committer names. (John Arbash Meinel, #75637)

    * bzr now supports Win32 UNC path (e.g. ``\HOST\path``.
      (Alexander Belchenko, #57869)

    * Win32-specific: output of cat, bundle and diff commands don't mangle
      line-endings (Alexander Belchenko, #55276)

    * Replace broken fnmatch based ignore pattern matching with custom pattern
      matcher.
      (Kent Gibson, Jan Hudec #57637)

    * pycurl and urllib can detect short reads at different places. Update
      the test suite to test more cases. Also detect http error code 416
      which was raised for that specific bug. Also enhance the urllib
      robustness by detecting invalid ranges (and pycurl's one by detecting
      short reads during the initial GET). (Vincent Ladeuil, #73948)

    * The urllib connection sharing interacts badly with urllib2
      proxy setting (the connections didn't go thru the proxy
      anymore). Defining a proper ProxyHandler solves the
      problem.  (Vincent Ladeuil, #74759)

    * Use urlutils to generate relative URLs, not osutils
      (Aaron Bentley, #76229)

    * ``bzr status`` in a readonly directory should work without giving
      lots of errors. (John Arbash Meinel, #76299)

    * Mention the revisionspec topic for the revision option help.
      (Wouter van Heyst, #31663)

    * Allow plugins import from zip archives.
      (Alexander Belchenko, #68124)


bzr 0.13  2006-12-05
--------------------

  No changes from 0.13rc1

bzr 0.13rc1  2006-11-27
-----------------------

  IMPROVEMENTS:

    * New command ``bzr remove-tree`` allows the removal of the working
      tree from a branch.
      (Daniel Silverstone)

    * urllib uses shared keep-alive connections, so http
      operations are substantially faster.
      (Vincent Ladeuil, #53654)

    * ``bzr export`` allows an optional branch parameter, to export a bzr
      tree from some other url. For example:
      ``bzr export bzr.tar.gz http://bazaar-vcs.org/bzr/bzr.dev``
      (Daniel Silverstone)

    * Added ``bzr help topics`` to the bzr help system. This gives a
      location for general information, outside of a specific command.
      This includes updates for ``bzr help revisionspec`` the first topic
      included. (Goffredo Baroncelli, John Arbash Meinel, #42714)

    * WSGI-compatible HTTP smart server.  See ``doc/http_smart_server.txt``.
      (Andrew Bennetts)

    * Knit files will now cache full texts only when the size of the
      deltas is as large as the size of the fulltext. (Or after 200
      deltas, whichever comes first). This has the most benefit on large
      files with small changes, such as the inventory for a large project.
      (eg For a project with 2500 files, and 7500 revisions, it changes
      the size of inventory.knit from 11MB to 5.4MB) (John Arbash Meinel)

  INTERNALS:

    * New -D option given before the command line turns on debugging output
      for particular areas.  -Derror shows tracebacks on all errors.
      (Martin Pool)

    * Clean up ``bzr selftest --benchmark bundle`` to correct an import,
      and remove benchmarks that take longer than 10min to run.
      (John Arbash Meinel)

    * Use ``time.time()`` instead of ``time.clock()`` to decide on
      progress throttling. Because ``time.clock()`` is actually CPU time,
      so over a high-latency connection, too many updates get throttled.
      (John Arbash Meinel)

    * ``MemoryTransport.list_dir()`` would strip the first character for
      files or directories in root directory. (John Arbash Meinel)

    * New method ``get_branch_reference`` on 'BzrDir' allows the detection of
      branch references - which the smart server component needs.

    * New ``ChrootTransportDecorator``, accessible via the ``chroot+`` url
      prefix.  It disallows any access to locations above a set URL.  (Andrew
      Bennetts)

  BUG FIXES:

    * Now ``_KnitIndex`` properly decode revision ids when loading index data.
      And optimize the knit index parsing code.
      (Dmitry Vasiliev, John Arbash Meinel)

    * ``bzrlib/bzrdir.py`` was directly referencing ``bzrlib.workingtree``,
      without importing it. This prevented ``bzr upgrade`` from working
      unless a plugin already imported ``bzrlib.workingtree``
      (John Arbash Meinel, #70716)

    * Suppress the traceback on invalid URLs (Vincent Ladeuil, #70803).

    * Give nicer error message when an http server returns a 403
      error code. (Vincent Ladeuil, #57644).

    * When a multi-range http GET request fails, try a single
      range one. If it fails too, forget about ranges. Remember that until
      the death of the transport and propagates that to the clones.
      (Vincent Ladeuil, #62276, #62029).

    * Handles user/passwords supplied in url from command
      line (for the urllib implementation). Don't request already
      known passwords (Vincent Ladeuil, #42383, #44647, #48527)

    * ``_KnitIndex.add_versions()`` dictionary compresses revision ids as they
      are added. This fixes bug where fetching remote revisions records
      them as full references rather than integers.
      (John Arbash Meinel, #64789)

    * ``bzr ignore`` strips trailing slashes in patterns.
      Also ``bzr ignore`` rejects absolute paths. (Kent Gibson, #4559)

    * ``bzr ignore`` takes multiple arguments. (Cheuksan Edward Wang, #29488)

    * mv correctly handles paths that traverse symlinks.
      (Aaron Bentley, #66964)

    * Give nicer looking error messages when failing to connect over ssh.
      (John Arbash Meinel, #49172)

    * Pushing to a remote branch does not currently update the remote working
      tree. After a remote push, ``bzr status`` and ``bzr diff`` on the remote
      machine now show that the working tree is out of date.
      (Cheuksan Edward Wang #48136)

    * Use patiencediff instead of difflib for determining deltas to insert
      into knits. This avoids the O(N^3) behavior of difflib. Patience
      diff should be O(N^2). (Cheuksan Edward Wang, #65714)

    * Running ``bzr log`` on nonexistent file gives an error instead of the
      entire log history. (Cheuksan Edward Wang #50793)

    * ``bzr cat`` can look up contents of removed or renamed files. If the
      pathname is ambiguous, i.e. the files in the old and new trees have
      different id's, the default is the file in the new tree. The user can
      use "--name-from-revision" to select the file in the old tree.
      (Cheuksan Edward Wang, #30190)

  TESTING:

    * TestingHTTPRequestHandler really handles the Range header
      (previously it was ignoring it and returning the whole file,).

bzr 0.12  2006-10-30
--------------------

  INTERNALS:

    * Clean up ``bzr selftest --benchmark bundle`` to correct an import,
      and remove benchmarks that take longer than 10min to run.
      (John Arbash Meinel)

bzr 0.12rc1  2006-10-23
-----------------------

  IMPROVEMENTS:

    * ``bzr log`` now shows dotted-decimal revision numbers for all revisions,
      rather than just showing a decimal revision number for revisions on the
      mainline. These revision numbers are not yet accepted as input into bzr
      commands such as log, diff etc. (Robert Collins)

    * revisions can now be specified using dotted-decimal revision numbers.
      For instance, ``bzr diff -r 1.2.1..1.2.3``. (Robert Collins)

    * ``bzr help commands`` output is now shorter (Aaron Bentley)

    * ``bzr`` now uses lazy importing to reduce the startup time. This has
      a moderate effect on lots of actions, especially ones that have
      little to do. For example ``bzr rocks`` time is down to 116ms from
      283ms. (John Arbash Meinel)

    * New Registry class to provide name-to-object registry-like support,
      for example for schemes where plugins can register new classes to
      do certain tasks (e.g. log formatters). Also provides lazy registration
      to allow modules to be loaded on request.
      (John Arbash Meinel, Adeodato Simó)

  API INCOMPATABILITY:

    * LogFormatter subclasses show now expect the 'revno' parameter to
      show() to be a string rather than an int. (Robert Collins)

  INTERNALS:

    * ``TestCase.run_bzr``, ``run_bzr_captured``, and ``run_bzr_subprocess``
      can take a ``working_dir='foo'`` parameter, which will change directory
      for the command. (John Arbash Meinel)

    * ``bzrlib.lazy_regex.lazy_compile`` can be used to create a proxy
      around a regex, which defers compilation until first use.
      (John Arbash Meinel)

    * ``TestCase.run_bzr_subprocess`` defaults to supplying the
      ``--no-plugins`` parameter to ensure test reproducability, and avoid
      problems with system-wide installed plugins. (John Arbash Meinel)

    * Unique tree root ids are now supported. Newly created trees still
      use the common root id for compatibility with bzr versions before 0.12.
      (Aaron Bentley)

    * ``WorkingTree.set_root_id(None)`` is now deprecated. Please
      pass in ``inventory.ROOT_ID`` if you want the default root id value.
      (Robert Collins, John Arbash Meinel)

    * New method ``WorkingTree.flush()`` which will write the current memory
      inventory out to disk. At the same time, ``read_working_inventory`` will
      no longer trash the current tree inventory if it has been modified within
      the current lock, and the tree will now ``flush()`` automatically on
      ``unlock()``. ``WorkingTree.set_root_id()`` has been updated to take
      advantage of this functionality. (Robert Collins, John Arbash Meinel)

    * ``bzrlib.tsort.merge_sorted`` now accepts ``generate_revnos``. This
      parameter will cause it to add another column to its output, which
      contains the dotted-decimal revno for each revision, as a tuple.
      (Robert Collins)

    * ``LogFormatter.show_merge`` is deprecated in favour of
      ``LogFormatter.show_merge_revno``. (Robert Collins)

  BUG FIXES:

    * Avoid circular imports by creating a deprecated function for
      ``bzrlib.tree.RevisionTree``. Callers should have been using
      ``bzrlib.revisontree.RevisionTree`` anyway. (John Arbash Meinel,
      #63360, #66349)

    * Don't use ``socket.MSG_WAITALL`` as it doesn't exist on all
      platforms. (Martin Pool, #66356)

    * Don't require ``Content-Type`` in range responses. Assume they are a
      single range if ``Content-Type`` does not exist.
      (John Arbash Meinel, #62473)

    * bzr branch/pull no longer complain about progress bar cleanup when
      interrupted during fetch.  (Aaron Bentley, #54000)

    * ``WorkingTree.set_parent_trees()`` uses the trees to directly write
      the basis inventory, rather than going through the repository. This
      allows us to have 1 inventory read, and 2 inventory writes when
      committing a new tree. (John Arbash Meinel)

    * When reverting, files that are not locally modified that do not exist
      in the target are deleted, not just unversioned (Aaron Bentley)

    * When trying to acquire a lock, don't fail immediately. Instead, try
      a few times (up to 1 hour) before timing out. Also, report why the
      lock is unavailable (John Arbash Meinel, #43521, #49556)

    * Leave HttpTransportBase daughter classes decides how they
      implement cloning. (Vincent Ladeuil, #61606)

    * diff3 does not indicate conflicts on clean merge. (Aaron Bentley)

    * If a commit fails, the commit message is stored in a file at the root of
      the tree for later commit. (Cheuksan Edward Wang, Stefan Metzmacher,
      #32054)

  TESTING:

    * New test base class TestCaseWithMemoryTransport offers memory-only
      testing facilities: its not suitable for tests that need to mutate disk
      state, but most tests should not need that and should be converted to
      TestCaseWithMemoryTransport. (Robert Collins)

    * ``TestCase.make_branch_and_memory_tree`` now takes a format
      option to set the BzrDir, Repository and Branch formats of the
      created objects. (Robert Collins, John Arbash Meinel)

bzr 0.11  2006-10-02
--------------------

    * Smart server transport test failures on windows fixed. (Lukáš Lalinský).

bzr 0.11rc2  2006-09-27
-----------------------

  BUG FIXES:

    * Test suite hangs on windows fixed. (Andrew Bennets, Alexander Belchenko).

    * Commit performance regression fixed. (Aaron Bentley, Robert Collins, John
      Arbash Meinel).

bzr 0.11rc1  2006-09-25
-----------------------

  IMPROVEMENTS:

    * Knit files now wait to create their contents until the first data is
      added. The old code used to create an empty .knit and a .kndx with just
      the header. However, this caused a lot of extra round trips over sftp.
      This can change the time for ``bzr push`` to create a new remote branch
      from 160s down to 100s. This also affects ``bzr commit`` performance when
      adding new files, ``bzr commit`` on a new kernel-like tree drops from 50s
      down to 40s (John Arbash Meinel, #44692)

    * When an entire subtree has been deleted, commit will now report that
      just the top of the subtree has been deleted, rather than reporting
      all the individual items. (Robert Collins)

    * Commit performs one less XML parse. (Robert Collins)

    * ``bzr checkout`` now operates on readonly branches as well
      as readwrite branches. This fixes bug #39542. (Robert Collins)

    * ``bzr bind`` no longer synchronises history with the master branch.
      Binding should be followed by an update or push to synchronise the
      two branches. This is closely related to the fix for bug #39542.
      (Robert Collins)

    * ``bzrlib.lazy_import.lazy_import`` function to create on-demand
      objects.  This allows all imports to stay at the global scope, but
      modules will not actually be imported if they are not used.
      (John Arbash Meinel)

    * Support ``bzr://`` and ``bzr+ssh://`` urls to work with the new RPC-based
      transport which will be used with the upcoming high-performance smart
      server. The new command ``bzr serve`` will invoke bzr in server mode,
      which processes these requests. (Andrew Bennetts, Robert Collins, Martin
      Pool)

    * New command ``bzr version-info`` which can be used to get a summary
      of the current state of the tree. This is especially useful as part
      of a build commands. See ``doc/version_info.txt`` for more information
      (John Arbash Meinel)

  BUG FIXES:

    * ``'bzr inventory [FILE...]'`` allows restricting the file list to a
      specific set of files. (John Arbash Meinel, #3631)

    * Don't abort when annotating empty files (John Arbash Meinel, #56814)

    * Add ``Stanza.to_unicode()`` which can be passed to another Stanza
      when nesting stanzas. Also, add ``read_stanza_unicode`` to handle when
      reading a nested Stanza. (John Arbash Meinel)

    * Transform._set_mode() needs to stat the right file.
      (John Arbash Meinel, #56549)

    * Raise WeaveFormatError rather than StopIteration when trying to read
      an empty Weave file. (John Arbash Meinel, #46871)

    * Don't access e.code for generic URLErrors, only HTTPErrors have .code.
      (Vincent Ladeuil, #59835)

    * Handle boundary="" lines properly to allow access through a Squid proxy.
      (John Arbash Meinel, #57723)

    * revert now removes newly-added directories (Aaron Bentley, #54172)

    * ``bzr upgrade sftp://`` shouldn't fail to upgrade v6 branches if there
      isn't a working tree. (David Allouche, #40679)

    * Give nicer error messages when a user supplies an invalid --revision
      parameter. (John Arbash Meinel, #55420)

    * Handle when LANG is not recognized by python. Emit a warning, but
      just revert to using 'ascii'. (John Arbash Meinel, #35392)

    * Don't use ``preexec_fn`` on win32, as it is not supported by subprocess.
      (John Arbash Meinel)

    * Skip specific tests when the dependencies aren't met. This includes
      some ``setup.py`` tests when ``python-dev`` is not available, and
      some tests that depend on paramiko. (John Arbash Meinel, Mattheiu Moy)

    * Fallback to Paramiko properly, if no ``ssh`` executable exists on
      the system. (Andrew Bennetts, John Arbash Meinel)

    * ``Branch.bind(other_branch)`` no longer takes a write lock on the
      other branch, and will not push or pull between the two branches.
      API users will need to perform a push or pull or update operation if they
      require branch synchronisation to take place. (Robert Collins, #47344)

    * When creating a tarball or zipfile export, export unicode names as utf-8
      paths. This may not work perfectly on all platforms, but has the best
      chance of working in the common case. (John Arbash Meinel, #56816)

    * When committing, only files that exist in working tree or basis tree
      may be specified (Aaron Bentley, #50793)

  PORTABILITY:

    * Fixes to run on Python 2.5 (Brian M. Carlson, Martin Pool, Marien Zwart)

  INTERNALS:

    * TestCaseInTempDir now creates a separate directory for HOME, rather
      than having HOME set to the same location as the working directory.
      (John Arbash Meinel)

    * ``run_bzr_subprocess()`` can take an optional ``env_changes={}`` parameter,
      which will update os.environ inside the spawned child. It also can
      take a ``universal_newlines=True``, which helps when checking the output
      of the command. (John Arbash Meinel)

    * Refactor SFTP vendors to allow easier re-use when ssh is used.
      (Andrew Bennetts)

    * ``Transport.list_dir()`` and ``Transport.iter_files_recursive()`` should always
      return urlescaped paths. This is now tested (there were bugs in a few
      of the transports) (Andrew Bennetts, David Allouche, John Arbash Meinel)

    * New utility function ``symbol_versioning.deprecation_string``. Returns the
      formatted string for a callable, deprecation format pair. (Robert Collins)

    * New TestCase helper applyDeprecated. This allows you to call a callable
      which is deprecated without it spewing to the screen, just by supplying
      the deprecation format string issued for it. (Robert Collins)

    * Transport.append and Transport.put have been deprecated in favor of
      ``.append_bytes``, ``.append_file``, ``.put_bytes``, and
      ``.put_file``. This removes the ambiguity in what type of object the
      functions take.  ``Transport.non_atomic_put_{bytes,file}`` has also
      been added. Which works similarly to ``Transport.append()`` except for
      SFTP, it doesn't have a round trip when opening the file. Also, it
      provides functionality for creating a parent directory when trying
      to create a file, rather than raise NoSuchFile and forcing the
      caller to repeat their request.
      (John Arbash Meinel)

    * WorkingTree has a new api ``unversion`` which allow the unversioning of
      entries by their file id. (Robert Collins)

    * ``WorkingTree.pending_merges`` is deprecated.  Please use the
      ``get_parent_ids`` (introduced in 0.10) method instead. (Robert Collins)

    * WorkingTree has a new ``lock_tree_write`` method which locks the branch for
      read rather than write. This is appropriate for actions which only need
      the branch data for reference rather than mutation. A new decorator
      ``needs_tree_write_lock`` is provided in the workingtree module. Like the
      ``needs_read_lock`` and ``needs_write_lock`` decorators this allows static
      declaration of the locking requirements of a function to ensure that
      a lock is taken out for casual scripts. (Robert Collins, #54107)

    * All WorkingTree methods which write to the tree, but not to the branch
      have been converted to use ``needs_tree_write_lock`` rather than
      ``needs_write_lock``. Also converted is the revert, conflicts and tree
      transform modules. This provides a modest performance improvement on
      metadir style trees, due to the reduce lock-acquisition, and a more
      significant performance improvement on lightweight checkouts from
      remote branches, where trivial operations used to pay a significant
      penalty. It also provides the basis for allowing readonly checkouts.
      (Robert Collins)

    * Special case importing the standard library 'copy' module. This shaves
      off 40ms of startup time, while retaining compatibility. See:
      ``bzrlib/inspect_for_copy.py`` for more details. (John Arbash Meinel)

    * WorkingTree has a new parent class MutableTree which represents the
      specialisations of Tree which are able to be altered. (Robert Collins)

    * New methods mkdir and ``put_file_bytes_non_atomic`` on MutableTree that
      mutate the tree and its contents. (Robert Collins)

    * Transport behaviour at the root of the URL is now defined and tested.
      (Andrew Bennetts, Robert Collins)

  TESTING:

    * New test helper classs MemoryTree. This is typically accessed via
      ``self.make_branch_and_memory_tree()`` in test cases. (Robert Collins)

    * Add ``start_bzr_subprocess`` and ``stop_bzr_subprocess`` to allow test
      code to continue running concurrently with a subprocess of bzr.
      (Andrew Bennetts, Robert Collins)

    * Add a new method ``Transport.get_smart_client()``. This is provided to
      allow upgrades to a richer interface than the VFS one provided by
      Transport. (Andrew Bennetts, Martin Pool)

bzr 0.10  2006-08-29
--------------------

  IMPROVEMENTS:
    * 'merge' now takes --uncommitted, to apply uncommitted changes from a
      tree.  (Aaron Bentley)

    * 'bzr add --file-ids-from' can be used to specify another path to use
      for creating file ids, rather than generating all new ones. Internally,
      the 'action' passed to ``smart_add_tree()`` can return ``file_ids`` that
      will be used, rather than having bzrlib generate new ones.
      (John Arbash Meinel, #55781)

    * ``bzr selftest --benchmark`` now allows a ``--cache-dir`` parameter.
      This will cache some of the intermediate trees, and decrease the
      setup time for benchmark tests. (John Arbash Meinel)

    * Inverse forms are provided for all boolean options.  For example,
      --strict has --no-strict, --no-recurse has --recurse (Aaron Bentley)

    * Serialize out Inventories directly, rather than using ElementTree.
      Writing out a kernel sized inventory drops from 2s down to ~350ms.
      (Robert Collins, John Arbash Meinel)

  BUG FIXES:

    * Help diffutils 2.8.4 get along with binary tests (Marien Zwart: #57614)

    * Change LockDir so that if the lock directory doesn't exist when
      ``lock_write()`` is called, an attempt will be made to create it.
      (John Arbash Meinel, #56974)

    * ``bzr uncommit`` preserves pending merges. (John Arbash Meinel, #57660)

    * Active FTP transport now works as intended. (ghozzy, #56472)

    * Really fix mutter() so that it won't ever raise a UnicodeError.
      It means it is possible for ~/.bzr.log to contain non UTF-8 characters.
      But it is a debugging log, not a real user file.
      (John Arbash Meinel, #56947, #53880)

    * Change Command handle to allow Unicode command and options.
      At present we cannot register Unicode command names, so we will get
      BzrCommandError('unknown command'), or BzrCommandError('unknown option')
      But that is better than a UnicodeError + a traceback.
      (John Arbash Meinel, #57123)

    * Handle TZ=UTC properly when reading/writing revisions.
      (John Arbash Meinel, #55783, #56290)

    * Use ``GPG_TTY`` to allow gpg --cl to work with gpg-agent in a pipeline,
      (passing text to sign in on stdin). (John Arbash Meinel, #54468)

    * External diff does the right thing for binaries even in foreign
      languages. (John Arbash Meinel, #56307)

    * Testament handles more cases when content is unicode. Specific bug was
      in handling of revision properties.
      (John Arbash Meinel, Holger Krekel, #54723)

    * The bzr selftest was failing on installed versions due to a bug in a new
      test helper. (John Arbash Meinel, Robert Collins, #58057)

  INTERNALS:

    * ``bzrlib.cache_utf8`` contains ``encode()`` and ``decode()`` functions
      which can be used to cache the conversion between utf8 and Unicode.
      Especially helpful for some of the knit annotation code, which has to
      convert revision ids to utf8 to annotate lines in storage.
      (John Arbash Meinel)

    * ``setup.py`` now searches the filesystem to find all packages which
      need to be installed. This should help make the life of packagers
      easier. (John Arbash Meinel)

bzr 0.9.0  2006-08-11
---------------------

  SURPRISES:

   * The hard-coded built-in ignore rules have been removed. There are
     now two rulesets which are enforced. A user global one in
     ``~/.bazaar/ignore`` which will apply to every tree, and the tree
     specific one '.bzrignore'.
     ``~/.bazaar/ignore`` will be created if it does not exist, but with
     a more conservative list than the old default.
     This fixes bugs with default rules being enforced no matter what.
     The old list of ignore rules from bzr is available by
     running 'bzr ignore --old-default-rules'.
     (Robert Collins, Martin Pool, John Arbash Meinel)

   * 'branches.conf' has been changed to 'locations.conf', since it can apply
     to more locations than just branch locations.
     (Aaron Bentley)

  IMPROVEMENTS:

   * The revision specifier "revno:" is extended to accept the syntax
     revno:N:branch. For example,
     revno:42:http://bazaar-vcs.org/bzr/bzr.dev/ means revision 42 in
     bzr.dev.  (Matthieu Moy)

   * Tests updates to ensure proper URL handling, UNICODE support, and
     proper printing when the user's terminal encoding cannot display
     the path of a file that has been versioned.
     ``bzr branch`` can take a target URL rather than only a local directory.
     ``Branch.get_parent()/set_parent()`` now save a relative path if possible,
     and normalize the parent based on root, allowing access across
     different transports. (John Arbash Meinel, Wouter van Heyst, Martin Pool)
     (Malone #48906, #42699, #40675, #5281, #3980, #36363, #43689,
     #42517, #42514)

   * On Unix, detect terminal width using an ioctl not just $COLUMNS.
     Use terminal width for single-line logs from ``bzr log --line`` and
     pending-merge display.  (Robert Widhopf-Fenk, Gustavo Niemeyer)
     (Malone #3507)

   * On Windows, detect terminal width using GetConsoleScreenBufferInfo.
     (Alexander Belchenko)

   * Speedup improvement for 'date:'-revision search. (Guillaume Pinot).

   * Show the correct number of revisions pushed when pushing a new branch.
     (Robert Collins).

   * 'bzr selftest' now shows a progress bar with the number of tests, and
     progress made. 'make check' shows tests in -v mode, to be more useful
     for the PQM status window. (Robert Collins).
     When using a progress bar, failed tests are printed out, rather than
     being overwritten by the progress bar until the suite finishes.
     (John Arbash Meinel)

   * 'bzr selftest --benchmark' will run a new benchmarking selftest.
     'bzr selftest --benchmark --lsprof-timed' will use lsprofile to generate
     profile data for the individual profiled calls, allowing for fine
     grained analysis of performance.
     (Robert Collins, Martin Pool).

   * 'bzr commit' shows a progress bar. This is useful for commits over sftp
     where commit can take an appreciable time. (Robert Collins)

   * 'bzr add' is now less verbose in telling you what ignore globs were
     matched by files being ignored. Instead it just tells you how many
     were ignored (because you might reasonably be expecting none to be
     ignored). 'bzr add -v' is unchanged and will report every ignored
     file. (Robert Collins).

   * ftp now has a test server if medusa is installed. As part of testing,
     ftp support has been improved, including support for supplying a
     non-standard port. (John Arbash Meinel).

   * 'bzr log --line' shows the revision number, and uses only the
     first line of the log message (#5162, Alexander Belchenko;
     Matthieu Moy)

   * 'bzr status' has had the --all option removed. The 'bzr ls' command
     should be used to retrieve all versioned files. (Robert Collins)

   * 'bzr bundle OTHER/BRANCH' will create a bundle which can be sent
     over email, and applied on the other end, while maintaining ancestry.
     This bundle can be applied with either 'bzr merge' or 'bzr pull',
     the same way you would apply another branch.
     (John Arbash Meinel, Aaron Bentley)

   * 'bzr whoami' can now be used to set your identity from the command line,
     for a branch or globally.  (Robey Pointer)

   * 'bzr checkout' now aliased to 'bzr co', and 'bzr annotate' to 'bzr ann'.
     (Michael Ellerman)

   * 'bzr revert DIRECTORY' now reverts the contents of the directory as well.
     (Aaron Bentley)

   * 'bzr get sftp://foo' gives a better error when paramiko is not present.
     Also updates things like 'http+pycurl://' if pycurl is not present.
     (John Arbash Meinel) (Malone #47821, #52204)

   * New env variable ``BZR_PROGRESS_BAR``, sets the default progress bar type.
     Can be set to 'none' or 'dummy' to disable the progress bar, 'dots' or
     'tty' to create the respective type. (John Arbash Meinel, #42197, #51107)

   * Improve the help text for 'bzr diff' to explain what various options do.
     (John Arbash Meinel, #6391)

   * 'bzr uncommit -r 10' now uncommits revisions 11.. rather than uncommitting
     revision 10. This makes -r10 more in line with what other commands do.
     'bzr uncommit' also now saves the pending merges of the revisions that
     were removed. So it is safe to uncommit after a merge, fix something,
     and commit again. (John Arbash Meinel, #32526, #31426)

   * 'bzr init' now also works on remote locations.
     (Wouter van Heyst, #48904)

   * HTTP support has been updated. When using pycurl we now support
     connection keep-alive, which reduces dns requests and round trips.
     And for both urllib and pycurl we support multi-range requests,
     which decreases the number of round-trips. Performance results for
     ``bzr branch http://bazaar-vcs.org/bzr/bzr.dev/`` indicate
     http branching is now 2-3x faster, and ``bzr pull`` in an existing
     branch is as much as 4x faster.
     (Michael Ellerman, Johan Rydberg, John Arbash Meinel, #46768)

   * Performance improvements for sftp. Branching and pulling are now up to
     2x faster. Utilize paramiko.readv() support for async requests if it
     is available (paramiko > 1.6) (John Arbash Meinel)

  BUG FIXES:

    * Fix shadowed definition of TestLocationConfig that caused some
      tests not to run.
      (Erik Bågfors, Michael Ellerman, Martin Pool, #32587)

    * Fix unnecessary requirement of sign-my-commits that it be run from
      a working directory.  (Martin Pool, Robert Collins)

    * 'bzr push location' will only remember the push location if it succeeds
      in connecting to the remote location. (John Arbash Meinel, #49742)

    * 'bzr revert' no longer toggles the executable bit on win32
      (John Arbash Meinel, #45010)

    * Handle broken pipe under win32 correctly. (John Arbash Meinel)

    * sftp tests now work correctly on win32 if you have a newer paramiko
      (John Arbash Meinel)

    * Cleanup win32 test suite, and general cleanup of places where
      file handles were being held open. (John Arbash Meinel)

    * When specifying filenames for 'diff -r x..y', the name of the file in the
      working directory can be used, even if its name is different in both x
      and y.

    * File-ids containing single- or double-quotes are handled correctly by
      push. (Aaron Bentley, #52227)

    * Normalize unicode filenames to ensure cross-platform consistency.
      (John Arbash Meinel, #43689)

    * The argument parser can now handle '-' as an argument. Currently
      no code interprets it specially (it is mostly handled as a file named
      '-'). But plugins, and future operations can use it.
      (John Arbash meinel, #50984)

    * Bundles can properly read binary files with a plain '\r' in them.
      (John Arbash Meinel, #51927)

    * Tuning ``iter_entries()`` to be more efficient (John Arbash Meinel, #5444)

    * Lots of win32 fixes (the test suite passes again).
      (John Arbash Meinel, #50155)

    * Handle openbsd returning None for sys.getfilesystemencoding() (#41183)

    * Support ftp APPE (append) to allow Knits to be used over ftp (#42592)

    * Removals are only committed if they match the filespec (or if there is
      no filespec).  (#46635, Aaron Bentley)

    * smart-add recurses through all supplied directories
      (John Arbash Meinel, #52578)

    * Make the bundle reader extra lines before and after the bundle text.
      This allows you to parse an email with the bundle inline.
      (John Arbash Meinel, #49182)

    * Change the file id generator to squash a little bit more. Helps when
      working with long filenames on windows. (Also helps for unicode filenames
      not generating hidden files). (John Arbash Meinel, #43801)

    * Restore terminal mode on C-c while reading sftp password.  (#48923,
      Nicholas Allen, Martin Pool)

    * Timestamps are rounded to 1ms, and revision entries can be recreated
      exactly. (John Arbash Meinel, Jamie Wilkinson, #40693)

    * Branch.base has changed to a URL, but ~/.bazaar/locations.conf should
      use local paths, since it is user visible (John Arbash Meinel, #53653)

    * ``bzr status foo`` when foo was unversioned used to cause a full delta
      to be generated (John Arbash Meinel, #53638)

    * When reading revision properties, an empty value should be considered
      the empty string, not None (John Arbash Meinel, #47782)

    * ``bzr diff --diff-options`` can now handle binary files being changed.
      Also, the output is consistent when --diff-options is not supplied.
      (John Arbash Meinel, #54651, #52930)

    * Use the right suffixes for loading plugins (John Arbash Meinel, #51810)

    * Fix ``Branch.get_parent()`` to handle the case when the parent is not
      accessible (John Arbash Meinel, #52976)

  INTERNALS:

    * Combine the ignore rules into a single regex rather than looping over
      them to reduce the threshold where  N^2 behaviour occurs in operations
      like status. (Jan Hudec, Robert Collins).

    * Appending to ``bzrlib.DEFAULT_IGNORE`` is now deprecated. Instead, use
      one of the add functions in bzrlib.ignores. (John Arbash Meinel)

    * 'bzr push' should only push the ancestry of the current revision, not
      all of the history in the repository. This is especially important for
      shared repositories. (John Arbash Meinel)

    * ``bzrlib.delta.compare_trees`` now iterates in alphabetically sorted order,
      rather than randomly walking the inventories. (John Arbash Meinel)

    * Doctests are now run in temporary directories which are cleaned up when
      they finish, rather than using special ScratchDir/ScratchBranch objects.
      (Martin Pool)

    * Split ``check`` into separate methods on the branch and on the repository,
      so that it can be specialized in ways that are useful or efficient for
      different formats.  (Martin Pool, Robert Collins)

    * Deprecate ``Repository.all_revision_ids``; most methods don't really need
      the global revision graph but only that part leading up to a particular
      revision.  (Martin Pool, Robert Collins)

    * Add a BzrDirFormat ``control_formats`` list which allows for control formats
      that do not use '.bzr' to store their data - i.e. '.svn', '.hg' etc.
      (Robert Collins, Jelmer Vernooij).

    * ``bzrlib.diff.external_diff`` can be redirected to any file-like object.
      Uses subprocess instead of spawnvp.
      (James Henstridge, John Arbash Meinel, #4047, #48914)

    * New command line option '--profile-imports', which will install a custom
      importer to log time to import modules and regex compilation time to
      sys.stderr (John Arbash Meinel)

    * 'EmptyTree' is now deprecated, please use ``repository.revision_tree(None)``
      instead. (Robert Collins)

    * "RevisionTree" is now in bzrlib/revisiontree.py. (Robert Collins)

bzr 0.8.2  2006-05-17
---------------------

  BUG FIXES:

    * setup.py failed to install launchpad plugin.  (Martin Pool)

bzr 0.8.1  2006-05-16
---------------------

  BUG FIXES:

    * Fix failure to commit a merge in a checkout.  (Martin Pool,
      Robert Collins, Erik Bågfors, #43959)

    * Nicer messages from 'commit' in the case of renames, and correct
      messages when a merge has occured. (Robert Collins, Martin Pool)

    * Separate functionality from assert statements as they are skipped in
      optimized mode of python. Add the same check to pending merges.
      (Olaf Conradi, #44443)

  CHANGES:

    * Do not show the None revision in output of bzr ancestry. (Olaf Conradi)

    * Add info on standalone branches without a working tree.
      (Olaf Conradi, #44155)

    * Fix bug in knits when raising InvalidRevisionId. (Olaf Conradi, #44284)

  CHANGES:

    * Make editor invocation comply with Debian Policy. First check
      environment variables VISUAL and EDITOR, then try editor from
      alternatives system. If that all fails, fall back to the pre-defined
      list of editors. (Olaf Conradi, #42904)

  NEW FEATURES:

    * New 'register-branch' command registers a public branch into
      Launchpad.net, where it can be associated with bugs, etc.
      (Martin Pool, Bjorn Tillenius, Robert Collins)

  INTERNALS:

    * New public api in InventoryEntry - ``describe_change(old, new)`` which
      provides a human description of the changes between two old and
      new. (Robert Collins, Martin Pool)

  TESTING:

    * Fix test case for bzr info in upgrading a standalone branch to metadir,
      uses bzrlib api now. (Olaf Conradi)

bzr 0.8  2006-05-08
-------------------

  NOTES WHEN UPGRADING:

    Release 0.8 of bzr introduces a new format for history storage, called
    'knit', as an evolution of to the 'weave' format used in 0.7.  Local
    and remote operations are faster using knits than weaves.  Several
    operations including 'init', 'init-repo', and 'upgrade' take a
    --format option that controls this.  Branching from an existing branch
    will keep the same format.

    It is possible to merge, pull and push between branches of different
    formats but this is slower than moving data between homogenous
    branches.  It is therefore recommended (but not required) that you
    upgrade all branches for a project at the same time.  Information on
    formats is shown by 'bzr info'.

    bzr 0.8 now allows creation of 'repositories', which hold the history
    of files and revisions for several branches.  Previously bzr kept all
    the history for a branch within the .bzr directory at the root of the
    branch, and this is still the default.  To create a repository, use
    the new 'bzr init-repo' command.  Branches exist as directories under
    the repository and contain just a small amount of information
    indicating the current revision of the branch.

    bzr 0.8 also supports 'checkouts', which are similar to in cvs and
    subversion.  Checkouts are associated with a branch (optionally in a
    repository), which contains all the historical information.  The
    result is that a checkout can be deleted without losing any
    already-committed revisions.  A new 'update' command is also available.

    Repositories and checkouts are not supported with the 0.7 storage
    format.  To use them you must upgrad to either knits, or to the
    'metaweave' format, which uses weaves but changes the .bzr directory
    arrangement.


  IMPROVEMENTS:

    * Sftp paths can now be relative, or local, according to the lftp
      convention. Paths now take the form::

          sftp://user:pass@host:port/~/relative/path
          or
          sftp://user:pass@host:port/absolute/path

    * The FTP transport now tries to reconnect after a temporary
      failure. ftp put is made atomic. (Matthieu Moy)

    * The FTP transport now maintains a pool of connections, and
      reuses them to avoid multiple connections to the same host (like
      sftp did). (Daniel Silverstone)

    * The ``bzr_man.py`` file has been removed. To create the man page now,
      use ``./generate_docs.py man``. The new program can also create other files.
      Run ``python generate_docs.py --help`` for usage information.
      (Hans Ulrich Niedermann & James Blackwell).

    * Man Page now gives full help (James Blackwell).
      Help also updated to reflect user config now being stored in .bazaar
      (Hans Ulrich Niedermann)

    * It's now possible to set aliases in bazaar.conf (Erik Bågfors)

    * Pull now accepts a --revision argument (Erik Bågfors)

    * ``bzr re-sign`` now allows multiple revisions to be supplied on the command
      line. You can now use the following command to sign all of your old
      commits::

        find .bzr/revision-store// -name my@email-* \
          | sed 's/.*\/\/..\///' \
          | xargs bzr re-sign

    * Upgrade can now upgrade over the network. (Robert Collins)

    * Two new commands 'bzr checkout' and 'bzr update' allow for CVS/SVN-alike
      behaviour.  By default they will cache history in the checkout, but
      with --lightweight almost all data is kept in the master branch.
      (Robert Collins)

    * 'revert' unversions newly-versioned files, instead of deleting them.

    * 'merge' is more robust.  Conflict messages have changed.

    * 'merge' and 'revert' no longer clobber existing files that end in '~' or
      '.moved'.

    * Default log format can be set in configuration and plugins can register
      their own formatters. (Erik Bågfors)

    * New 'reconcile' command will check branch consistency and repair indexes
      that can become out of sync in pre 0.8 formats. (Robert Collins,
      Daniel Silverstone)

    * New 'bzr init --format' and 'bzr upgrade --format' option to control
      what storage format is created or produced.  (Robert Collins,
      Martin Pool)

    * Add parent location to 'bzr info', if there is one.  (Olaf Conradi)

    * New developer commands 'weave-list' and 'weave-join'.  (Martin Pool)

    * New 'init-repository' command, plus support for repositories in 'init'
      and 'branch' (Aaron Bentley, Erik Bågfors, Robert Collins)

    * Improve output of 'info' command. Show all relevant locations related to
      working tree, branch and repository. Use kibibytes for binary quantities.
      Fix off-by-one error in missing revisions of working tree.  Make 'info'
      work on branches, repositories and remote locations.  Show locations
      relative to the shared repository, if applicable.  Show locking status
      of locations.  (Olaf Conradi)

    * Diff and merge now safely handle binary files. (Aaron Bentley)

    * 'pull' and 'push' now normalise the revision history, so that any two
      branches with the same tip revision will have the same output from 'log'.
      (Robert Collins)

    * 'merge' accepts --remember option to store parent location, like 'push'
      and 'pull'. (Olaf Conradi)

    * bzr status and diff when files given as arguments do not exist
      in the relevant trees.  (Martin Pool, #3619)

    * Add '.hg' to the default ignore list.  (Martin Pool)

    * 'knit' is now the default disk format. This improves disk performance and
      utilization, increases incremental pull performance, robustness with SFTP
      and allows checkouts over SFTP to perform acceptably.
      The initial Knit code was contributed by Johan Rydberg based on a
      specification by Martin Pool.
      (Robert Collins, Aaron Bentley, Johan Rydberg, Martin Pool).

    * New tool to generate all-in-one html version of the manual.  (Alexander
      Belchenko)

    * Hitting CTRL-C while doing an SFTP push will no longer cause stale locks
      to be left in the SFTP repository. (Robert Collins, Martin Pool).

    * New option 'diff --prefix' to control how files are named in diff
      output, with shortcuts '-p0' and '-p1' corresponding to the options for
      GNU patch.  (Alexander Belchenko, Goffredo Baroncelli, Martin Pool)

    * Add --revision option to 'annotate' command.  (Olaf Conradi)

    * If bzr shows an unexpected revision-history after pulling (perhaps due
      to a reweave) it can now be corrected by 'bzr reconcile'.
      (Robert Collins)

  CHANGES:

    * Commit is now verbose by default, and shows changed filenames and the
      new revision number.  (Robert Collins, Martin Pool)

    * Unify 'mv', 'move', 'rename'.  (Matthew Fuller, #5379)

    * 'bzr -h' shows help.  (Martin Pool, Ian Bicking, #35940)

    * Make 'pull' and 'push' remember location on failure using --remember.
      (Olaf Conradi)

    * For compatibility, make old format for using weaves inside metadir
      available as 'metaweave' format.  Rename format 'metadir' to 'default'.
      Clean up help for option --format in commands 'init', 'init-repo' and
      'upgrade'.  (Olaf Conradi)

  INTERNALS:

    * The internal storage of history, and logical branch identity have now
      been split into Branch, and Repository. The common locking and file
      management routines are now in bzrlib.lockablefiles.
      (Aaron Bentley, Robert Collins, Martin Pool)

    * Transports can now raise DependencyNotPresent if they need a library
      which is not installed, and then another implementation will be
      tried.  (Martin Pool)

    * Remove obsolete (and no-op) `decode` parameter to `Transport.get`.
      (Martin Pool)

    * Using Tree Transform for merge, revert, tree-building

    * WorkingTree.create, Branch.create, ``WorkingTree.create_standalone``,
      Branch.initialize are now deprecated. Please see ``BzrDir.create_*`` for
      replacement API's. (Robert Collins)

    * New BzrDir class represents the .bzr control directory and manages
      formatting issues. (Robert Collins)

    * New repository.InterRepository class encapsulates Repository to
      Repository actions and allows for clean selection of optimised code
      paths. (Robert Collins)

    * ``bzrlib.fetch.fetch`` and ``bzrlib.fetch.greedy_fetch`` are now
      deprecated, please use ``branch.fetch`` or ``repository.fetch``
      depending on your needs. (Robert Collins)

    * deprecated methods now have a ``is_deprecated`` flag on them that can
      be checked, if you need to determine whether a given callable is
      deprecated at runtime. (Robert Collins)

    * Progress bars are now nested - see
      ``bzrlib.ui.ui_factory.nested_progress_bar``.
      (Robert Collins, Robey Pointer)

    * New API call ``get_format_description()`` for each type of format.
      (Olaf Conradi)

    * Changed ``branch.set_parent()`` to accept None to remove parent.
      (Olaf Conradi)

    * Deprecated BzrError AmbiguousBase.  (Olaf Conradi)

    * WorkingTree.branch is now a read only property.  (Robert Collins)

    * bzrlib.ui.text.TextUIFactory now accepts a ``bar_type`` parameter which
      can be None or a factory that will create a progress bar. This is
      useful for testing or for overriding the bzrlib.progress heuristic.
      (Robert Collins)

    * New API method ``get_physical_lock_status()`` to query locks present on a
      transport.  (Olaf Conradi)

    * Repository.reconcile now takes a thorough keyword parameter to allow
      requesting an indepth reconciliation, rather than just a data-loss
      check. (Robert Collins)

    * ``bzrlib.ui.ui_factory protocol`` now supports ``get_boolean`` to prompt
      the user for yes/no style input. (Robert Collins)

  TESTING:

    * SFTP tests now shortcut the SSH negotiation, reducing test overhead
      for testing SFTP protocol support. (Robey Pointer)

    * Branch formats are now tested once per implementation (see ``bzrlib.
      tests.branch_implementations``. This is analagous to the transport
      interface tests, and has been followed up with working tree,
      repository and BzrDir tests. (Robert Collins)

    * New test base class TestCaseWithTransport provides a transport aware
      test environment, useful for testing any transport-interface using
      code. The test suite option --transport controls the transport used
      by this class (when its not being used as part of implementation
      contract testing). (Robert Collins)

    * Close logging handler on disabling the test log. This will remove the
      handler from the internal list inside python's logging module,
      preventing shutdown from closing it twice.  (Olaf Conradi)

    * Move test case for uncommit to blackbox tests.  (Olaf Conradi)

    * ``run_bzr`` and ``run_bzr_captured`` now accept a 'stdin="foo"'
      parameter which will provide String("foo") to the command as its stdin.

bzr 0.7 2006-01-09
------------------

  CHANGES:

    * .bzrignore is excluded from exports, on the grounds that it's a bzr
      internal-use file and may not be wanted.  (Jamie Wilkinson)

    * The "bzr directories" command were removed in favor of the new
      --kind option to the "bzr inventory" command.  To list all
      versioned directories, now use "bzr inventory --kind directory".
      (Johan Rydberg)

    * Under Windows configuration directory is now ``%APPDATA%\bazaar\2.0``
      by default. (John Arbash Meinel)

    * The parent of Bzr configuration directory can be set by ``BZR_HOME``
      environment variable. Now the path for it is searched in ``BZR_HOME``,
      then in HOME. Under Windows the order is: ``BZR_HOME``, ``APPDATA``
      (usually points to ``C:\Documents and Settings\User Name\Application Data``),
      ``HOME``. (John Arbash Meinel)

    * Plugins with the same name in different directories in the bzr plugin
      path are no longer loaded: only the first successfully loaded one is
      used. (Robert Collins)

    * Use systems' external ssh command to open connections if possible.
      This gives better integration with user settings such as ProxyCommand.
      (James Henstridge)

    * Permissions on files underneath .bzr/ are inherited from the .bzr
      directory. So for a shared repository, simply doing 'chmod -R g+w .bzr/'
      will mean that future file will be created with group write permissions.

    * configure.in and config.guess are no longer in the builtin default
      ignore list.

    * '.sw[nop]' pattern ignored, to ignore vim swap files for nameless
      files.  (John Arbash Meinel, Martin Pool)

  IMPROVEMENTS:

    * "bzr INIT dir" now initializes the specified directory, and creates
      it if it does not exist.  (John Arbash Meinel)

    * New remerge command (Aaron Bentley)

    * Better zsh completion script.  (Steve Borho)

    * 'bzr diff' now returns 1 when there are changes in the working
      tree. (Robert Collins)

    * 'bzr push' now exists and can push changes to a remote location.
      This uses the transport infrastructure, and can store the remote
      location in the ~/.bazaar/branches.conf configuration file.
      (Robert Collins)

    * Test directories are only kept if the test fails and the user requests
      that they be kept.

    * Tweaks to short log printing

    * Added branch nicks, new nick command, printing them in log output.
      (Aaron Bentley)

    * If ``$BZR_PDB`` is set, pop into the debugger when an uncaught exception
      occurs.  (Martin Pool)

    * Accept 'bzr resolved' (an alias for 'bzr resolve'), as this is
      the same as Subversion.  (Martin Pool)

    * New ftp transport support (on ftplib), for ftp:// and aftp://
      URLs.  (Daniel Silverstone)

    * Commit editor temporary files now start with ``bzr_log.``, to allow
      text editors to match the file name and set up appropriate modes or
      settings.  (Magnus Therning)

    * Improved performance when integrating changes from a remote weave.
      (Goffredo Baroncelli)

    * Sftp will attempt to cache the connection, so it is more likely that
      a connection will be reused, rather than requiring multiple password
      requests.

    * bzr revno now takes an optional argument indicating the branch whose
      revno should be printed.  (Michael Ellerman)

    * bzr cat defaults to printing the last version of the file.
      (Matthieu Moy, #3632)

    * New global option 'bzr --lsprof COMMAND' runs bzr under the lsprof
      profiler.  (Denys Duchier)

    * Faster commits by reading only the headers of affected weave files.
      (Denys Duchier)

    * 'bzr add' now takes a --dry-run parameter which shows you what would be
      added, but doesn't actually add anything. (Michael Ellerman)

    * 'bzr add' now lists how many files were ignored per glob.  add --verbose
      lists the specific files.  (Aaron Bentley)

    * 'bzr missing' now supports displaying changes in diverged trees and can
      be limited to show what either end of the comparison is missing.
      (Aaron Bently, with a little prompting from Daniel Silverstone)

  BUG FIXES:

    * SFTP can walk up to the root path without index errors. (Robert Collins)

    * Fix bugs in running bzr with 'python -O'.  (Martin Pool)

    * Error when run with -OO

    * Fix bug in reporting http errors that don't have an http error code.
      (Martin Pool)

    * Handle more cases of pipe errors in display commands

    * Change status to 3 for all errors

    * Files that are added and unlinked before committing are completely
      ignored by diff and status

    * Stores with some compressed texts and some uncompressed texts are now
      able to be used. (John A Meinel)

    * Fix for bzr pull failing sometimes under windows

    * Fix for sftp transport under windows when using interactive auth

    * Show files which are both renamed and modified as such in 'bzr
      status' output.  (Daniel Silverstone, #4503)

    * Make annotate cope better with revisions committed without a valid
      email address.  (Marien Zwart)

    * Fix representation of tab characters in commit messages.
      (Harald Meland)

    * List of plugin directories in ``BZR_PLUGIN_PATH`` environment variable is
      now parsed properly under Windows. (Alexander Belchenko)

    * Show number of revisions pushed/pulled/merged. (Robey Pointer)

    * Keep a cached copy of the basis inventory to speed up operations
      that need to refer to it.  (Johan Rydberg, Martin Pool)

    * Fix bugs in bzr status display of non-ascii characters.
      (Martin Pool)

    * Remove Makefile.in from default ignore list.
      (Tollef Fog Heen, Martin Pool, #6413)

    * Fix failure in 'bzr added'.  (Nathan McCallum, Martin Pool)

  TESTING:

    * Fix selftest asking for passwords when there are no SFTP keys.
      (Robey Pointer, Jelmer Vernooij)

    * Fix selftest run with 'python -O'.  (Martin Pool)

    * Fix HTTP tests under Windows. (John Arbash Meinel)

    * Make tests work even if HOME is not set (Aaron Bentley)

    * Updated ``build_tree`` to use fixed line-endings for tests which read
      the file cotents and compare. Make some tests use this to pass under
      Windows. (John Arbash Meinel)

    * Skip stat and symlink tests under Windows. (Alexander Belchenko)

    * Delay in selftest/testhashcash is now issued under win32 and Cygwin.
      (John Arbash Meinel)

    * Use terminal width to align verbose test output.  (Martin Pool)

    * Blackbox tests are maintained within the bzrlib.tests.blackbox directory.
      If adding a new test script please add that to
      ``bzrlib.tests.blackbox.__init__``. (Robert Collins)

    * Much better error message if one of the test suites can't be
      imported.  (Martin Pool)

    * Make check now runs the test suite twice - once with the default locale,
      and once with all locales forced to C, to expose bugs. This is not
      trivially done within python, so for now its only triggered by running
      Make check. Integrators and packagers who wish to check for full
      platform support should run 'make check' to test the source.
      (Robert Collins)

    * Tests can now run TestSkipped if they can't execute for any reason.
      (Martin Pool) (NB: TestSkipped should only be raised for correctable
      reasons - see the wiki spec ImprovingBzrTestSuite).

    * Test sftp with relative, absolute-in-homedir and absolute-not-in-homedir
      paths for the transport tests. Introduce blackbox remote sftp tests that
      test the same permutations. (Robert Collins, Robey Pointer)

    * Transport implementation tests are now independent of the local file
      system, which allows tests for esoteric transports, and for features
      not available in the local file system. They also repeat for variations
      on the URL scheme that can introduce issues in the transport code,
      see bzrlib.transport.TransportTestProviderAdapter() for this.
      (Robert Collins).

    * ``TestCase.build_tree`` uses the transport interface to build trees,
      pass in a transport parameter to give it an existing connection.
      (Robert Collins).

  INTERNALS:

    * WorkingTree.pull has been split across Branch and WorkingTree,
      to allow Branch only pulls. (Robert Collins)

    * ``commands.display_command`` now returns the result of the decorated
      function. (Robert Collins)

    * LocationConfig now has a ``set_user_option(key, value)`` call to save
      a setting in its matching location section (a new one is created
      if needed). (Robert Collins)

    * Branch has two new methods, ``get_push_location`` and
      ``set_push_location`` to respectively, get and set the push location.
      (Robert Collins)

    * ``commands.register_command`` now takes an optional flag to signal that
      the registrant is planning to decorate an existing command. When
      given multiple plugins registering a command is not an error, and
      the original command class (whether built in or a plugin based one) is
      returned to the caller. There is a new error 'MustUseDecorated' for
      signalling when a wrapping command should switch to the original
      version. (Robert Collins)

    * Some option parsing errors will raise 'BzrOptionError', allowing
      granular detection for decorating commands. (Robert Collins).

    * ``Branch.read_working_inventory`` has moved to
      ``WorkingTree.read_working_inventory``. This necessitated changes to
      ``Branch.get_root_id``, and a move of ``Branch.set_inventory`` to
      WorkingTree as well. To make it clear that a WorkingTree cannot always
      be obtained ``Branch.working_tree()`` will raise
      ``errors.NoWorkingTree`` if one cannot be obtained. (Robert Collins)

    * All pending merges operations from Branch are now on WorkingTree.
      (Robert Collins)

    * The follow operations from Branch have moved to WorkingTree::

          add()
          commit()
          move()
          rename_one()
          unknowns()

      (Robert Collins)

    * ``bzrlib.add.smart_add_branch`` is now ``smart_add_tree``. (Robert Collins)

    * New "rio" serialization format, similar to rfc-822. (Martin Pool)

    * Rename selftests to ``bzrlib.tests.test_foo``.  (John A Meinel, Martin
      Pool)

    * ``bzrlib.plugin.all_plugins`` has been changed from an attribute to a
      query method. (Robert Collins)

    * New options to read only the table-of-contents of a weave.
      (Denys Duchier)

    * Raise NoSuchFile when someone tries to add a non-existant file.
      (Michael Ellerman)

    * Simplify handling of DivergedBranches in ``cmd_pull()``.
      (Michael Ellerman)

    * Branch.controlfile* logic has moved to lockablefiles.LockableFiles, which
      is exposed as ``Branch().control_files``. Also this has been altered with the
      controlfile pre/suffix replaced by simple method names like 'get' and
      'put'. (Aaron Bentley, Robert Collins).

    * Deprecated functions and methods can now be marked as such using the
      ``bzrlib.symbol_versioning`` module. Marked method have their docstring
      updated and will issue a DeprecationWarning using the warnings module
      when they are used. (Robert Collins)

    * ``bzrlib.osutils.safe_unicode`` now exists to provide parameter coercion
      for functions that need unicode strings. (Robert Collins)

bzr 0.6 2005-10-28
------------------

  IMPROVEMENTS:

    * pull now takes --verbose to show you what revisions are added or removed
      (John A Meinel)

    * merge now takes a --show-base option to include the base text in
      conflicts.
      (Aaron Bentley)

    * The config files are now read using ConfigObj, so '=' should be used as
      a separator, not ':'.
      (Aaron Bentley)

    * New 'bzr commit --strict' option refuses to commit if there are
      any unknown files in the tree.  To commit, make sure all files are
      either ignored, added, or deleted.  (Michael Ellerman)

    * The config directory is now ~/.bazaar, and there is a single file
      ~/.bazaar/bazaar.conf storing email, editor and other preferences.
      (Robert Collins)

    * 'bzr add' no longer takes a --verbose option, and a --quiet option
      has been added that suppresses all output.

    * Improved zsh completion support in contrib/zsh, from Clint
      Adams.

    * Builtin 'bzr annotate' command, by Martin Pool with improvements from
      Goffredo Baroncelli.

    * 'bzr check' now accepts -v for verbose reporting, and checks for
      ghosts in the branch. (Robert Collins)

    * New command 're-sign' which will regenerate the gpg signature for
      a revision. (Robert Collins)

    * If you set ``check_signatures=require`` for a path in
      ``~/.bazaar/branches.conf`` then bzr will invoke your
      ``gpg_signing_command`` (defaults to gpg) and record a digital signature
      of your commit. (Robert Collins)

    * New sftp transport, based on Paramiko.  (Robey Pointer)

    * 'bzr pull' now accepts '--clobber' which will discard local changes
      and make this branch identical to the source branch. (Robert Collins)

    * Just give a quieter warning if a plugin can't be loaded, and
      put the details in .bzr.log.  (Martin Pool)

    * 'bzr branch' will now set the branch-name to the last component of the
      output directory, if one was supplied.

    * If the option ``post_commit`` is set to one (or more) python function
      names (must be in the bzrlib namespace), then they will be invoked
      after the commit has completed, with the branch and ``revision_id`` as
      parameters. (Robert Collins)

    * Merge now has a retcode of 1 when conflicts occur. (Robert Collins)

    * --merge-type weave is now supported for file contents.  Tree-shape
      changes are still three-way based.  (Martin Pool, Aaron Bentley)

    * 'bzr check' allows the first revision on revision-history to have
      parents - something that is expected for cheap checkouts, and occurs
      when conversions from baz do not have all history.  (Robert Collins).

   * 'bzr merge' can now graft unrelated trees together, if your specify
     0 as a base. (Aaron Bentley)

   * 'bzr commit branch' and 'bzr commit branch/file1 branch/file2' now work
     (Aaron Bentley)

    * Add '.sconsign*' to default ignore list.  (Alexander Belchenko)

   * 'bzr merge --reprocess' minimizes conflicts

  TESTING:

    * The 'bzr selftest --pattern' option for has been removed, now
      test specifiers on the command line can be simple strings, or
      regexps, or both. (Robert Collins)

    * Passing -v to selftest will now show the time each test took to
      complete, which will aid in analysing performance regressions and
      related questions. (Robert Collins)

    * 'bzr selftest' runs all tests, even if one fails, unless '--one'
      is given. (Martin Pool)

    * There is a new method for TestCaseInTempDir, assertFileEqual, which
      will check that a given content is equal to the content of the named
      file. (Robert Collins)

    * Fix test suite's habit of leaving many temporary log files in $TMPDIR.
      (Martin Pool)

  INTERNALS:

    * New 'testament' command and concept for making gpg-signatures
      of revisions that are not tied to a particular internal
      representation.  (Martin Pool).

    * Per-revision properties ('revprops') as key-value associated
      strings on each revision created when the revision is committed.
      Intended mainly for the use of external tools.  (Martin Pool).

    * Config options have moved from bzrlib.osutils to bzrlib.config.
      (Robert Collins)

    * Improved command line option definitions allowing explanations
      for individual options, among other things.  Contributed by
      Magnus Therning.

    * Config options have moved from bzrlib.osutils to bzrlib.config.
      Configuration is now done via the config.Config interface:
      Depending on whether you have a Branch, a Location or no information
      available, construct a ``*Config``, and use its ``signature_checking``,
      ``username`` and ``user_email`` methods. (Robert Collins)

    * Plugins are now loaded under bzrlib.plugins, not bzrlib.plugin, and
      they are made available for other plugins to use. You should not
      import other plugins during the ``__init__`` of your plugin though, as
      no ordering is guaranteed, and the plugins directory is not on the
      python path. (Robert Collins)

    * Branch.relpath has been moved to WorkingTree.relpath. WorkingTree no
      no longer takes an inventory, rather it takes an option branch
      parameter, and if None is given will open the branch at basedir
      implicitly. (Robert Collins)

    * Cleaner exception structure and error reporting.  Suggested by
      Scott James Remnant.  (Martin Pool)

    * Branch.remove has been moved to WorkingTree, which has also gained
      ``lock_read``, ``lock_write`` and ``unlock`` methods for convenience.
      (Robert Collins)

    * Two decorators, ``needs_read_lock`` and ``needs_write_lock`` have been
      added to the branch module. Use these to cause a function to run in a
      read or write lock respectively. (Robert Collins)

    * ``Branch.open_containing`` now returns a tuple (Branch, relative-path),
      which allows direct access to the common case of 'get me this file
      from its branch'. (Robert Collins)

    * Transports can register using ``register_lazy_transport``, and they
      will be loaded when first used.  (Martin Pool)

    * 'pull' has been factored out of the command as ``WorkingTree.pull()``.
      A new option to WorkingTree.pull has been added, clobber, which will
      ignore diverged history and pull anyway.
      (Robert Collins)

    * config.Config has a ``get_user_option`` call that accepts an option name.
      This will be looked up in branches.conf and bazaar.conf as normal.
      It is intended that this be used by plugins to support options -
      options of built in programs should have specific methods on the config.
      (Robert Collins)

    * ``merge.merge_inner`` now has tempdir as an optional parameter.
      (Robert Collins)

    * Tree.kind is not recorded at the top level of the hierarchy, as it was
      missing on EmptyTree, leading to a bug with merge on EmptyTrees.
      (Robert Collins)

    * ``WorkingTree.__del__`` has been removed, it was non deterministic and not
      doing what it was intended to. See ``WorkingTree.__init__`` for a comment
      about future directions. (Robert Collins/Martin Pool)

    * bzrlib.transport.http has been modified so that only 404 urllib errors
      are returned as NoSuchFile. Other exceptions will propogate as normal.
      This allows debuging of actual errors. (Robert Collins)

    * bzrlib.transport.Transport now accepts *ONLY* url escaped relative paths
      to apis like 'put', 'get' and 'has'. This is to provide consistent
      behaviour - it operates on url's only. (Robert Collins)

    * Transports can register using ``register_lazy_transport``, and they
      will be loaded when first used.  (Martin Pool)

    * ``merge_flex`` no longer calls ``conflict_handler.finalize()``, instead that
      is called by ``merge_inner``. This is so that the conflict count can be
      retrieved (and potentially manipulated) before returning to the caller
      of ``merge_inner``. Likewise 'merge' now returns the conflict count to the
      caller. (Robert Collins)

    * ``revision.revision_graph`` can handle having only partial history for
      a revision - that is no revisions in the graph with no parents.
      (Robert Collins).

    * New ``builtins.branch_files`` uses the standard ``file_list`` rules to
      produce a branch and a list of paths, relative to that branch
      (Aaron Bentley)

    * New TestCase.addCleanup facility.

    * New ``bzrlib.version_info`` tuple (similar to ``sys.version_info``),
      which can be used by programs importing bzrlib.

  BUG FIXES:

    * Better handling of branches in directories with non-ascii names.
      (Joel Rosdahl, Panagiotis Papadakos)

    * Upgrades of trees with no commits will not fail due to accessing
      [-1] in the revision-history. (Andres Salomon)


bzr 0.1.1 2005-10-12
--------------------

  BUG FIXES:

    * Fix problem in pulling over http from machines that do not
      allow directories to be listed.

    * Avoid harmless warning about invalid hash cache after
      upgrading branch format.

  PERFORMANCE:

    * Avoid some unnecessary http operations in branch and pull.


bzr 0.1 2005-10-11
------------------

  NOTES:

    * 'bzr branch' over http initially gives a very high estimate
      of completion time but it should fall as the first few
      revisions are pulled in.  branch is still slow on
      high-latency connections.

  BUG FIXES:

    * bzr-man.py has been updated to work again. Contributed by
      Rob Weir.

    * Locking is now done with fcntl.lockf which works with NFS
      file systems. Contributed by Harald Meland.

    * When a merge encounters a file that has been deleted on
      one side and modified on the other, the old contents are
      written out to foo.BASE and foo.SIDE, where SIDE is this
      or OTHER. Contributed by Aaron Bentley.

    * Export was choosing incorrect file paths for the content of
      the tarball, this has been fixed by Aaron Bentley.

    * Commit will no longer commit without a log message, an
      error is returned instead. Contributed by Jelmer Vernooij.

    * If you commit a specific file in a sub directory, any of its
      parent directories that are added but not listed will be
      automatically included. Suggested by Michael Ellerman.

    * bzr commit and upgrade did not correctly record new revisions
      for files with only a change to their executable status.
      bzr will correct this when it encounters it. Fixed by
      Robert Collins

    * HTTP tests now force off the use of ``http_proxy`` for the duration.
      Contributed by Gustavo Niemeyer.

    * Fix problems in merging weave-based branches that have
      different partial views of history.

    * Symlink support: working with symlinks when not in the root of a
      bzr tree was broken, patch from Scott James Remnant.

  IMPROVEMENTS:

    * 'branch' now accepts a --basis parameter which will take advantage
      of local history when making a new branch. This allows faster
      branching of remote branches. Contributed by Aaron Bentley.

    * New tree format based on weave files, called version 5.
      Existing branches can be upgraded to this format using
      'bzr upgrade'.

    * Symlinks are now versionable. Initial patch by
      Erik Toubro Nielsen, updated to head by Robert Collins.

    * Executable bits are tracked on files. Patch from Gustavo
      Niemeyer.

    * 'bzr status' now shows unknown files inside a selected directory.
      Patch from Heikki Paajanen.

    * Merge conflicts are recorded in .bzr. Two new commands 'conflicts'
      and 'resolve' have needed added, which list and remove those
      merge conflicts respectively. A conflicted tree cannot be committed
      in. Contributed by Aaron Bentley.

    * 'rm' is now an alias for 'remove'.

    * Stores now split out their content in a single byte prefixed hash,
      dropping the density of files per directory by 256. Contributed by
      Gustavo Niemeyer.

    * 'bzr diff -r branch:URL' will now perform a diff between two branches.
      Contributed by Robert Collins.

    * 'bzr log' with the default formatter will show merged revisions,
      indented to the right. Initial implementation contributed by Gustavo
      Niemeyer, made incremental by Robert Collins.


  INTERNALS:

    * Test case failures have the exception printed after the log
      for your viewing pleasure.

    * InventoryEntry is now an abstract base class, use one of the
      concrete InventoryDirectory etc classes instead.

    * Branch raises an UnsupportedFormatError when it detects a
      bzr branch it cannot understand. This allows for precise
      handling of such circumstances.

    * Remove RevisionReference class; ``Revision.parent_ids`` is now simply a
      list of their ids and ``parent_sha1s`` is a list of their corresponding
      sha1s (for old branches only at the moment.)

    * New method-object style interface for Commit() and Fetch().

    * Renamed ``Branch.last_patch()`` to ``Branch.last_revision()``, since
      we call them revisions not patches.

    * Move ``copy_branch`` to ``bzrlib.clone.copy_branch``.  The destination
      directory is created if it doesn't exist.

    * Inventories now identify the files which were present by
      giving the revision *of that file*.

    * Inventory and Revision XML contains a version identifier.
      This must be consistent with the overall branch version
      but allows for more flexibility in future upgrades.

  TESTING:

    * Removed testsweet module so that tests can be run after
      bzr installed by 'bzr selftest'.

    * 'bzr selftest' command-line arguments can now be partial ids
      of tests to run, e.g. ``bzr selftest test_weave``


bzr 0.0.9 2005-09-23
--------------------

  BUG FIXES:

    * Fixed "branch -r" option.

    * Fix remote access to branches containing non-compressed history.
      (Robert Collins).

    * Better reliability of http server tests.  (John Arbash-Meinel)

    * Merge graph maximum distance calculation fix.  (Aaron Bentley)

    * Various minor bug in windows support have been fixed, largely in the
      test suite. Contributed by Alexander Belchenko.

  IMPROVEMENTS:

    * Status now accepts a -r argument to give status between chosen
      revisions. Contributed by Heikki Paajanen.

    * Revision arguments no longer use +/-/= to control ranges, instead
      there is a 'before' namespace, which limits the successive namespace.
      For example '$ bzr log -r date:yesterday..before:date:today' will
      select everything from yesterday and before today. Contributed by
      Robey Pointer

    * There is now a bzr.bat file created by distutils when building on
      Windows. Contributed by Alexander Belchenko.

  INTERNALS:

    * Removed uuid() as it was unused.

    * Improved 'fetch' code for pulling revisions from one branch into
      another (used by pull, merged, etc.)


bzr 0.0.8 2005-09-20
--------------------

  IMPROVEMENTS:

    * Adding a file whose parent directory is not versioned will
      implicitly add the parent, and so on up to the root. This means
      you should never need to explictly add a directory, they'll just
      get added when you add a file in the directory.  Contributed by
      Michael Ellerman.

    * Ignore ``.DS_Store`` (contains Mac metadata) by default.
      (Nir Soffer)

    * If you set ``BZR_EDITOR`` in the environment, it is checked in
      preference to EDITOR and the config file for the interactive commit
      editing program. Related to this is a bugfix where a missing program
      set in EDITOR would cause editing to fail, now the fallback program
      for the operating system is still tried.

    * Files that are not directories/symlinks/regular files will no longer
      cause bzr to fail, it will just ignore them by default. You cannot add
      them to the tree though - they are not versionable.


  INTERNALS:

    * Refactor xml packing/unpacking.

  BUG FIXES:

    * Fixed 'bzr mv' by Ollie Rutherfurd.

    * Fixed strange error when trying to access a nonexistent http
      branch.

    * Make sure that the hashcache gets written out if it can't be
      read.


  PORTABILITY:

    * Various Windows fixes from Ollie Rutherfurd.

    * Quieten warnings about locking; patch from Matt Lavin.


bzr-0.0.7 2005-09-02
--------------------

  NEW FEATURES:

    * ``bzr shell-complete`` command contributed by Clint Adams to
      help with intelligent shell completion.

    * New expert command ``bzr find-merge-base`` for debugging merges.


  ENHANCEMENTS:

    * Much better merge support.

    * merge3 conflicts are now reported with markers like '<<<<<<<'
      (seven characters) which is the same as CVS and pleases things
      like emacs smerge.


  BUG FIXES:

    * ``bzr upgrade`` no longer fails when trying to fix trees that
      mention revisions that are not present.

    * Fixed bugs in listing plugins from ``bzr plugins``.

    * Fix case of $EDITOR containing options for the editor.

    * Fix log -r refusing to show the last revision.
      (Patch from Goffredo Baroncelli.)


  CHANGES:

    * ``bzr log --show-ids`` shows the revision ids of all parents.

    * Externally provided commands on your $BZRPATH no longer need
      to recognize --bzr-usage to work properly, and can just handle
      --help themselves.


  LIBRARY:

    * Changed trace messages to go through the standard logging
      framework, so that they can more easily be redirected by
      libraries.



bzr-0.0.6 2005-08-18
--------------------

  NEW FEATURES:

    * Python plugins, automatically loaded from the directories on
      ``BZR_PLUGIN_PATH`` or ``~/.bzr.conf/plugins`` by default.

    * New 'bzr mkdir' command.

    * Commit mesage is fetched from an editor if not given on the
      command line; patch from Torsten Marek.

    * ``bzr log -m FOO`` displays commits whose message matches regexp
      FOO.

    * ``bzr add`` with no arguments adds everything under the current directory.

    * ``bzr mv`` does move or rename depending on its arguments, like
      the Unix command.

    * ``bzr missing`` command shows a summary of the differences
      between two trees.  (Merged from John Arbash-Meinel.)

    * An email address for commits to a particular tree can be
      specified by putting it into .bzr/email within a branch.  (Based
      on a patch from Heikki Paajanen.)


  ENHANCEMENTS:

    * Faster working tree operations.


  CHANGES:

    * 3rd-party modules shipped with bzr are copied within the bzrlib
      python package, so that they can be installed by the setup
      script without clashing with anything already existing on the
      system.  (Contributed by Gustavo Niemeyer.)

    * Moved plugins directory to bzrlib/, so that there's a standard
      plugin directory which is not only installed with bzr itself but
      is also available when using bzr from the development tree.
      ``BZR_PLUGIN_PATH`` and ``DEFAULT_PLUGIN_PATH`` are then added to the
      standard plugins directory.

    * When exporting to a tarball with ``bzr export --format tgz``, put
      everything under a top directory rather than dumping it into the
      current directory.   This can be overridden with the ``--root``
      option.  Patch from William Dodé and John Meinel.

    * New ``bzr upgrade`` command to upgrade the format of a branch,
      replacing ``bzr check --update``.

    * Files within store directories are no longer marked readonly on
      disk.

    * Changed ``bzr log`` output to a more compact form suggested by
      John A Meinel.  Old format is available with the ``--long`` or
      ``-l`` option, patched by William Dodé.

    * By default the commit command refuses to record a revision with
      no changes unless the ``--unchanged`` option is given.

    * The ``--no-plugins``, ``--profile`` and ``--builtin`` command
      line options must come before the command name because they
      affect what commands are available; all other options must come
      after the command name because their interpretation depends on
      it.

    * ``branch`` and ``clone`` added as aliases for ``branch``.

    * Default log format is back to the long format; the compact one
      is available with ``--short``.


  BUG FIXES:

    * Fix bugs in committing only selected files or within a subdirectory.


bzr-0.0.5  2005-06-15
---------------------

  CHANGES:

    * ``bzr`` with no command now shows help rather than giving an
      error.  Suggested by Michael Ellerman.

    * ``bzr status`` output format changed, because svn-style output
      doesn't really match the model of bzr.  Now files are grouped by
      status and can be shown with their IDs.  ``bzr status --all``
      shows all versioned files and unknown files but not ignored files.

    * ``bzr log`` runs from most-recent to least-recent, the reverse
      of the previous order.  The previous behaviour can be obtained
      with the ``--forward`` option.

    * ``bzr inventory`` by default shows only filenames, and also ids
      if ``--show-ids`` is given, in which case the id is the second
      field.


  ENHANCEMENTS:

    * New 'bzr whoami --email' option shows only the email component
      of the user identification, from Jo Vermeulen.

    * New ``bzr ignore PATTERN`` command.

    * Nicer error message for broken pipe, interrupt and similar
      conditions that don't indicate an internal error.

    * Add ``.*.sw[nop] .git .*.tmp *,v`` to default ignore patterns.

    * Per-branch locks keyed on ``.bzr/branch-lock``, available in
      either read or write mode.

    * New option ``bzr log --show-ids`` shows revision and file ids.

    * New usage ``bzr log FILENAME`` shows only revisions that
      affected that file.

    * Changed format for describing changes in ``bzr log -v``.

    * New option ``bzr commit --file`` to take a message from a file,
      suggested by LarstiQ.

    * New syntax ``bzr status [FILE...]`` contributed by Bartosz
      Oler.  File may be in a branch other than the working directory.

    * ``bzr log`` and ``bzr root`` can be given an http URL instead of
      a filename.

    * Commands can now be defined by external programs or scripts
      in a directory on $BZRPATH.

    * New "stat cache" avoids reading the contents of files if they
      haven't changed since the previous time.

    * If the Python interpreter is too old, try to find a better one
      or give an error.  Based on a patch from Fredrik Lundh.

    * New optional parameter ``bzr info [BRANCH]``.

    * New form ``bzr commit SELECTED`` to commit only selected files.

    * New form ``bzr log -r FROM:TO`` shows changes in selected
      range; contributed by John A Meinel.

    * New option ``bzr diff --diff-options 'OPTS'`` allows passing
      options through to an external GNU diff.

    * New option ``bzr add --no-recurse`` to add a directory but not
      their contents.

    * ``bzr --version`` now shows more information if bzr is being run
      from a branch.


  BUG FIXES:

    * Fixed diff format so that added and removed files will be
      handled properly by patch.  Fix from Lalo Martins.

    * Various fixes for files whose names contain spaces or other
      metacharacters.


  TESTING:

    * Converted black-box test suites from Bourne shell into Python;
      now run using ``./testbzr``.  Various structural improvements to
      the tests.

    * testbzr by default runs the version of bzr found in the same
      directory as the tests, or the one given as the first parameter.

    * testbzr also runs the internal tests, so the only command
      required to check is just ``./testbzr``.

    * testbzr requires python2.4, but can be used to test bzr running
      under a different version.

    * Tests added for many other changes in this release.


  INTERNAL:

    * Included ElementTree library upgraded to 1.2.6 by Fredrik Lundh.

    * Refactor command functions into Command objects based on HCT by
      Scott James Remnant.

    * Better help messages for many commands.

    * Expose ``bzrlib.open_tracefile()`` to start the tracefile; until
      this is called trace messages are just discarded.

    * New internal function ``find_touching_revisions()`` and hidden
      command touching-revisions trace the changes to a given file.

    * Simpler and faster ``compare_inventories()`` function.

    * ``bzrlib.open_tracefile()`` takes a tracefilename parameter.

    * New AtomicFile class.

    * New developer commands ``added``, ``modified``.


  PORTABILITY:

    * Cope on Windows on python2.3 by using the weaker random seed.
      2.4 is now only recommended.


bzr-0.0.4  2005-04-22
---------------------

  ENHANCEMENTS:

    * 'bzr diff' optionally takes a list of files to diff.  Still a bit
      basic.  Patch from QuantumG.

    * More default ignore patterns.

    * New 'bzr log --verbose' shows a list of files changed in the
      changeset.  Patch from Sebastian Cote.

    * Roll over ~/.bzr.log if it gets too large.

    * Command abbreviations 'ci', 'st', 'stat', '?' based on a patch
      by Jason Diamon.

    * New 'bzr help commands' based on a patch from Denys Duchier.


  CHANGES:

    * User email is determined by looking at $BZREMAIL or ~/.bzr.email
      or $EMAIL.  All are decoded by the locale preferred encoding.
      If none of these are present user@hostname is used.  The host's
      fully-qualified name is not used because that tends to fail when
      there are DNS problems.

    * New 'bzr whoami' command instead of username user-email.


  BUG FIXES:

    * Make commit safe for hardlinked bzr trees.

    * Some Unicode/locale fixes.

    * Partial workaround for ``difflib.unified_diff`` not handling
      trailing newlines properly.


  INTERNAL:

    * Allow docstrings for help to be in PEP0257 format.  Patch from
      Matt Brubeck.

    * More tests in test.sh.

    * Write profile data to a temporary file not into working
      directory and delete it when done.

    * Smaller .bzr.log with process ids.


  PORTABILITY:

    * Fix opening of ~/.bzr.log on Windows.  Patch from Andrew
      Bennetts.

    * Some improvements in handling paths on Windows, based on a patch
      from QuantumG.


bzr-0.0.3  2005-04-06
---------------------

  ENHANCEMENTS:

    * New "directories" internal command lists versioned directories
      in the tree.

    * Can now say "bzr commit --help".

    * New "rename" command to rename one file to a different name
      and/or directory.

    * New "move" command to move one or more files into a different
      directory.

    * New "renames" command lists files renamed since base revision.

    * New cat command contributed by janmar.

  CHANGES:

    * .bzr.log is placed in $HOME (not pwd) and is always written in
      UTF-8.  (Probably not a completely good long-term solution, but
      will do for now.)

  PORTABILITY:

    * Workaround for difflib bug in Python 2.3 that causes an
      exception when comparing empty files.  Reported by Erik Toubro
      Nielsen.

  INTERNAL:

    * Refactored inventory storage to insert a root entry at the top.

  TESTING:

    * Start of shell-based black-box testing in test.sh.


bzr-0.0.2.1
-----------

  PORTABILITY:

    * Win32 fixes from Steve Brown.


bzr-0.0.2  "black cube"  2005-03-31
-----------------------------------

  ENHANCEMENTS:

    * Default ignore list extended (see bzrlib/__init__.py).

    * Patterns in .bzrignore are now added to the default ignore list,
      rather than replacing it.

    * Ignore list isn't reread for every file.

    * More help topics.

    * Reinstate the 'bzr check' command to check invariants of the
      branch.

    * New 'ignored' command lists which files are ignored and why;
      'deleted' lists files deleted in the current working tree.

    * Performance improvements.

    * New global --profile option.

    * Ignore patterns like './config.h' now correctly match files in
      the root directory only.


bzr-0.0.1  2005-03-26
---------------------

  ENHANCEMENTS:

    * More information from info command.

    * Can now say "bzr help COMMAND" for more detailed help.

    * Less file flushing and faster performance when writing logs and
      committing to stores.

    * More useful verbose output from some commands.

  BUG FIXES:

    * Fix inverted display of 'R' and 'M' during 'commit -v'.

  PORTABILITY:

    * Include a subset of ElementTree-1.2.20040618 to make
      installation easier.

    * Fix time.localtime call to work with Python 2.3 (the minimum
      supported).


bzr-0.0.0.69  2005-03-22
------------------------

  ENHANCEMENTS:

    * First public release.

    * Storage of local versions: init, add, remove, rm, info, log,
      diff, status, etc.

..
   vim: tw=74 ft=rst ff=unix<|MERGE_RESOLUTION|>--- conflicted
+++ resolved
@@ -71,20 +71,18 @@
 
   API CHANGES:
 
-<<<<<<< HEAD
+    * ``ProgressBarStack`` is deprecated; instead use
+      ``ui_factory.nested_progress_bar`` to create new progress bars.
+
     * ForeignVcsMapping() now requires a ForeignVcs object as first
       argument. (Jelmer Vernooij)
 
     * ForeignVcsMapping.show_foreign_revid() has been moved to
       ForeignVcs. (Jelmer Vernooij)
-=======
-    * ``ProgressBarStack`` is deprecated; instead use
-      ``ui_factory.nested_progress_bar`` to create new progress bars.
 
     * The progress and UI classes have changed; the main APIs remain the
       same but code that provides a new UI or progress bar class may
       need to be updated.  (Martin Pool)
->>>>>>> fb7508ec
 
   TESTING:
 
