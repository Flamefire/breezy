--- conflicted
+++ resolved
@@ -1,16 +1,14 @@
 IN DEVELOPMENT
 
-<<<<<<< HEAD
+  FEATURES:
+
+    * New option ``--author`` in ``bzr commit`` to specify the author of the
+      change, if it's different from the committer.  (Lukáš Lalinský)
+
   BUG FIXES:
 
     * Suppress warning "integer argument expected, got float" from Paramiko,
       which sometimes caused false test failures.  (Martin Pool)
-=======
-  FEATURES:
-
-    * New option ``--author`` in ``bzr commit`` to specify the author of the
-      change, if it's different from the committer.  (Lukáš Lalinský)
->>>>>>> 7905d78a
 
   IMPROVEMENTS:
 
