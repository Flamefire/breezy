####################
Bazaar Release Notes
####################

.. contents:: List of Releases
   :depth: 1

bzr 2.2.0b1
###########

:Codename: ???
:2.2.0b1: Not released yet

Compatibility Breaks
********************

* Deleted very old hidden commands ``versionedfile-list``,
  ``weave-plan-merge``, ``weave-merge-text``.
  (Martin Pool)

* ``Repository.get_inventory_sha1()`` has been removed. (Jelmer Vernooij)

<<<<<<< HEAD
* ``Repository.get_revision_inventory()`` has been removed in favor of
  ``Repository.get_inventory()``. (Jelmer Vernooij)
=======
* ``Repository.get_revision_xml()`` has been removed. (Jelmer Vernooij)
>>>>>>> 7897233e

* All test servers have been moved out of the bzrlib.transport hierarchy to
  bzrlib.tests.test_server *except* for MemoryServer, ChrootServer and
  PathFilteringServer. ``bzrlib`` users may encounter test failures that can
  be fixed by updating the related imports from ``bzrlib.transport.xxx`` to
  ``bzrlib.tests.test_server``.
  (Vincent Ladeuil)

New Features
************

* If the Apport crash-reporting tool is available, bzr crashes are now
  stored into the ``/var/crash`` apport spool directory, and the user is
  invited to report them to the developers from there, either
  automatically or by running ``apport-bug``.  No information is sent
  without specific permission from the user.  (Martin Pool, #515052)

* Tree-shape conflicts can be resolved by providing ``--take-this`` and
  ``--take-other`` to the ``bzr resolve`` command. Just marking the conflict
  as resolved is still accessible via the ``--done`` default action.
  (Vincent Ladeuil)

Bug Fixes
*********

* Added docstring for ``Tree.iter_changes``
  (John Arbash Meinel, #304182)

* Allow exporting a single file using ``bzr export``.
  (Michal Junák, #511987)

* Avoid infinite recursion when probing for apport.
  (Vincent Ladeuil, #516934)

* Avoid ``malloc(0)`` in ``patiencediff``, which is non-portable.
  (Martin Pool, #331095)

* ``bzr add`` will not add conflict related files unless explicitly required.
  (Vincent Ladeuil, #322767, #414589)

* ``bzr remove-tree`` can now remove multiple working trees.
  (Jared Hance, Andrew Bennetts, #253137)

* Network transfer amounts and rates are now displayed in SI units according
  to the Ubuntu Units Policy <https://wiki.ubuntu.com/UnitsPolicy>.
  (Gordon Tyler, #514399)

* Support kind markers for socket and fifo filesystem objects. This
  prevents ``bzr status --short`` from crashing when those files are
  present.  (John Arbash Meinel, #303275)

API Changes
***********

* New ``bzrlib.initialize`` is recommended for programs using bzrlib to 
  run when starting up; it sets up several things that previously needed
  to be done separately.
  (Martin Pool, #507710)

* Remove unused ``CommandFailed`` exception.
  (Martin Pool)

Testing
*******

* New `bzrlib.tests.test_import_tariff` can make assertions about what
  Python modules are loaded, to guard against startup time or library
  dependency regressions.
  (Martin Pool)

* Stop sending apport crash files to ``.cache`` in the directory from
  which ``bzr selftest`` was run.  (Martin Pool, #422350)

bzr 2.1.0
#########

:Codename: Strasbourg
:2.1.0: 2010-02-11

This release marks our second long-term-stable series. The Bazaar team
has decided that we will continue to make bugfix-only 2.0.x and 2.1.x
releases, along with 2.2 development releases. 

This is a fairly incremental update, focusing on polish and bugfixing.
There are no changes for supported disk formats. Key updates include
reduced memory consumption for many operations, a new per-file merge
hook, ignore patterns can now include '!' to exclude files, globbing
support for all commands on Windows, and support for addressing home
directories via ``bzr+ssh://host/~/`` syntax.

Users are encouraged to upgrade from the 2.0 stable series.

Bug Fixes
*********

* Don't require testtools to use sftp.
  (Vincent Ladeuil, #516183)

* Fix "AttributeError in Inter1and2Helper" during fetch.
  (Martin Pool, #513432)

* ``bzr update`` performs the two merges in a more logical order and will stop
  when it encounters conflicts.  
  (Gerard Krol, #113809)

* Fix ``log`` to better check ancestors even if merged revisions are involved.
  (Vincent Ladeuil, #476293)

* Give a better error message when doing ``bzr bind`` in an already bound
  branch.  (Neil Martinsen-Burrell, #513063)

* Ignore ``KeyError`` from ``remove_index`` during ``_abort_write_group``
  in a pack repository, which can happen harmlessly if the abort occurs during
  finishing the write group.  Also use ``bzrlib.cleanup`` so that any
  other errors that occur while aborting the individual packs won't be
  hidden by secondary failures when removing the corresponding indices.
  (Andrew Bennetts, #423015)

* Set the mtime of files exported to a directory by ``bzr export`` all to
  the same value to avoid confusing ``make`` and other date-based build
  systems. (Robert Collins, #515631)

Improvements
************

* Fetching into experimental formats will now print a warning. (Jelmer
  Vernooij)

API Changes
***********

* ``Repository.deserialise_inventory`` has been renamed to 
  ``Repository._deserialise_inventory`` to indicate it is private.
  (Jelmer Vernooij)

* ``Repository.get_inventory_xml`` has been renamed to 
  ``Repository._get_inventory_xml`` to indicate it is private. 
  (Jelmer Vernooij)

* ``Repository.serialise_inventory`` has been renamed to 
  ``Repository._serialise_inventory`` to indicate it is private.

* Using the ``bzrlib.chk_map`` module from within multiple threads at the
  same time was broken due to race conditions with a module level page
  cache. This shows up as a KeyError in the ``bzrlib.lru_cache`` code with
  ``bzrlib.chk_map`` in the backtrace, and can be triggered without using
  the same high level objects such as ``bzrlib.repository.Repository``
  from different threads. chk_map now uses a thread local cache which may
  increase memory pressure on processes using threads.
  (Robert Collins, John Arbash Meinel, #514090)

* The new ``merge_file_content`` should now be ok with tests to avoid
  regressions.
  (Vincent Ladeuil, #515597)

Internals
*********

* Use ``bzrlib.cleanup`` rather than less robust ``try``/``finally``
  blocks in several places in ``bzrlib.merge``.  This avoids masking prior
  errors when errors like ``ImmortalPendingDeletion`` occur during cleanup
  in ``do_merge``.
  (Andrew Bennetts, #517275)

API Changes
***********

* The ``remove_index`` method of
  ``bzrlib.repofmt.pack_repo.AggregateIndex`` no longer takes a ``pack``
  argument.  This argument was always ignored.
  (Andrew Bennetts, #423015)

bzr 2.1.0rc2
############

:Codename: after the bubbles
:2.1.0rc2: 2010-01-29

This is a quick-turn-around to update a small issue with our new per-file
merge hook. We expect no major changes from this to the final 2.1.0.

API Changes
***********

* The new ``merge_file_content`` hook point has been altered to provide a
  better API where state for extensions can be stored rather than the
  too-simple function based approach. This fixes a performance regression
  where branch configuration would be parsed per-file during merge. As
  part of this the included news_merger has been refactored into a base
  helper class ``bzrlib.merge.ConfigurableFileMerger``.
  (Robert Collins, John Arbash Meinel, #513822)


bzr 2.1.0rc1
############

:Codename: the 'new' stable
:2.1.0rc1: 2009-01-21

This is the first stable release candidate for Bazaar's 2.1 series. From
this point onwards, the 2.1 series will be considered stable (as the 2.0
series) and only bugfixes are expected to be incorporated. The dozen or so
bugfixes in the 2.0.4 release are also included in this release (along
with more than 15 more bugfixes). Some of the interesting features are
support for per-file merge hooks, ``bzr unshelve --preview``, support
for using ! in ignore files to exclude files from being ignored, a small
memory leak was squashed, and many ``ObjectNotLocked`` errors were fixed.
This looks to be a very good start for a new stable series.


New Features
************

* Add bug information to log output when available.
  (Neil Martinsen-Burrell, Guillermo Gonzalez, #251729)

* Added ``merge_file_content`` hook point to ``Merger``, allowing plugins
  to register custom merge logic, e.g. to provide smarter merging for
  particular files.

* Bazaar now includes the ``news_merge`` plugin.  It is disabled by
  default, to enable it add a ``news_merge_files`` option to your
  configuration.  Consult ``bzr help news_merge`` for more information.
  (Andrew Bennetts)
  
* ``bzr branch`` now takes a ``--bind`` option. This lets you
  branch and bind all in one command. (Ian Clatworthy)

* ``bzr switch`` now takes a ``--revision`` option, to allow switching to
  a specific revision of a branch. (Daniel Watkins, #183559)

* ``bzr unshelve --preview`` can now be used to show how a patch on the
  shelf would be applied to the working tree.
  (Guilherme Salgado, #308122)

* ``bzr update`` now takes a ``--revision`` argument. This lets you
  change the revision of the working tree to any revision in the
  ancestry of the current or master branch. (Matthieu Moy, Mark Hammond,
  Martin Pool, #45719)

* ``-Dbytes`` can now be used to display the total number of bytes
  transferred for the current command. This information is always logged
  to ``.bzr.log`` for later inspection. (John Arbash Meinel)

* New ignore patterns.  Patterns prefixed with '!' are exceptions to 
  ignore patterns and take precedence over regular ignores.  Such 
  exceptions are used to specify files that should be versioned which 
  would otherwise be ignored.  Patterns prefixed with '!!' act as regular 
  ignore patterns, but have highest precedence, even over the '!' 
  exception patterns. (John Whitley, #428031)

* The ``supress_warnings`` configuration option has been introduced to disable
  various warnings (it currently only supports the ``format_deprecation``
  warning). The new option can be set in any of the following locations:
  ``bazaar.conf``, ``locations.conf`` and/or ``branch.conf``.
  (Ted Gould, Matthew Fuller, Vincent Ladeuil)

Bug Fixes
*********

* Always show a message if an OS error occurs while trying to run a
  user-specified commit message editor.
  (Martin Pool, #504842)

* ``bzr diff`` will now use the epoch when it is unable to determine 
  the timestamp of a file, if the revision it was introduced in is a
  ghost. (Jelmer Vernooij, #295611)

* ``bzr switch -b`` can now create branches that are located using directory
  services such as ``lp:``, even when the branch name doesn't contain a
  '/'.  (Neil Martinsen-Burrell, #495263)

* ``bzr unshelve`` has improved messages about what it is doing.
  (Neil Martinsen-Burrell, #496917)

* Concurrent autopacking is more resilient to already-renamed pack files.
  If we find that a file we are about to obsolete is already obsoleted, we
  do not try to rename it, and we leave the file in ``obsolete_packs``.
  The code is also fault tolerant if a file goes missing, assuming that
  another process already removed the file.
  (John Arbash Meinel, Gareth White, #507557)

* Fix "Too many concurrent requests" in reconcile when network connection
  fails.  (Andrew Bennetts, #503878)

* Fixed a side effect mutation of ``RemoteBzrDirFormat._network_name``
  that caused some tests to fail when run in a non-default order.
  Probably no user impact.  (Martin Pool, #504102)

* Fixed ``ObjectNotLocked`` error in ``bzr cat -rbranch:../foo FILE``.
  (Andrew Bennetts, #506274)

* FTP transports support Unicode paths by encoding/decoding them as utf8.
  (Vincent Ladeuil, #472161)

* Listen to the SIGWINCH signal to update the terminal width.
  (Vincent Ladeuil, #316357)

* Progress bars are now hidden when ``--quiet`` is given.
  (Martin Pool, #320035)

* ``SilentUIFactory`` now supports ``make_output_stream`` and discards
  whatever is written to it.  This un-breaks some plugin tests that
  depended on this behaviour.
  (Martin Pool, #499757)

* When operations update the working tree, all affected files should end
  up with the same mtime. (eg. when versioning a generated file, if you
  update the source and the generated file together, the generated file
  should appear up-to-date.)
  (John Arbash Meinel, Martin <gzlist>, #488724)

Improvements
************

* Added ``add_cleanup`` and ``cleanup_now`` to ``bzrlib.command.Command``.
  All the builtin commands now use ``add_cleanup`` rather than
  ``try``/``finally`` blocks where applicable as it is simpler and more
  robust.  (Andrew Bennetts)

* All except a small number of storage formats are now hidden, making
  the help for numerous commands far more digestible. (Ian Clatworthy)

* Attempts to open a shared repository as a branch (e.g. ``bzr branch
  path/to/repo``) will now include "location is a repository" as a hint in
  the error message.  (Brian de Alwis, Andrew Bennetts, #440952)

* Push will now inform the user when they are trying to push to a foreign 
  VCS for which roundtripping is not supported, and will suggest them to 
  use dpush. (Jelmer Vernooij)

* The version of bzr being run is now written to the log file.
  (__monty__, #257170)

* Transport network activity indicator is shown more of the time when
  Bazaar is doing network IO.
  (Martin Pool)

Documentation
*************

* Add documentation on creating merges with more than one parent.
  (Neil Martinsen-Burrell, #481526)

* Better explain the --uncommitted option of merge.
  (Neil Martinsen-Burrell, #505088)

* Improve discussion of pending merges in the documentation for
  ``revert``.  (Neil Martinsen-Burrell, #505093)

* Improved help for ``bzr send``. 
  (Martin Pool, Bojan Nikolic)

* There is a System Administrator's Guide in ``doc/en/admin-guide``,
  including discussions of installation, relevant plugins, security and 
  backup. (Neil Martinsen-Burrell)

* The ``conflicts`` help topic has been renamed to ``conflict-types``.
  (Ian Clatworthy)

* The User Reference is now presented as a series of topics.
  Many of the included topics have link and format tweaks applied.
  (Ian Clatworthy)

API Changes
***********

* Added ``cachedproperty`` decorator to ``bzrlib.decorators``.
  (Andrew Bennetts)

* Many test features were renamed from ``FooFeature`` to ``foo_feature``
  to be consistent with instances being lower case and classes being
  CamelCase. For the features that were more likely to be used, we added a
  deprecation thunk, but not all. (John Arbash Meinel)

* Merger classes (such as ``Merge3Merger``) now expect a ``this_branch``
  parameter in their constructors, and provide ``this_branch`` as an
  attribute. (Andrew Bennetts)
  
* The Branch hooks pre_change_branch_tip no longer masks exceptions raised
  by plugins - the original exceptions are now preserved. (Robert Collins)

* The Transport ``Server.tearDown`` method is now renamed to
  ``stop_server`` and ``setUp`` to ``start_server`` for consistency with
  our normal naming pattern, and to avoid confusion with Python's
  ``TestCase.tearDown``.  (Martin Pool)

* ``WorkingTree.update`` implementations must now accept a ``revision``
  parameter.

Internals
*********

* Added ``BzrDir.open_branchV3`` smart server request, which can receive
  a string of details (such as "location is a repository") as part of a
  ``nobranch`` response.  (Andrew Bennetts, #440952)
  
* New helper osutils.UnicodeOrBytesToBytesWriter which encodes unicode
  objects but passes str objects straight through. This is used for
  selftest but may be useful for diff and other operations that generate
  mixed output. (Robert Collins)

* New exception ``NoRoundtrippingSupport``, for use by foreign branch 
  plugins. (Jelmer Vernooij)

Testing
*******

* ``bzrlib.tests.permute_for_extension`` is a helper that simplifies
  running all tests in the current module, once against a pure python
  implementation, and once against an extension (pyrex/C) implementation.
  It can be used to dramatically simplify the implementation of
  ``load_tests``.  (John Arbash Meinel)

* ``bzrlib.tests.TestCase`` now subclasses ``testtools.testcase.TestCase``.
  This permits features in testtools such as getUniqueInteger and
  getUniqueString to be used. Because of this, testtools version 0.9.2 or
  newer is now a dependency to run bzr selftest. Running with versions of
  testtools less than 0.9.2 will cause bzr to error while loading the test
  suite. (Robert Collins)

* Shell-like tests now support the command "mv" for moving files.  The
  syntax for ``mv file1 file2``, ``mv dir1 dir2`` and ``mv file dir`` is
  supported.  (Neil Martinsen-Burrell)

* The test progress bar no longer distinguishes tests that 'errored' from
  tests that 'failed' - they're all just failures.
  (Martin Pool)


bzr 2.0.5 (not released yet)
############################

:Codename:
:2.0.5:

Bug Fixes
*********

* Handle renames correctly when there are files or directories that 
  differ only in case.  (Chris Jones, Martin Pool, #368931)

* If ``bzr push --create-prefix`` triggers an unexpected ``NoSuchFile``
  error, report that error rather than failing with an unhelpful
  ``UnboundLocalError``.
  (Andrew Bennetts, #423563)

Documentation
*************

* Added ``location-alias`` help topic.
  (Andrew Bennetts, #337834)

bzr 2.0.4
#########

:Codename: smooth sailing
:2.0.4: 2010-01-21

The fourth bugfix-only release in the 2.0 series contains more than a
dozen bugfixes relative to 2.0.3. The primary focus is on handling
interruptions and concurrent operations more cleanly, there is also a fair
improvement to ``bzr export`` when exporting a remote branch.


Bug Fixes
*********

* ``bzr annotate`` on another branch with ``-r branch:...`` no longer
  fails with an ``ObjectNotLocked`` error.  (Andrew Bennetts, #496590)

* ``bzr export dir`` now requests all file content as a record stream,
  rather than requsting the file content one file-at-a-time. This can make
  exporting over the network significantly faster (54min => 9min in one
  case). (John Arbash Meinel, #343218)

* ``bzr serve`` no longer slowly leaks memory. The compiled
  ``bzrlib.bencode.Encoder()`` class was using ``__del__`` to cleanup and
  free resources, and it should have been using ``__dealloc__``.
  This will likely have an impact on any other process that is serving for
  an extended period of time.  (John Arbash Meinel, #494406)

* Check for SIGINT (Ctrl-C) and other signals immediately if ``readdir``
  returns ``EINTR`` by calling ``PyErr_CheckSignals``.  This affected the
  optional ``_readdir_pyx`` extension.  (Andrew Bennetts, #495023)

* Concurrent autopacks will no longer lose a newly created pack file.
  There was a race condition, where if the reload happened at the right
  time, the second packer would forget the name of the newly added pack
  file. (John Arbash Meinel, Gareth White, #507566)

* Give a clearer message if the lockdir disappears after being apparently
  successfully taken.  (Martin Pool, #498378)

* Give a warning when fetching between repositories (local or remote) with
  sufficiently different formats that the content will need to be
  serialized (ie ``InterDifferingSerializer`` or ``inventory-deltas``), so
  the user has a clue that upgrading could make it faster.
  (Martin Pool, #456077)

* If we fail to open ``~/.bzr.log`` write a clear message to stderr rather
  than using ``warning()``. The log file is opened before logging is set
  up, and it leads to very confusing: 'no handlers for "bzr"' messages for
  users, rather than something nicer.
  (John Arbash Meinel, Barry Warsaw, #503886)

* Refuse to build with any Pyrex 0.9.4 release, as they have known bugs.
  (Martin Pool, John Arbash Meinel, #449372)

* ``setup.py bdist_rpm`` now properly finds extra files needed for the
  build. (there is still the distutils bug
  http://bugs.python.org/issue644744) (Joe Julian, #175839)

* The 2a format wasn't properly restarting autopacks when something
  changed underneath it (like another autopack). Now concurrent
  autopackers will properly succeed. (John Arbash Meinel, #495000)

* ``TreeTransform`` can now handle when a delta says that the file id for
  the tree root changes. Rather than trying to rename your working
  directory, or failing early saying that you can't have multiple
  tree roots. This also fixes revert, update, and pull when the root id
  changes.  (John Arbash Meinel, #494269, #504390)

* ``_update_current_block`` no longer suppresses exceptions, so ^C at just
  the right time will get propagated, rather than silently failing to move
  the block pointer. (John Arbash Meinel, Gareth White, #495023)

Testing
*******

* We have a new ``test_source`` that ensures all pyrex ``cdef`` functions
  handle exceptions somehow. (Possibly by setting ``# cannot_raise``
  rather than an ``except ?:`` clause.) This should help prevent bugs like
  bug #495023. (John Arbash Meinel)


bzr 2.1.0b4
###########

:Codename: san francisco airport
:2.1.0b4: 2009-12-14

The fourth beta release in the 2.1 series brings with it a significant
number of bugfixes (~20). The test suite is once again (finally) "green"
on Windows, and should remain that way for future releases. There are a
few performance related updates (faster upgrade and log), and several UI
tweaks. There has also been a significant number of tweaks to the runtime
documentation. 2.1.0b4 include everything from the 2.0.3 release.


Compatibility Breaks
********************

* The BZR_SSH environmental variable may now be set to the path of a secure
  shell client. If currently set to the value ``ssh`` it will now guess the
  vendor of the program with that name, to restore the old behaviour that
  indicated the SSH Corporation client use ``sshcorp`` instead as the magic
  string. (Martin <gzlist@googlemail.com>, #176292)

New Features
************

* ``bzr commit`` now has a ``--commit-time`` option.
  (Alexander Sack, #459276)

* ``-Dhpss`` now increases logging done when run on the bzr server,
  similarly to how it works on the client. (John Arbash Meinel)

* New option ``bzr unshelve --keep`` applies the changes and leaves them
  on the shelf.  (Martin Pool, Oscar Fuentes, #492091)

* The ``BZR_COLUMNS`` envrionment variable can be set to force bzr to
  respect a given terminal width. This can be useful when output is
  redirected or in obscure cases where the default value is not
  appropriate. Pagers can use it to get a better control of the line
  lengths. 
  (Vincent Ladeuil)

* The new command ``bzr lp-mirror`` will request that Launchpad update its
  mirror of a local branch. This command will only function if launchpadlib
  is installed.
  (Jonathan Lange)


Bug Fixes
*********

* After renaming a file, the dirstate could accidentally reference
  ``source\\path`` rather than ``source/path`` on Windows. This might be a
  source of some dirstate-related failures. (John Arbash Meinel)

* ``bzr commit`` now detects commit messages that looks like file names
  and issues a warning.
  (Gioele Barabucci, #73073)

* ``bzr ignore /`` no longer causes an IndexError. (Gorden Tyler, #456036)

* ``bzr log -n0 -rN`` should not return revisions beyond its merged revisions.
  (#325618, #484109, Marius Kruger)

* ``bzr merge --weave`` and ``--lca`` will now create ``.BASE`` files for
  files with conflicts (similar to ``--merge3``). The contents of the file
  is a synthesis of all bases used for the merge.
  (John Arbash Meinel, #40412)

* ``bzr mv --quiet`` really is quiet now.  (Gordon Tyler, #271790)

* ``bzr serve`` is more clear about the risk of supplying --allow-writes.
  (Robert Collins, #84659)

* ``bzr serve --quiet`` really is quiet now.  (Gordon Tyler, #252834)

* Fix bug with redirected URLs over authenticated HTTP.
  (Glen Mailer, Neil Martinsen-Burrell, Vincent Ladeuil, #395714)

* Interactive merge doesn't leave branch locks behind.  (Aaron Bentley)

* Lots of bugfixes for the test suite on Windows. We should once again
  have a test suite with no failures on Windows. (John Arbash Meinel)

* ``osutils.terminal_width()`` obeys the BZR_COLUMNS environment
  variable but returns None if the terminal is not a tty (when output is
  redirected for example). Also fixes its usage under OSes that doesn't
  provide termios.TIOCGWINSZ. Make sure the corresponding tests runs on
  windows too.
  (Joke de Buhr, Vincent Ladeuil, #353370, #62539)
  (John Arbash Meinel, Vincent Ladeuil, #492561)

* Terminate ssh subprocesses when no references to them remain, fixing
  subprocess and file descriptor leaks.  (Andrew Bennetts, #426662)
  
* The ``--hardlink`` option of ``bzr branch`` and ``bzr checkout`` now
  works for 2a format trees.  Only files unaffected by content filters
  will be hardlinked.  (Andrew Bennetts, #408193)

* The new glob expansion on Windows would replace all ``\`` characters
  with ``/`` even if it there wasn't a glob to expand, the arg was quoted,
  etc. Now only change slashes if there is something being glob expanded.
  (John Arbash Meinel, #485771)

* Use our faster ``KnownGraph.heads()`` functionality when computing the
  new rich-root heads. This can cut a conversion time in half (mysql from
  13.5h => 6.2h) (John Arbash Meinel, #487632)

* When launching a external diff tool via bzr diff --using, temporary files
  are no longer created, rather, the path to the file in the working tree is
  passed to the external diff tool. This allows the file to be edited if the
  diff tool provides for this. (Gary van der Merwe, #490738)
  
* The launchpad-open command can now be used from a subdirectory of a
  branch, not just from the root of the branch. 
  (Neil Martinsen-Burrell, #489102)


Improvements
************

* ``bzr log`` is now faster. (Ian Clatworthy)

* ``bzr update`` provides feedback on which branch it is up to date with.
  (Neil Martinsen-Burrell)

* ``bzr upgrade`` from pre-2a to 2a can be significantly faster (4x).
  For details see the xml8 patch and heads() improvements.
  (John Arbash Meinel)

* ``bzrlib.urlutils.local_path_from_url`` now accepts
  'file://localhost/' as well as 'file:///' URLs on POSIX.  (Michael
  Hudson)

* The progress bar now shows only a spinner and per-operation counts,
  not an overall progress bar.  The previous bar was often not correlated
  with real overall operation progress, either because the operations take
  nonlinear time, or because at the start of the operation Bazaar couldn't
  estimate how much work there was to do.  (Martin Pool)

Documentation
*************

* Lots of documentation tweaks for inline help topics and command help
  information.

API Changes
***********

* ``bzrlib.textui`` (vestigial module) removed.  (Martin Pool)

* The Launchpad plugin now has a function ``login`` which will log in to
  Launchpad with launchpadlib, and ``load_branch`` which will return the
  Launchpad Branch object corresponding to a given Bazaar Branch object.
  (Jonathan Lange)

Internals
*********

* New test Feature: ``ModuleAvailableFeature``. It is designed to make it
  easier to handle what tests you want to run based on what modules can be
  imported. (Rather than lots of custom-implemented features that were
  basically copy-and-pasted.) (John Arbash Meinel)

* ``osutils.timer_func()`` can be used to get either ``time.time()`` or
  ``time.clock()`` when you want to do performance timing.
  ``time.time()`` is limited to 15ms resolution on Windows, but
  ``time.clock()`` gives CPU and not wall-clock time on other platforms.
  (John Arbash Meinel)

* Several code paths that were calling ``Transport.get().read()`` have
  been changed to the equalivent ``Transport.get_bytes()``. The main
  difference is that the latter will explicitly call ``file.close()``,
  rather than expecting the garbage collector to handle it. This helps
  with some race conditions on Windows during the test suite and sftp
  tests. (John Arbash Meinel)

Testing
*******

* TestCaseWithMemoryTransport no longer sets $HOME and $BZR_HOME to
  unicode strings. (Michael Hudson, #464174)


bzr 2.0.3
#########

:Codename: little italy
:2.0.3: 2009-12-14


The third stable release of Bazaar has a small handful of bugfixes. As
expected, this has no internal or external compatibility changes versus
2.0.2 (or 2.0.0).

Bug Fixes
*********

* ``bzr push --use-existing-dir`` no longer crashes if the directory
  exists but contains an invalid ``.bzr`` directory.
  (Andrew Bennetts, #423563)

* Content filters are now applied correctly after pull, merge and switch.
  (Ian Clatworthy, #385879)

* Fix a potential segfault in the groupcompress hash map handling code.
  When inserting new entries, if the final hash bucket was empty, we could
  end up trying to access if ``(last_entry+1)->ptr == NULL``.
  (John Arbash Meinel, #490228)

* Improve "Binary files differ" hunk handling.  (Aaron Bentley, #436325)


bzr 2.1.0b3
###########

:Codename: after sprint recovery
:2.1.0b3: 2009-11-16

This release was pushed up from its normal release cycle due to a
regression in python 2.4 compatibility in 2.1.0b2.  Since this regression
was caught before 2.1.0b2 was officially announced, the full changelog
includes both 2.1.0b3 and 2.1.0b2 changes.

Highlights of 2.1.0b3 are: new globbing code for all commands on Windows,
the test suite now conforms to python's trunk enhanced semantics (skip,
etc.), and ``bzr info -v`` will now report the correct branch and repo
formats for Remote objects.


New Features
************

* Users can define a shelve editor to provide shelf functionality at a
  granularity finer than per-patch-hunk. (Aaron Bentley)

Bug Fixes
*********

* Fix for shell completion and short options.  (Benoît PIERRE)

* Fix ``bzr --profile-imports`` with Python 2.6.  (Martin Pool)

* Hooks daughter classes should always call the base constructor.
  (Alexander Belchenko, Vincent Ladeuil, #389648) 

* Improve "Binary files differ" hunk handling.  (Aaron Bentley, #436325)

* On Windows, do glob expansion at the command-line level (as is usually
  done in bash, etc.) This means that *all* commands get glob expansion
  (bzr status, bzr add, bzr mv, etc). It uses a custom command line
  parser, which allows us to know if a given section was quoted. It means
  you can now do ``bzr ignore "*.py"``.
  (John Arbash Meinel, #425510, #426410, #194450)

* Sanitize commit messages that come in from the '-m' flag. We translate
  '\r\n' => '\n' and a plain '\r' => '\n'. The storage layer doesn't
  allow those because XML store silently translate it anyway. (The parser
  auto-translates \r\n => \n in ways that are hard for us to catch.)

* Show correct branch and repository format descriptions in 
  ``bzr info -v`` on a smart server location.  (Andrew Bennetts, #196080)

* The fix for bug #186920 accidentally broke compatibility with python
  2.4.  (Vincent Ladeuil, #475585)

* Using ``Repository.get_commit_builder().record_iter_changes()`` now
  correctly sets ``self.inv_sha1`` to a sha1 string and
  ``self.new_inventory`` to an Inventory instance after calling
  ``self.finish_inventory()``. (Previously it accidently set both values
  as a tuple on ``self.inv_sha1``. This was missed because
  ``repo.add_revision`` ignores the supplied inventory sha1 and recomputes
  the sha1 from the repo directly. (John Arbash Meinel)

* Shelve command refuse to run if there is no real terminal.
  (Alexander Belchenko)

* Avoid unnecessarily flushing of trace file; it's now unbuffered at the
  Python level.  (Martin Pool)

Documentation
*************

* Include Japanese translations for documentation (Inada Naoki)

* New API ``ui_factory.make_output_stream`` to be used for sending bulk
  (rather than user-interaction) data to stdout.  This automatically
  coordinates with progress bars or other terminal activity, and can be
  overridden by GUIs.
  (Martin Pool, 493944)

Internals
*********

* Some of the core groupcompress functionality now releases the GIL before
  operation. Similar to how zlib and bz2 operate without the GIL in the
  core compression and decompression routines. (John Arbash Meinel)

Testing
*******

* -Dhpssvfs will now trigger on ``RemoteBzrDir._ensure_real``, providing
  more debugging of VFS access triggers. (Robert Collins)

* KnownFailure is now signalled to ``ExtendedTestResult`` using the same
  method that Python 2.7 uses - ``addExpectedFailure``. (Robert Collins)

* ``--parallel=fork`` is now compatible with --subunit.
  (Robert Collins, Vincent Ladeuil, #419776)

* Reporting of failures shows test ids not descriptions and thus shows
  parameterised tests correctly. (Robert Collins)

* TestNotApplicable is now handled within the TestCase.run method rather
  than being looked for within ``ExtendedTestResult.addError``. This
  provides better handling with other ``TestResult`` objects, degrading to
  sucess rather than error. (Robert Collins)

* The private method ``_testConcluded`` on ``ExtendedTestResult`` has been
  removed - it was empty and unused. (Robert Collins)

* UnavailableFeature is now handled within the TestCase.run method rather
  than being looked for within addError. If the Result object does not
  have an addNotSupported method, addSkip is attempted instead, and
  failing that addSuccess. (Robert Collins)

* When a TestResult does not have an addSkip method, skipped tests are now
  reported as successful tests, rather than as errors. This change is
  to make it possible to get a clean test run with a less capable
  TestResult. (Robert Collins)



bzr 2.1.0b2
###########

:Codename: a load off my mind
:2.1.0b2: 2009-11-02

This is our second feature-filled release since 2.0, pushing us down the
path to a 2.1.0. Once again, all bugfixes in 2.0.2 are present in 2.1.0b2.

Key highlights in this release are: improved handling of
failures-during-cleanup for commit, fixing a long-standing bug with
``bzr+http`` and shared repositories, all ``lp:`` urls to be resolved
behind proxies, and a new StaticTuple datatype, allowing us to reduce
memory consumption (50%) and garbage collector overhead (40% faster) for
many operations.

* A new ``--concurrency`` option has been added as well as an associated
  BZR_CONCURRENCY environment variable to specify the number of
  processes that can be run concurrently when running ``bzr selftest``. The
  command-line option overrides the environment variable if both are
  specified. If none is specified. the number of processes is obtained
  from the OS as before.  (Matt Nordhoff, Vincent Ladeuil)

Bug Fixes
*********

* ``bzr+http`` servers no longer give spurious jail break errors when
  serving branches inside a shared repository.  (Andrew Bennetts, #348308)

* Errors during commit are handled more robustly so that knock-on errors
  are less likely to occur, and will not obscure the original error if
  they do occur.  This fixes some causes of ``TooManyConcurrentRequests``
  and similar errors.  (Andrew Bennetts, #429747, #243391)

* Launchpad urls can now be resolved from behind proxies.
  (Gordon Tyler, Vincent Ladeuil, #186920)

* Reduce the strictness for StaticTuple, instead add a debug flag
  ``-Dstatic_tuple`` which will change apis to be strict and raise errors.
  This way, most users won't see failures, but developers can improve
  internals. (John Arbash Meinel, #471193)

* TreeTransform.adjust_path updates the limbo paths of descendants of adjusted
  files.  (Aaron Bentley)

* Unicode paths are now handled correctly and consistently by the smart
  server.  (Andrew Bennetts, Michael Hudson, #458762)

Improvements
************

* When reading index files, we now use a ``StaticTuple`` rather than a
  plain ``tuple`` object. This generally gives a 20% decrease in peak
  memory, and can give a performance boost up to 40% on large projects.
  (John Arbash Meinel)

* Peak memory under certain operations has been reduced significantly.
  (eg, 'bzr branch launchpad standalone' is cut in half)
  (John Arbash Meinel)

Documentation
*************

* Filtered views user documentation upgraded to refer to format 2a
  instead of pre-2.0 formats. (Ian Clatworthy)

API Changes
***********

* Remove deprecated ``CLIUIFactory``.  (Martin Pool)

* ``UIFactory`` now has new ``show_error``, ``show_message`` and
  ``show_warning`` methods, which can be hooked by non-text UIs.  
  (Martin Pool)

Internals
*********

* Added ``bzrlib._simple_set_pyx``. This is a hybrid between a Set and a
  Dict (it only holds keys, but you can lookup the object located at a
  given key). It has significantly reduced memory consumption versus the
  builtin objects (1/2 the size of Set, 1/3rd the size of Dict). This is
  used as the interning structure for StaticTuple objects.
  (John Arbash Meinel)

* ``bzrlib._static_tuple_c.StaticTuple`` is now available and used by
  the btree index parser and the chk map parser. This class functions
  similarly to ``tuple`` objects. However, it can only point to a limited
  collection of types.  (Currently StaticTuple, str, unicode, None, bool,
  int, long, float, but not subclasses).  This allows us to remove it from
  the garbage collector (it cannot be in a cycle), it also allows us to
  intern the objects. In testing, this can reduce peak memory by 20-40%,
  and significantly improve performance by removing objects from being
  inspected by the garbage collector.  (John Arbash Meinel)

* ``GroupCompressBlock._ensure_content()`` will now release the
  ``zlib.decompressobj()`` when the first request is for all of the
  content. (Previously it would only be released if you made a request for
  part of the content, and then all of it later.) This turns out to be a
  significant memory savings, as a ``zstream`` carries around approx 260kB
  of internal state and buffers. (For branching bzr.dev this drops peak
  memory from 382MB => 345MB.) (John Arbash Meinel)

* When streaming content between ``2a`` format repositories, we now clear
  caches from earlier versioned files. (So 'revisions' is cleared when we
  start reading 'inventories', etc.) This can have a significant impact on
  peak memory for initial copies (~200MB). (John Arbash Meinel)


bzr 2.0.2
#########

:Codename: after the scare
:2.0.2: 2009-11-02

The second in our "let's keep the stable bugfixes flowing" series. As
expected this has a few (~9) bugfixes relative to 2.0.1, and no major api
changes or features.

Bug Fixes
*********

* Avoid "NoneType has no attribute st_mode" error when files disappear
  from a directory while it's being read.  (Martin Pool, #446033)

* Content filters are now applied correctly after revert.
  (Ian Clatworthy)

* Diff parsing handles "Binary files differ" hunks.  (Aaron Bentley, #436325)

* Fetching from stacked pre-2a repository via a smart server no longer
  fails intermittently with "second push failed to complete".
  (Andrew Bennetts, #437626)

* Fix typos left after test_selftest refactoring.
  (Vincent Ladeuil, Matt Nordhoff, #461149)

* Fixed ``ObjectNotLocked`` errors during ``bzr log -r NNN somefile``.
  (Andrew Bennetts, #445171)
  
* PreviewTree file names are not limited by the encoding of the temp
  directory's filesystem. (Aaron Bentley, #436794)

Improvements
************

* ``bzr log`` now read-locks branches exactly once, so makes better use of
  data caches.  (Andrew Bennetts)

Documentation
*************

* Filtered views user documentation upgraded to refer to format 2a
  instead of pre-2.0 formats. (Ian Clatworthy)


bzr 2.1.0b1
###########

:Codename: While the cat is away
:2.1.0b1: 2009-10-14

This is the first development release in the new split "stable" and
"development" series. As such, the release is a snapshot of bzr.dev
without creating a release candidate first. This release includes a
fair amount of internal changes, with deprecated code being removed,
and several new feature developments. People looking for a stable code
base with only bugfixes should focus on the 2.0.1 release. All bugfixes
present in 2.0.1 are present in 2.1.0b1.

Highlights include support for ``bzr+ssh://host/~/homedir`` style urls,
finer control over the plugin search path via extended BZR_PLUGIN_PATH
syntax, visible warnings when extension modules fail to load, and improved
error handling during unlocking.


New Features
************

* Bazaar can now send mail through Apple OS X Mail.app. 
  (Brian de Alwis)

* ``bzr+ssh`` and ``bzr`` paths can now be relative to home directories
  specified in the URL.  Paths starting with a path segment of ``~`` are
  relative to the home directory of the user running the server, and paths
  starting with ``~user`` are relative to the home directory of the named
  user.  For example, for a user "bob" with a home directory of
  ``/home/bob``, these URLs are all equivalent:

  * ``bzr+ssh://bob@host/~/repo``
  * ``bzr+ssh://bob@host/~bob/repo``
  * ``bzr+ssh://bob@host/home/bob/repo``

  If ``bzr serve`` was invoked with a ``--directory`` argument, then no
  home directories outside that directory will be accessible via this
  method.

  This is a feature of ``bzr serve``, so pre-2.1 clients will
  automatically benefit from this feature when ``bzr`` on the server is
  upgraded.  (Andrew Bennetts, #109143)

* Extensions can now be compiled if either Cython or Pyrex is available.
  Currently Pyrex is preferred, but that may change in the future.
  (Arkanes)

* Give more control on BZR_PLUGIN_PATH by providing a way to refer to or
  disable the user, site and core plugin directories.
  (Vincent Ladeuil, #412930, #316192, #145612)

Bug Fixes
*********

* Bazaar's native protocol code now correctly handles EINTR, which most
  noticeably occurs if you break in to the debugger while connected to a
  bzr+ssh server.  You can now can continue from the debugger (by typing
  'c') and the process continues.  However, note that pressing C-\ in the
  shell may still kill the SSH process, which is bug 162509, so you must
  sent a signal to the bzr process specifically, for example by typing
  ``kill -QUIT PID`` in another shell.  (Martin Pool, #341535)

* ``bzr add`` in a tree that has files with ``\r`` or ``\n`` in the
  filename will issue a warning and skip over those files.
  (Robert Collins, #3918)

* ``bzr dpush`` now aborts if uncommitted changes (including pending merges)
  are present in the working tree. The configuration option ``dpush_strict``
  can be used to set the default for this behavior.
  (Vincent Ladeuil, #438158)

* ``bzr merge`` and ``bzr remove-tree`` now requires --force if pending
  merges are present in the working tree.
  (Vincent Ladeuil, #426344)

* Clearer message when Bazaar runs out of memory, instead of a ``MemoryError``
  traceback.  (Martin Pool, #109115)

* Don't give a warning on Windows when failing to import ``_readdir_pyx``
  as it is never built. (John Arbash Meinel, #430645)

* Don't restrict the command name used to run the test suite.
  (Vincent Ladeuil, #419950)

* ftp transports were built differently when the kerberos python module was
  present leading to obscure failures related to ASCII/BINARY modes.
  (Vincent Ladeuil, #443041)

* Network streams now decode adjacent records of the same type into a
  single stream, reducing layering churn. (Robert Collins)

* PreviewTree behaves correctly when get_file_mtime is invoked on an unmodified
  file. (Aaron Bentley, #251532)

* Registry objects should not use iteritems() when asked to use items().
  (Vincent Ladeuil, #430510)

* Weave based repositories couldn't be cloned when committers were using
  domains or user ids embedding '.sig'. Now they can.
  (Matthew Fuller, Vincent Ladeuil, #430868)

Improvements
************

* Revision specifiers can now be given in a more DWIM form, without
  needing explicit prefixes for specifiers like tags or revision id's.
  See ``bzr help revisionspec`` for full details.  (Matthew Fuller)

* Bazaar gives a warning before exiting, and writes into ``.bzr.log``, if 
  compiled extensions can't be loaded.  This typically indicates a
  packaging or installation problem.  In this case Bazaar will keep
  running using pure-Python versions, but this may be substantially
  slower.  The warning can be disabled by setting
  ``ignore_missing_extensions = True`` in ``bazaar.conf``.
  See also <https://answers.launchpad.net/bzr/+faq/703>.
  (Martin Pool, #406113, #430529)

* Secondary errors that occur during Branch.unlock and Repository.unlock
  no longer obscure the original error.  These methods now use a new
  decorator, ``only_raises``.  This fixes many causes of
  ``TooManyConcurrentRequests`` and similar errors.
  (Andrew Bennetts, #429747)

Documentation
*************

* Describe the new shell-like test feature. (Vincent Ladeuil)

* Help on hooks no longer says 'Not deprecated' for hooks that are
  currently supported. (Ian Clatworthy, #422415)

API Changes
***********

* ``bzrlib.user_encoding`` has been removed; use
  ``bzrlib.osutils.get_user_encoding`` instead.  (Martin Pool)

* ``bzrlib.tests`` now uses ``stopTestRun`` for its ``TestResult``
  subclasses - the same as python's unittest module. (Robert Collins)
  
* ``diff._get_trees_to_diff`` has been renamed to 
  ``diff.get_trees_and_branches_to_diff``. It is now a public API, and it 
  returns the old and new branches. (Gary van der Merwe)

* ``bzrlib.trace.log_error``, ``error`` and ``info`` have been deprecated.
  (Martin Pool)

* ``MutableTree.has_changes()`` does not require a tree parameter anymore. It
  now defaults to comparing to the basis tree. It now checks for pending
  merges too.  ``Merger.check_basis`` has been deprecated and replaced by the
  corresponding has_changes() calls. ``Merge.compare_basis``,
  ``Merger.file_revisions`` and ``Merger.ensure_revision_trees`` have also
  been deprecated.
  (Vincent Ladeuil, #440631)

* ``ProgressTask.note`` is deprecated.
  (Martin Pool)

Internals
*********

* Added ``-Drelock`` debug flag.  It will ``note`` a message every time a
  repository or branch object is unlocked then relocked the same way.
  (Andrew Bennetts)
  
* ``BTreeLeafParser.extract_key`` has been tweaked slightly to reduce
  mallocs while parsing the index (approx 3=>1 mallocs per key read).
  This results in a 10% speedup while reading an index.
  (John Arbash Meinel)

* The ``bzrlib.lsprof`` module has a new class ``BzrProfiler`` which makes
  profiling in some situations like callbacks and generators easier.
  (Robert Collins)

Testing
*******

* Passing ``--lsprof-tests -v`` to bzr selftest will cause lsprof output to
  be output for every test. Note that this is very verbose! (Robert Collins)

* Setting ``BZR_TEST_PDB=1`` when running selftest will cause a pdb
  post_mortem to be triggered when a test failure occurs. (Robert Collins)

* Shell-like tests can now be written. Code in ``bzrlib/tests/script.py`` ,
  documentation in ``developers/testing.txt`` for details.
  (Vincent Ladeuil)

* Some tests could end up with the same id, that was dormant for
  a long time.
  (Vincent Ladeuil, #442980)

* Stop showing the number of tests due to missing features in the test
  progress bar.  (Martin Pool)

* Test parameterisation now does a shallow copy, not a deep copy of the test
  to be parameterised. This is not expected to break external use of test
  parameterisation, and is substantially faster. (Robert Collins)

* Tests that try to open a bzr dir on an arbitrary transport will now
  fail unless they have explicitly permitted the transport via
  ``self.permit_url``. The standard test factories such as ``self.get_url``
  will permit the urls they provide automatically, so only exceptional
  tests should need to do this. (Robert Collins)

* The break-in test no longer cares about clean shutdown of the child,
  instead it is happy if the debugger starts up. (Robert  Collins)

* The full test suite is expected to pass when the C extensions are not
  present. (Vincent Ladeuil, #430749)


bzr 2.0.1
#########

:Codename: Stability First
:2.0.1: 2009-10-14

The first of our new ongoing bugfix-only stable releases has arrived. It
includes a collection of 12 bugfixes applied to bzr 2.0.0, but does not
include any of the feature development in the 2.1.0 series.


Bug Fixes
*********

* ``bzr add`` in a tree that has files with ``\r`` or ``\n`` in the
  filename will issue a warning and skip over those files.
  (Robert Collins, #3918)

* bzr will attempt to authenticate with SSH servers that support
  ``keyboard-interactive`` auth but not ``password`` auth when using
  Paramiko.   (Andrew Bennetts, #433846)

* Fixed fetches from a stacked branch on a smart server that were failing
  with some combinations of remote and local formats.  This was causing
  "unknown object type identifier 60" errors.  (Andrew Bennetts, #427736)

* Fixed ``ObjectNotLocked`` errors when doing some log and diff operations
  on branches via a smart server.  (Andrew Bennetts, #389413)

* Handle things like ``bzr add foo`` and ``bzr rm foo`` when the tree is
  at the root of a drive. ``osutils._cicp_canonical_relpath`` always
  assumed that ``abspath()`` returned a path that did not have a trailing
  ``/``, but that is not true when working at the root of the filesystem.
  (John Arbash Meinel, Jason Spashett, #322807)

* Hide deprecation warnings for 'final' releases for python2.6.
  (John Arbash Meinel, #440062)

* Improve the time for ``bzr log DIR`` for 2a format repositories.
  We had been using the same code path as for <2a formats, which required
  iterating over all objects in all revisions.
  (John Arbash Meinel, #374730)

* Make sure that we unlock the tree if we fail to create a TreeTransform
  object when doing a merge, and there is limbo, or pending-deletions
  directory.  (Gary van der Merwe, #427773)

* Occasional IndexError on renamed files have been fixed. Operations that
  set a full inventory in the working tree will now go via the
  apply_inventory_delta code path which is simpler and easier to
  understand than dirstates set_state_from_inventory method. This may
  have a small performance impact on operations built on _write_inventory,
  but such operations are already doing full tree scans, so no radical
  performance change should be observed. (Robert Collins, #403322)

* Retrieving file text or mtime from a _PreviewTree has good performance when
  there are many changes.  (Aaron Bentley)

* The CHK index pages now use an unlimited cache size. With a limited
  cache and a large project, the random access of chk pages could cause us
  to download the entire cix file many times.
  (John Arbash Meinel, #402623)

* When a file kind becomes unversionable after being added, a sensible
  error will be shown instead of a traceback. (Robert Collins, #438569)

Documentation
*************

* Improved README. (Ian Clatworthy)

* Improved upgrade documentation for Launchpad branches.
  (Barry Warsaw)


bzr 2.0.0
#########

:2.0.0: 2009-09-22
:Codename: Instant Karma

This release of Bazaar makes the 2a (previously 'brisbane-core') format
the default when new branches or repositories are created.  This format is
substantially smaller and faster for many operations.  Most of the work in
this release focuses on bug fixes and stabilization, covering both 2a and
previous formats.  (See the Upgrade Guide for information on migrating
existing projects.)

This release also improves the documentation content and presentation,
including adding Windows HtmlHelp manuals.

The Bazaar team decided that 2.0 will be a long-term supported release,
with bugfix-only 2.0.x releases based on it, continuing for at least six
months or until the following stable release.

Changes from 2.0.0rc2 to final
******************************

* Officially branded as 2.0.0 rather than 2.0 to clarify between things
  that "want to happen on the 2.0.x stable series" versus things that want
  to "land in 2.0.0". (Changes how bzrlib._format_version_tuple() handles
  micro = 0.) (John Arbash Meinel)


bzr 2.0.0rc2
############

:2.0.0rc2: 2009-09-10

New Features
************

* Added post_commit hook for mutable trees. This allows the keywords
  plugin to expand keywords on files changed by the commit.
  (Ian Clatworthy, #408841)

Bug Fixes
*********

* Bazaar's native protocol code now correctly handles EINTR, which most
  noticeably occurs if you break in to the debugger while connected to a
  bzr+ssh server.  You can now can continue from the debugger (by typing
  'c') and the process continues.  However, note that pressing C-\ in the
  shell may still kill the SSH process, which is bug 162509, so you must
  sent a signal to the bzr process specifically, for example by typing
  ``kill -QUIT PID`` in another shell.  (Martin Pool, #341535)

* ``bzr check`` in pack-0.92, 1.6 and 1.9 format repositories will no
  longer report incorrect errors about ``Missing inventory ('TREE_ROOT', ...)``
  (Robert Collins, #416732)

* ``bzr info -v`` on a 2a format still claimed that it was a "Development
  format" (John Arbash Meinel, #424392)

* ``bzr log stacked-branch`` shows the full log including
  revisions that are in the fallback repository. (Regressed in 2.0rc1).
  (John Arbash Meinel, #419241)

* Clearer message when Bazaar runs out of memory, instead of a ``MemoryError``
  traceback.  (Martin Pool, #109115)

* Conversion to 2a will create a single pack for all the new revisions (as
  long as it ran without interruption). This improves both ``bzr upgrade``
  and ``bzr pull`` or ``bzr merge`` from local branches in older formats.
  The autopack logic that occurs every 100 revisions during local
  conversions was not returning that pack's identifier, which resulted in
  the partial packs created during the conversion not being consolidated
  at the end of the conversion process. (Robert Collins, #423818)

* Fetches from 2a to 2a are now again requested in 'groupcompress' order.
  Groups that are seen as 'underutilized' will be repacked on-the-fly.
  This means that when the source is fully packed, there is minimal
  overhead during the fetch, but if the source is poorly packed the result
  is a fairly well packed repository (not as good as 'bzr pack' but
  good-enough.) (Robert Collins, John Arbash Meinel, #402652)

* Fix a potential segmentation fault when doing 'log' of a branch that had
  ghosts in its mainline.  (Evaluating None as a tuple is bad.)
  (John Arbash Meinel, #419241)

* ``groupcompress`` sort order is now more stable, rather than relying on
  ``topo_sort`` ordering. The implementation is now
  ``KnownGraph.gc_sort``. (John Arbash Meinel)

* Local data conversion will generate correct deltas. This is a critical
  bugfix vs 2.0rc1, and all 2.0rc1 users should upgrade to 2.0rc2 before
  converting repositories. (Robert Collins, #422849)

* Network streams now decode adjacent records of the same type into a
  single stream, reducing layering churn. (Robert Collins)

* Prevent some kinds of incomplete data from being committed to a 2a
  repository, such as revisions without inventories, a missing chk_bytes
  record for an inventory, or a missing text referenced by an inventory.
  (Andrew Bennetts, #423506, #406687)
  
Documentation
*************

* Fix assertion error about "_remember_remote_is_before" when pushing to
  older smart servers.
  (Andrew Bennetts, #418931)

* Help on hooks no longer says 'Not deprecated' for hooks that are
  currently supported. (Ian Clatworthy, #422415)

* PDF and CHM (Windows HtmlHelp) formats are now supported for the
  user documentation. The HTML documentation is better broken up into
  topics. (Ian Clatworthy)

* The developer and foreign language documents are now separated
  out so that searching in the HTML and CHM files produces more
  useful results. (Ian Clatworthy)

* The main table of contents now provides links to the new Migration Docs
  and Plugins Guide. (Ian Clatworthy)


bzr 2.0.0rc1
############

:Codename: no worries
:2.0.0rc1: 2009-08-26

Compatibility Breaks
********************

* The default format for bzr is now ``2a``. This format brings many
  significant performance and size improvements. bzr can pull from
  any existing repository into a ``2a`` one, but can only transfer
  from ``2a`` into ``rich-root`` repositories. The Upgrade guide
  has more information about this change. (Robert Collins)

* On Windows auto-detection of Putty's plink.exe is disabled.
  Default SSH client for Windows is paramiko. User still can force
  usage of plink if explicitly set environment variable BZR_SSH=plink.
  (#414743, Alexander Belchenko)

New Features
************

* ``bzr branch --switch`` can now switch the checkout in the current directory
  to the newly created branch. (Lukáš Lalinský)

Bug Fixes
*********

* Further tweaks to handling of ``bzr add`` messages about ignored files.
  (Jason Spashett, #76616)

* Fetches were being requested in 'groupcompress' order, but weren't
  recombining the groups. Thus they would 'fragment' to get the correct
  order, but not 'recombine' to actually benefit from it. Until we get
  recombining to work, switching to 'unordered' fetches avoids the
  fragmentation. (John Arbash Meinel, #402645)

* Fix a pycurl related test failure on karmic by recognizing an error
  raised by newer versions of pycurl.
  (Vincent Ladeuil, #306264)

* Fix a test failure on karmic by making a locale test more robust.
  (Vincent Ladeuil, #413514)

* Fix IndexError printing CannotBindAddress errors.
  (Martin Pool, #286871)

* Fix "Revision ... not present" errors when upgrading stacked branches,
  or when doing fetches from a stacked source to a stacked target.
  (Andrew Bennetts, #399140)

* ``bzr branch`` of 2a repositories over HTTP is much faster.  bzr now
  batches together small fetches from 2a repositories, rather than
  fetching only a few hundred bytes at a time.
  (Andrew Bennetts, #402657)

Improvements
************

* A better description of the platform is shown in crash tracebacks, ``bzr
  --version`` and ``bzr selftest``.
  (Martin Pool, #409137)

* bzr can now (again) capture crash data through the apport library, 
  so that a single human-readable file can be attached to bug reports.
  This can be disabled by using ``-Dno_apport`` on the command line, or by
  putting ``no_apport`` into the ``debug_flags`` section of
  ``bazaar.conf``.
  (Martin Pool, Robert Collins, #389328)

* ``bzr push`` locally on windows will no longer give a locking error with
  dirstate based formats. (Robert Collins)

* ``bzr shelve`` and ``bzr unshelve`` now work on windows.
  (Robert Collins, #305006)

* Commit of specific files no longer prevents using the iter_changes
  codepath. On 2a repositories, commit of specific files should now be as
  fast, or slightly faster, than a full commit. (Robert Collins)

* The internal core code that handles specific file operations like
  ``bzr st FILENAME`` or ``bzr commit FILENAME`` has been changed to
  include the parent directories if they have altered, and when a
  directory stops being a directory its children are always included. This
  fixes a number of causes for ``InconsistentDelta`` errors, and permits
  faster commit of specific paths. (Robert Collins, #347649)

Documentation
*************

* New developer documentation for content filtering.
  (Martin Pool)

API Changes
***********

* ``bzrlib.shelf_ui`` has had the ``from_args`` convenience methods of its
  classes changed to manage lock lifetime of the trees they open in a way
  consistent with reader-exclusive locks. (Robert Collins, #305006)

Testing
*******

bzr 1.18.1
##########

:Codename:     nein nein nein!
:1.18.1:       2009-09-09

This release fixes two small but worthwhile bugs relevant to users on
Microsoft Windows: some commands that failed on with locking errors will
now work, and a bug that caused poor performance after committing a file
with line-ending conversion has now been fixed.  It also fixes a bug in
pushing to older servers.

Bug Fixes
*********

* Fixed a problem where using content filtering and especially end-of-line
  conversion will commit too many copies a file.
  (Martin Pool, #415508)

* Fix assertion error about ``_remember_remote_is_before`` in
  ``set_tags_bytes`` when pushing to older smart servers.  
  (Andrew Bennetts, Alexander Belchenko, #418931)

Improvements
************

* ``bzr push`` locally on Windows will no longer give a locking error with
  dirstate based formats. (Robert Collins)

* ``bzr shelve`` and ``bzr unshelve`` now work on Windows.
  (Robert Collins, #305006)

API Changes
***********

* ``bzrlib.shelf_ui`` has had the ``from_args`` convenience methods of its
  classes changed to manage lock lifetime of the trees they open in a way
  consistent with reader-exclusive locks. (Robert Collins, #305006)

* ``Tree.path_content_summary`` may return a size of None, when called on
  a tree with content filtering where the size of the canonical form
  cannot be cheaply determined.  (Martin Pool)

* When manually creating transport servers in test cases, a new helper
  ``TestCase.start_server`` that registers a cleanup and starts the server
  should be used. (Robert Collins)

bzr 1.18
########

Compatibility Breaks
********************

* Committing directly to a stacked branch from a lightweight checkout will
  no longer work. In previous versions this would appear to work but would
  generate repositories with insufficient data to create deltas, leading
  to later errors when branching or reading from the repository.
  (Robert Collins, bug #375013)

New Features
************

Bug Fixes
*********

* Fetching from 2a branches from a version-2 bzr protocol would fail to
  copy the internal inventory pages from the CHK store. This cannot happen
  in normal use as all 2a compatible clients and servers support the
  version-3 protocol, but it does cause test suite failures when testing
  downlevel protocol behaviour. (Robert Collins)

* Fix a test failure on karmic by making a locale test more robust.
  (Vincent Ladeuil, #413514)

* Fixed "Pack ... already exists" error when running ``bzr pack`` on a
  fully packed 2a repository.  (Andrew Bennetts, #382463)

* Further tweaks to handling of ``bzr add`` messages about ignored files.
  (Jason Spashett, #76616)

* Properly handle fetching into a stacked branch while converting the
  data, especially when there are also ghosts. The code was filling in
  parent inventories incorrectly, and also not handling when one of the
  parents was a ghost. (John Arbash Meinel, #402778, #412198)

* ``RemoteStreamSource.get_stream_for_missing_keys`` will fetch CHK
  inventory pages when appropriate (by falling back to the vfs stream
  source).  (Andrew Bennetts, #406686)

* StreamSource generates rich roots from non-rich root sources correctly
  now.  (Andrew Bennetts, #368921)

* When deciding whether a repository was compatible for upgrading or
  fetching, we previously incorrectly checked the default repository
  format for the bzrdir format, rather than the format that was actually
  present on disk.  (Martin Pool, #408824)

Improvements
************

* A better description of the platform is shown in crash tracebacks, ``bzr
  --version`` and ``bzr selftest``.
  (Martin Pool, #409137)

* Cross-format fetches (such as between 1.9-rich-root and 2a) via the
  smart server are more efficient now.  They send inventory deltas rather
  than full inventories.  The smart server has two new requests,
  ``Repository.get_stream_1.19`` and ``Repository.insert_stream_1.19`` to
  support this.  (Andrew Bennetts, #374738, #385826)

* Extracting the full ancestry and computing the ``merge_sort`` is now
  significantly faster. This effects things like ``bzr log -n0``. (For
  example, ``bzr log -r -10..-1 -n0 bzr.dev`` is 2.5s down to 1.0s.
  (John Arbash Meinel)

Documentation
*************

API Changes
***********

Internals
*********

* ``-Dstrict_locks`` can now be used to check that read and write locks
  are treated properly w.r.t. exclusivity. (We don't try to take an OS
  read lock on a file that we already have an OS write lock on.) This is
  now set by default for all tests, if you have a test which cannot be
  fixed, you can use ``self.thisFailsStrictLockCheck()`` as a
  compatibility knob. (John Arbash Meinel)

* InterDifferingSerializer is now only used locally.  Other fetches that
  would have used InterDifferingSerializer now use the more network
  friendly StreamSource, which now automatically does the same
  transformations as InterDifferingSerializer.  (Andrew Bennetts)

* ``KnownGraph`` now has a ``.topo_sort`` and ``.merge_sort`` member which
  are implemented in pyrex and significantly faster. This is exposed along
  with ``CombinedGraphIndex.find_ancestry()`` as
  ``VersionedFiles.get_known_graph_ancestry(keys)``.
  (John Arbash Meinel)

* RemoteBranch.open now honours ignore_fallbacks correctly on bzr-v2
  protocols. (Robert Collins)

* The index code now has some specialized routines to extract the full
  ancestry of a key in a more efficient manner.
  ``CombinedGraphIndex.find_ancestry()``. (Time to get ancestry for
  bzr.dev drops from 1.5s down to 300ms. For OOo from 33s => 10.5s) (John
  Arbash Meinel)

Testing
*******

* Install the test ssl certificate and key so that installed bzr
  can run the https tests. (Denys Duchier, #392401)
  

bzr 1.18rc1
###########

:Codename: little traveller
:1.18:    2009-08-20
:1.18rc1: 2009-08-10

This release of Bazaar marches on towards the 2.0 release in which the 2a
'brisbane-core' format becomes generally recommended.  Most of the work in
this release now focusses on bug fixes and stabilization, covering both 2a
and previous formats.  There is a new text-mode interactive merge feature,
a new guide to migration to 2a format in the user documentation, and
pushing branches to a smart server is now much faster.  

The Bazaar team decided that 2.0 will be a long-term supported release,
with bugfix-only releases based on it continuing for at least six months
or until the following stable release.

There are no changes from 1.18rc1 to 1.18.

New Features
************

* ``bzr merge --interactive`` applies a user-selected portion of the
  merge.  The UI is similar to ``shelve``.  (Aaron Bentley)

* ``bzr reconfigure`` now takes options ``--stacked-on URL`` and
  ``--unstacked`` to change stacking of a branch.
  (Martin Pool, #391411)

Bug Fixes
*********

* Annotating on a stacked branch will now succeed in simple scenarios.
  There are still some complex scenarios where it will fail (bug #399884)
  (John Arbash Meinel, #393366)

* A progress bar is no longer left dangling when ``bzr selftest``
  completes, and the progress bar updates with zero latency so the
  displayed test name is always the one that's actually running.
  (Martin Pool, #123688)

* Authenticating against an ssh server now uses ``auth_none`` to determine
  if password authentication is even supported. This fixes a bug where
  users would be prompted for a launchpad password, even though launchpad
  only supports publickey authentication. (John Arbash Meinel, #375867)

* BranchBuilder now accepts timezone to avoid test failures in countries far
  from GMT. (Vincent Ladeuil, #397716)

* ``bzr commit`` no longer saves the unversioning of missing files until
  the commit has completed on the branch. This means that aborting a
  commit that found a missing file will leave the tree unedited.
  (Robert Collins, #282402)

* ``bzr mv`` no longer takes out branch locks, which allows it to work
  when the branch is readonly. (Robert Collins, #216541)

* ``bzr revert .`` no longer generates an InconsistentDelta error when
  there are missing subtrees. (Robert Collins, #367632)

* ``bzr send`` now generates valid bundles with ``--2a`` formats. However,
  do to internal changes necessary to support this, older clients will
  fail when trying to insert them. For newer clients, the bundle can be
  used to apply the changes to any rich-root compatible format.
  (John Arbash Meinel, #393349)

* Cope with FTP servers that don't support restart/append by falling back
  to reading and then rewriting the whole file, such as TahoeLAFS.  (This
  fallback may be slow for some access patterns.)  (Nils Durner, #294709)

* Encode the paths in ``mbcs`` encoding on Windows when spawning an
  external diff client. This at least allows supporting filenames that are
  not ascii, but are present in the current locale. Ideally we would be
  able to pass the Unicode path, but that would be client dependent.
  (John Arbash Meinel, #382709)

* Fix a compile bug on Solaris having to do with const and
  pointer-to-pointers. (John Arbash Meinel, #408441)

* Fixed a NameError that occurs when merging or pulling from a URL that
  causes a redirection loop when bzr tries to read a URL as a bundle.
  (Andrew Bennetts, #400847)

* Fix ``AttributeError: 'TestUIFactory' object has no attribute 'tick'``
  running send and similar commands on 2a formats.
  (Martin Pool, #408201)
  
* Fix crash in some invocations of ``bzr status`` in format 2a.
  (Martin Pool, #403523)

* Fixed export to existing directory: if directory is empty then export 
  will succeed, otherwise it fails with error.
  (Alexander Belchenko, #406174)

* Fixed spurious "Source branch does not support stacking" warning when
  pushing. (Andrew Bennetts, #388908)

* Fixed spurious transport activity indicator appearing while tests are
  running.  (Martin Pool, #343532)

* Merge now correctly handles empty right-hand revision specs.
  (Aaron Bentley, #333961)

* Renames to lexographically lower basenames in trees that have never been
  committed to will no longer corrupt the dirstate. This was caused by an
  bug in the dirstate update_minimal method. (Robert Collins, #395556)

* Requests for unknown methods no longer cause the smart server to log
  lots of backtraces about ``UnknownSmartMethod``, ``do_chunk`` or
  ``do_end``.  (Andrew Bennetts, #338561)

* Shelve will not shelve the initial add of the tree root.  (Aaron Bentley)

* Streaming from bzr servers where there is a chain of stacked branches
  (A stacked on B stacked on C) will now work. (Robert Collins, #406597)

* The environment variable ``BZR_PROGRESS_BAR`` set to either ``text`` or ``none``
  always forces progress bars either on or off respectively.  Otherwise,
  they're turned on if ``TERM`` is not ``dumb`` and stderr is a terminal.
  bzr always uses the 'text' user interface when run as a command, so
  ``BZR_USE_TEXT_UI`` is no longer needed.
  (Martin Pool, #339385, #387717)

* The optional ``_knit_load_data_pyx`` C extension was never being
  imported.  This caused significant slowdowns when reading data from
  repositories.  (Andrew Bennetts, #405653)
  
* The ``--hardlink`` option to ``branch`` and ``checkout`` is not
  supported at the moment on workingtree formats that can do content
  filtering.  (See <https://bugs.edge.launchpad.net/bzr/+bug/408193>.)
  bzr now says so, rather than just ignoring the option.  (Martin Pool)

* There was a bug in ``osutils.relpath`` that was only triggered on
  Windows. Essentially if you were at the root of a drive, and did
  something to a branch/repo on another drive, we would go into an
  infinite loop while trying to find a 'relative path'.
  (John Arbash Meinel, #394227)

* ``WorkingTree4.unversion`` will no longer fail to unversion ids which
  were present in a parent tree but renamed in the working tree.
  (Robert Collins, #187207)

Improvements
************

* Can now rename/move files even if they have been removed from the inventory.
  (Marius Kruger)

* Pushing branches with tags via ``bzr://`` and ``bzr+ssh://`` is much
  faster, using a new ``Branch.set_tags_bytes`` smart server verb rather
  than VFS methods.  For example, pushes of small branches with tags take
  11 rather than 18 smart server requests.  (Andrew Bennetts, #398608)

* Sending Ctrl-Break on Windows will now drop you into the debugger, in
  the same way that sending Ctrl-\\ does on other platforms.
  (John Arbash Meinel)

Documentation
*************

* Added Bazaar 2.0 Upgrade Guide. (Ian Clatworthy)

API Changes
***********

* ``CLIUIFactory`` is deprecated; use ``TextUIFactory`` instead if you
  need to subclass or create a specific class, or better yet the existing
  ``make_ui_for_terminal``.  ``SilentUIFactory`` is clarified to do no
  user interaction at all, rather than trying to read from stdin but not
  writing any output, which would be strange if reading prompts or
  passwords.  (Martin Pool)

* New TransformPreview.commit() allows committing without a working tree.
  (Aaron Bentley)

* ``pb`` parameter to ``TextTestResult`` is deprecated and ignored.
  (Martin Pool)

* ProgressTasks now prefer to talk direct to their ProgressView not to the
  UIFactory. 
  (Martin Pool)

* ``WorkingTree._check`` now requires a references dict with keys matching
  those returned by ``WorkingTree._get_check_refs``. (Robert Collins)

Internals
*********

* ``CHKInventory.path2id`` uses the parent_id to basename hash to avoid
  reading the entries along the path, reducing work to lookup ids from
  paths. (Robert Collins)

* ``CHKMap.apply_delta`` now raises ``InconsistentDelta`` if a delta adds
  as new a key which was already mapped. (Robert Collins)

* Inventory delta application catches more cases of corruption and can
  prevent corrupt deltas from affecting consistency of data structures on
  disk. (Robert Collins)

* --subunit support now adds timestamps if the subunit version supports
  it. (Robert Collins)

* The Windows all-in-one installer now bundles the PyQt image format
  plugins, which allows previewing more images as part of 'qdiff'.
  (Alexander Belchenko)


Testing
*******

* Merge directive cherrypick tests must use the same root id.
  (Martin Pool, #409684)

* Spurious failure in ``check`` tests on rich-root formats fixed.
  (Martin Pool, #408199)

* The ``bzrlib.tests.TextTestRunner`` will no longer call
  ``countTestsCases`` on the test being run. Progress information is
  instead handled by having the test passed in call ``result.progress``
  before running its contents. This improves the behaviour when using
  ``TextTestRunner`` with test suites that don't support
  ``countTestsCases``. (Robert Collins)


bzr 1.17.1 (unreleased)
#######################

Bug Fixes
*********

* The optional ``_knit_load_data_pyx`` C extension was never being
  imported.  This caused significant slowdowns when reading data from
  knit format repositories.  (Andrew Bennetts, #405653)
  

bzr 1.17
########
:Codename: so-late-its-brunch
:1.17rc1: 2009-07-13
:1.17: 2009-07-20


Bazaar continues to blaze a straight and shining path to the 2.0 release and
the elevation of the ``2a`` beta format to the full glory of "supported and
stable".

Highlights in this release include greatly reduced memory consumption during
commits, faster ``ls``, faster ``annotate``, faster network operations if
you're specifying a revision number and the final destruction of those
annoying progress bar artifacts.


Changes from 1.17rc1 to 1.17final
*********************************

* Change an extension to call the python ``frozenset()`` rather than the C
  api ``PyFrozenSet_New``. It turns out that python2.4 did not expose the
  C api. (John Arbash Meinel, #399366)

* Fixes for the Makefile and the rename of ``generate_docs.py`` to
  ``tools/generate_docs.py`` to allow everything to be built on Windows.
  (John Arbash Meinel, #399356)

* ``bzr serve`` once again applies a ``ChrootServer`` to the given
  directory before serving it. (Andrew Bennetts, #400535)


Compatibility Breaks
********************

* ``bzr register-branch`` from the Launchpad plugin now refers to "project"
  instead of "product" which is the correct Launchpad terminology.  The
  --product option is deprecated and users should switch to using --project.
  (Neil Martinsen-Burrell, #238764)


New Features
************

* ``bzr push`` now aborts if uncommitted changes (including pending merges)
  are present in the working tree (if one is present) and no revision is
  specified. The configuration option ``push_strict`` can be used to set the
  default for this behavior.  (Vincent Ladeuil, #284038, #322808, #65286)

* ``bzr revno`` and ``bzr revision-info`` now have a ``--tree`` option to
  show revision info for the working tree instead of the branch.
  (Matthew Fuller, John Arbash Meinel)

* ``bzr send`` now aborts if uncommitted changes (including pending merges)
  are present in the working tree and no revision is specified. The
  configuration option ``send_strict`` can be used to set the default for this
  behavior.
  (Vincent Ladeuil, #206577)

* ``bzr switch --create-branch/-b`` can now be used to create and switch
  to a new branch. Supplying a name without a ``/`` will create the branch
  relative to the existing branch. (similar to how ``bzr switch name``
  works when the branch already exists.) (John Arbash Meinel)


Bug Fixes
*********

* Accept uppercase "Y/N" to prompts such as from break lock. 
  (#335182, Tim Powell, Martin Pool)

* Add documentation about diverged branches and how to fix them in the
  centralized workflow with local commits.  Mention ``bzr help
  diverged-branches`` when a push fails because the branches have
  diverged.  (Neil Martinsen-Burrell, #269477)

* Annotate would sometimes 'latch on' to trivial lines, causing important
  lines to be incorrectly annotated. (John Arbash Meinel, #387952)

* Automatic format upgrades triggered by default stacking policies on a
  1.16rc1 (or later) smart server work again.
  (Andrew Bennetts, #388675)

* Avoid progress bar artifacts being left behind on the screen.
  (Martin Pool, #321935)

* Better message in ``bzr split`` error suggesting a rich root format.
  (Neil Martinsen-Burrell, #220067)

* ``Branch.set_append_revisions_only`` now works with branches on a smart
  server. (Andrew Bennetts, #365865)

* By default, ``bzr branch`` will fail if the target directory exists, but
  does not already have a control directory.  The flag ``--use-existing-dir``
  will allow operation to proceed.  (Alexander Belchenko, #307554)

* ``bzr ls DIR --from-root`` now shows only things in DIR, not everything.
  (Ian Clatworthy)

* Fetch between repositories does not error if they have inconsistent data
  that should be irrelevant to the fetch operation. (Aaron Bentley)

* Fix ``AttributeError`` exception when reconfiguring lightweight checkout 
  of a remote repository.
  (Jelmer Vernooij, #332194)

* Fix bug in decoding v3 smart server messages when receiving multiple
  lots of excess bytes after an end-of-message.
  (Andrew Bennetts)

* Force deletion of readonly files during merge, update and other tree
  transforms.
  (Craig Hewetson, Martin Pool, #218206)

* Force socket shutdown in threaded http test servers to avoid client hangs
  (pycurl).  (Vincent Ladeuil, #383920).

* ``LRUCache`` will maintain the linked list pointers even if a nodes
  cleanup function raises an exception. (John Arbash Meinel, #396838)

* Progress bars are now suppressed again when the environment variable
  ``BZR_PROGRESS_BAR`` is set to ``none``.
  (Martin Pool, #339385)

* Reduced memory consumption during ``bzr commit`` of large files. For
  pre 2a formats, should be down to ~3x the size of a file.
  For ``--2a`` format repositories, it is down to the size of the file
  content plus the size of the compressed text.  Related to bug #109114.
  (John Arbash Meinel)

* Set hidden attribute on .bzr directory below unicode path should never
  fail with error. The operation should succeed even if bzr unable to set 
  the attribute.  (Alexander Belchenko, related to bug #335362).
  
* Stacking will no longer accept requests to stack on the same
  branch/repository. Existing branches that incorrectly reference the same
  repository in a stacking configuration will now raise
  UnstackableLocationError when the branch is opened. This can be fixed by
  removing the stacking location inside ``.bzr/branch``.
  (Robert Collins, #376243)

* The ``log+`` decorator, useful in debugging or profiling, could cause
  "AttributeError: 'list' object has no attribute 'next'".  This is now
  fixed.  The log decorator no longer shows the elapsed time or transfer
  rate because they're available in the log prefixes and the transport
  activity display respectively.
  (Martin Pool, #340347)

* Unshelve works correctly when multiple zero-length files are present on
  the shelf. (Aaron Bentley, #363444)

* Progress bars no longer show the network transport scheme or direction.
  (Martin Pool)

* launchpad-login now respects the 'verbose' option.
  (Jonathan Lange, #217031)


Internals
*********

* ``bzrlib.user_encoding`` is now officially deprecated. It is not
  possible to write a deprecation wrapper, but the variable will be
  removed in the near future. Use ``bzrlib.osutils.get_user_encoding()``
  instead. (Alexander Belchenko)

* Command lookup has had hooks added. ``bzrlib.Command.hooks`` has
  three new hook points: ``get_command``, ``get_missing_command`` and
  ``list_commands``, which allow just-in-time command name provision
  rather than requiring all command names be known a-priori.
  (Robert Collins)

* ``get_app_path`` from win32utils.py now supports REG_EXPAND_SZ data type
  and can read path to wordpad.exe. (Alexander Belchenko, #392046)

* ``graph.KnownGraph`` has been added. This is a class that can give
  answers to ``heads()`` very quickly. However, it has the assumption that
  the whole graph has already been loaded. This is true during
  ``annotate`` so it is used there with good success (as much as 2x faster
  for files with long ancestry and 'cherrypicked' changes.)
  (John Arbash Meinel, Vincent Ladeuil)

* OS file locks are now taken out using ``CreateFile`` rather than
  ``LockFileEx`` on Windows. The locking remains exclusive with
  ``LockFileEx`` but now it also works on older versions of Windows (such
  as Win98). (Martin <gzlist>)

* pack <=> pack fetching is now done via a ``PackStreamSource`` rather
  than the ``Packer`` code. The user visible change is that we now
  properly fetch the minimum number of texts for non-smart fetching.
  (John Arbash Meinel)


* ``VersionedFiles._add_text`` is a new api that lets us insert text into
  the repository as a single string, rather than a list of lines. This can
  improve memory overhead and performance of committing large files.
  (Currently a private api, used only by commit). (John Arbash Meinel)


Improvements
************

* ``bzr annotate`` can now be significantly faster. The time for
  ``bzr annotate NEWS`` is down to 7s from 22s in 1.16. Files with long
  histories and lots of 'duplicate insertions' will be improved more than
  others. (John Arbash Meinel, Vincent Ladeuil)

* ``bzr ls`` is now faster. On OpenOffice.org, the time drops from 2.4
  to 1.1 seconds. The improvement for ``bzr ls -r-1`` is more
  substantial dropping from 54.3 to 1.1 seconds. (Ian Clatworthy)

* Improve "Path(s) are not versioned" error reporting for some commands.
  (Benoît PIERRE)

* Initial commit performance in ``--2a`` repositories has been improved by
  making it cheaper to build the initial CHKMap. (John Arbash Meinel)

* Resolving a revno to a revision id on a branch accessed via ``bzr://``
  or ``bzr+ssh://`` is now much faster and involves no VFS operations.
  This speeds up commands like ``bzr pull -r 123``.  (Andrew Bennetts)

* ``revision-info`` now properly aligns the revnos/revids in the output
  and doesn't traceback when given revisions not in the current branch.
  Performance is also significantly improved when requesting multiple revs
  at once.  (Matthew Fuller, John Arbash Meinel)

* Tildes are no longer escaped by Transports. (Andy Kilner)


Documentation
*************

* Avoid bad text wrapping in generated documentation.  Slightly better
  formatting in the user reference.
  (Martin Pool, #249908)

* Minor clarifications to the help for End-Of-Line conversions.
  (Ian Clatworthy)

API Changes
***********

* Removed overspecific error class ``InvalidProgressBarType``.
  (Martin Pool)

* The method ``ProgressView._show_transport_activity`` is now
  ``show_transport_activity`` because it's part of the contract between
  this class and the UI.  (Martin Pool)


bzr 1.16.1
##########

:Released: 2009-06-26

End user testing of the 2a format revealed two serious bugs. The first,
#365615, caused bzr to raise AbsentContentFactory errors when autopacking.
This meant that commits or pushes to 2a-format repositories failed
intermittently.

The second bug, #390563, caused the smart server to raise AbsentContentFactory
when streaming 2a stacked 2a-format branches. This particularly affected
branches stored on Launchpad in the 2a format.

Both of these bugs cause command failures only, neither of them cause data
corruption or data loss. And, of course, both of these bugs are now fixed.

Bug Fixes
*********

* We now properly request a more minimal set of file texts when fetching
  multiple revisions. (Robert Collins, John Arbash Meinel, #390563)

* Repositories using CHK pages (which includes the new 2a format) will no
  longer error during commit or push operations when an autopack operation
  is triggered. (Robert Collins, #365615)

* ``chk_map.iter_interesting_nodes`` now properly uses the *intersection*
  of referenced nodes rather than the *union* to determine what
  uninteresting pages we still need to look at. Prior to this,
  incrementally pushing to stacked branch would push the minimal data, but
  fetching everything would request extra texts. There are some unhandled
  cases wrt trees of different depths, but this fixes the common cases.
  (Robert Collins, John Arbash Meinel, #390563)

* ``GroupCompress`` repositories now take advantage of the pack hints
  parameter to permit cross-format fetching to incrementally pack the
  converted data. (Robert Collins)

* ``Repository.commit_write_group`` now returns opaque data about what
  was committed, for passing to the ``Repository.pack``. Repositories
  without atomic commits will still return None. (Robert Collins)

* ``Repository.pack`` now takes an optional ``hint`` parameter
  which will support doing partial packs for repositories that can do
  that. (Robert Collins)

* RepositoryFormat has a new attribute 'pack_compresses' which is True
  when doing a pack operation changes the compression of content in the
  repository. (Robert Collins)

* ``StreamSink`` and ``InterDifferingSerialiser`` will call
  ``Repository.pack`` with the hint returned by
  ``Repository.commit_write_group`` if the formats were different and the
  repository can increase compression by doing a pack operation.
  (Robert Collins, #376748)


bzr 1.16
########
:Codename: yesterday-in-california
:1.16rc1: 2009-06-11
:1.16: 2009-06-18

This version of Bazaar contains the beta release of the new ``2a`` repository
format, suitable for testing by fearless, advanced users. This format or an
updated version of it will become the default format in Bazaar 2.0. Please
read the NEWS entry before even thinking about upgrading to the new format.

Also included are speedups for many operations on huge projects, a bug fix for
pushing stacked new stacked branches to smart servers and the usual bevy of
bug fixes and improvements.


Changes from 1.16rc1 to 1.16final
*********************************

* Fix the nested tree flag check so that upgrade from development formats to
  2a can work correctly.
  (Jelmer Vernooij, #388727)

* Automatic format upgrades triggered by default stacking policies on a
  1.16rc1 (or later) smart server work again.
  (Andrew Bennetts, #388675)


Compatibility Breaks
********************

* Display prompt on stderr (instead of stdout) when querying users so
  that the output of commands can be safely redirected.
  (Vincent Ladeuil, #376582)


New Features
************

* A new repository format ``2a`` has been added.  This is a beta release
  of the brisbane-core (aka group-compress) project.  This format now
  suitable for wider testing by advanced users willing to deal with some
  bugs.  We would appreciate test reports, either positive or negative.
  Format 2a is substantially smaller and faster for many operations on
  many trees.  This format or an updated version will become the default
  in bzr 2.0.

  This is a rich-root format, so this repository format can be used with
  bzr-svn.  Bazaar branches in previous non-rich-root formats can be
  converted (including by merge, push and pull) to format 2a, but not vice
  versa.  We recommend upgrading previous development formats to 2a.

  Upgrading to this format can take considerable time because it expands
  and more concisely repacks the full history.

  If you use stacked branches, you must upgrade the stacked branches
  before the stacked-on branches.  (See <https://bugs.launchpad.net/bugs/374735>)

* ``--development7-rich-root`` is a new dev format, similar to ``--dev6``
  but using a Revision serializer using bencode rather than XML.
  (Jelmer Vernooij, John Arbash Meinel)

* mail_client=claws now supports --body (and message body hooks).  Also uses
  configured from address.  (Barry Warsaw)

Improvements
************


* ``--development6-rich-root`` can now stack. (Modulo some smart-server
  bugs with stacking and non default formats.)
  (John Arbash Meinel, #373455)

* ``--development6-rich-root`` delays generating a delta index for the
  first object inserted into a group. This has a beneficial impact on
  ``bzr commit`` since each committed texts goes to its own group. For
  committing a 90MB file, it drops peak memory by about 200MB, and speeds
  up commit from 7s => 4s. (John Arbash Meinel)

* Numerous operations are now faster for huge projects, i.e. those
  with a large number of files and/or a large number of revisions,
  particularly when the latest development format is used. These
  operations (and improvements on OpenOffice.org) include:

  * branch in a shared repository (2X faster)
  * branch --no-tree (100X faster)
  * diff (2X faster)
  * tags (70X faster)

  (Ian Clatworthy)

* Pyrex version of ``bencode`` support. This provides optimized support
  for both encoding and decoding, and is now found at ``bzrlib.bencode``.
  ``bzrlib.utils.bencode`` is now deprecated.
  (Alexander Belchenko, Jelmer Vernooij, John Arbash Meinel)


Bug Fixes
*********

* Bazaar can now pass attachment files to the mutt email client.
  (Edwin Grubbs, #384158)

* Better message in ``bzr add`` output suggesting using ``bzr ignored`` to
  see which files can also be added.  (Jason Spashett, #76616)

* ``bzr pull -r 123`` from a stacked branch on a smart server no longer fails.
  Also, the ``Branch.revision_history()`` API now works in the same
  situation.  (Andrew Bennetts, #380314)
  
* ``bzr serve`` on Windows no longer displays a traceback simply because a
  TCP client disconnected. (Andrew Bennetts)

* Clarify the rules for locking and fallback repositories. Fix bugs in how
  ``RemoteRepository`` was handling fallbacks along with the
  ``_real_repository``. (Andrew Bennetts, John Arbash Meinel, #375496)

* Fix a small bug with fetching revisions w/ ghosts into a new stacked
  branch. Not often triggered, because it required ghosts to be part of
  the fetched revisions, not in the stacked-on ancestry.
  (John Arbash Meinel)

* Fix status and commit to work with content filtered trees, addressing
  numerous bad bugs with line-ending support. (Ian Clatworthy, #362030)

* Fix problem of "directory not empty" when contending for a lock over
  sftp.  (Martin Pool, #340352)

* Fix rule handling so that eol is optional, not mandatory.
  (Ian Clatworthy, #379370)

* Pushing a new stacked branch to a 1.15 smart server was broken due to a
  bug in the ``BzrDirFormat.initialize_ex`` smart verb.  This is fixed in
  1.16, but required changes to the network protocol, so the
  ``BzrDirFormat.initialize_ex`` verb has been removed and replaced with a
  corrected ``BzrDirFormat.initialize_ex_1.16`` verb.  1.15 clients will
  still work with a 1.16 server as they will fallback to slower (and
  bug-free) methods.
  (Jonathan Lange, Robert Collins, Andrew Bennetts, #385132)

* Reconcile can now deal with text revisions that originated in revisions 
  that are ghosts. (Jelmer Vernooij, #336749)

* Support cloning of branches with ghosts in the left hand side history.
  (Jelmer Vernooij, #248540)

* The ''bzr diff'' now catches OSError from osutils.rmtree and logs a
  helpful message to the trace file, unless the temp directory really was
  removed (which would be very strange).  Since the diff operation has
  succeeded from the user's perspective, no output is written to stderr 
  or stdout.  (Maritza Mendez, #363837)

* Translate errors received from a smart server in response to a
  ``BzrDirFormat.initialize`` or ``BzrDirFormat.initialize_ex`` request.
  This was causing tracebacks even for mundane errors like
  ``PermissionDenied``.  (Andrew Bennetts, #381329)

Documentation
*************

* Added directory structure and started translation of docs in Russian.
  (Alexey Shtokalo, Alexander Iljin, Alexander Belchenko, Dmitry Vasiliev,
  Volodymyr Kotulskyi)

API Changes
***********

* Added osutils.parent_directories(). (Ian Clatworthy)

* ``bzrlib.progress.ProgressBar``, ``ChildProgress``, ``DotsProgressBar``,
  ``TTYProgressBar`` and ``child_progress`` are now deprecated; use
  ``ui_factory.nested_progress_bar`` instead.  (Martin Pool)

* ``graph.StackedParentsProvider`` is now a public API, replacing
  ``graph._StackedParentsProvider``. The api is now considered stable and ready
  for external users. (Gary van der Merwe)

* ``bzrlib.user_encoding`` is deprecated in favor of
  ``get_user_encoding``.  (Alexander Belchenko)

* TreeTransformBase no longer assumes that limbo is provided via disk.
  DiskTreeTransform now provides disk functionality.  (Aaron Bentley)

Internals
*********

* Remove ``weave.py`` script for accessing internals of old weave-format
  repositories.  (Martin Pool)

Testing
*******

* ``make check`` no longer repeats the test run in ``LANG=C``.
  (Martin Pool, #386180)

* The number of cores is now correctly detected on OSX. (John Szakmeister)

* The number of cores is also detected on Solaris and win32. (Vincent Ladeuil)

* The number of cores is also detected on FreeBSD. (Matthew Fuller)


bzr 1.15
########
:1.15rc1: 2009-05-16
:1.15: 2009-05-22
:1.15.1: 2009-06-09

The smart server will no longer raise 'NoSuchRevision' when streaming content
with a size mismatch in a reconstructed graph search. New command ``bzr
dpush``. Plugins can now define their own annotation tie-breaker when two
revisions introduce the exact same line.

Changes from 1.15.1 to 1.15.2
*****************************

* Use zdll on Windows to build ``_chk_map_pyx`` extension.
  (Alexander Belchenko)

Changes from 1.15final to 1.15.1
*********************************

* Translate errors received from a smart server in response to a
  ``BzrDirFormat.initialize`` or ``BzrDirFormat.initialize_ex`` request.
  This was causing tracebacks even for mundane errors like
  ``PermissionDenied``.  (Andrew Bennetts, #381329)

Changes from 1.15rc1 to 1.15final
*********************************

* No changes

Compatibility Breaks
********************

* ``bzr ls`` is no longer recursive by default. To recurse, use the
  new ``-R`` option. The old ``--non-recursive`` option has been removed.
  If you alias ``ls`` to ``ls -R``, you can disable recursion using
  ``--no-recursive`` instead.  (Ian Clatworthy)

New Features
************

* New command ``bzr dpush`` that can push changes to foreign 
  branches (svn, git) without setting custom bzr-specific metadata.
  (Jelmer Vernooij)

* The new development format ``--development6-rich-root`` now supports
  stacking. We chose not to use a new format marker, since old clients
  will just fail to open stacked branches, the same as if we used a new
  format flag. (John Arbash Meinel, #373455)

* Plugins can now define their own annotation tie-breaker when two revisions
  introduce the exact same line. See ``bzrlib.annotate._break_annotation_tie``
  Be aware though that this is temporary, private (as indicated by the leading
  '_') and a first step to address the problem. (Vincent Ladeuil, #348459)

* New command ``bzr dpush`` that can push changes to foreign 
  branches (svn, git) without setting custom bzr-specific metadata.
  (Jelmer Vernooij)

* ``bzr send`` will now check the ``child_submit_format`` setting in
  the submit branch to determine what format to use, if none was 
  specified on the command-line.  (Jelmer Vernooij)

Improvements
************

* -Dhpss output now includes the number of VFS calls made to the remote
  server. (Jonathan Lange)

* ``--coverage`` works for code running in threads too.
  (Andrew Bennets, Vincent Ladeuil)

* ``bzr pull`` now has a ``--local`` option to only make changes to the
  local branch, and not the bound master branch.
  (Gary van der Merwe, #194716)

* ``bzr rm *`` is now as fast as ``bzr rm * --keep``. (Johan Walles, #180116)

Bug Fixes
*********

* Adding now works properly when path contains a symbolic link.
  (Geoff Bache, #183831)

* An error is now raised for unknown eol values. (Brian de Alwis, #358199)

* ``bzr merge --weave`` will now generate a conflict if one side deletes a
  line, and the other side modifies the line. (John Arbash Meinel, #328171)

* ``bzr reconfigure --standalone`` no longer raises IncompatibleRepositories.
  (Martin von Gagern, #248932)

* ``bzr send`` works to send emails again using MAPI.
  (Neil Martinsen-Burrell, #346998)

* Check for missing parent inventories in StreamSink.  This prevents
  incomplete stacked branches being created by 1.13 bzr:// and
  bzr+ssh:// clients (which have bug #354036).  Instead, the server now
  causes those clients to send the missing records.  (Andrew Bennetts)

* Correctly handle http servers proposing multiple authentication schemes.
  (Vincent Ladeuil, #366107)

* End-Of-Line content filters are now loaded correctly.
  (Ian Clatworthy, Brian de Alwis, #355280)

* Fix a bug in the pure-python ``GroupCompress`` code when handling copies
  longer than 64KiB. (John Arbash Meinel, #364900)

* Fix TypeError in running ``bzr break-lock`` on some URLs.
  (Alexander Belchenko, Martin Pool, #365891)

* Non-recursive ``bzr ls`` now works properly when a path is specified.
  (Jelmer Vernooij, #357863)

* ssh usernames (defined in ~/.ssh/config) are honoured for bzr+ssh connections.
  (Vincent Ladeuil, #367726)

* Several bugs related to unicode symlinks have been fixed and the test suite
  enhanced to better catch regressions for them. (Vincent Ladeuil)

* The smart server will no longer raise 'NoSuchRevision' when streaming
  content with a size mismatch in a reconstructed graph search: it assumes
  that the client will make sure it is happy with what it got, and this
  sort of mismatch is normal for stacked environments.
  bzr 1.13.0/1 will stream from unstacked branches only - in that case not
  getting all the content expected would be a bug. However the graph
  search is how we figured out what we wanted, so a mismatch is both odd
  and unrecoverable without starting over, and starting over will end up
  with the same data as if we just permitted the mismatch. If data is
  gc'd, doing a new search will find only the truncated data, so sending
  only the truncated data seems reasonable. bzr versions newer than this
  will stream from stacked branches and check the stream to find missing
  content in the stacked-on branch, and thus will handle the situation
  implicitly.  (Robert Collins, #360791)

* Upgrading to, or fetching into a 'rich-root' format will now correctly
  set the root data the same way that reconcile does.
  (Robert Collins, #368921)

* Using unicode Windows API to obtain command-line arguments.
  (Alexander Belchenko, #375934)

Documentation
*************

API Changes
***********

* ``InterPackRepo.fetch`` and ``RepoFetcher`` now raise ``NoSuchRevision``
  instead of ``InstallFailed`` when they detect a missing revision.
  ``InstallFailed`` itself has been deleted. (Jonathan Lange)

* Not passing arguments to ``bzrlib.commands.main()`` will now grab the
  arguments from ``osutils.get_unicode_argv()`` which has proper support
  for unicode arguments on windows. Further, the supplied arguments are now 
  required to be unicode strings, rather than user_encoded strings.
  (Alexander Belchenko)

Internals
*********

* ``bzrlib.branch.Branch.set_parent`` is now present on the base branch
  class and will call ``_set_parent_location`` after doing unicode 
  encoding. (Robert Collins)

* ``bzrlib.remote.RemoteBranch._set_parent_location`` will use a new verb
  ``Branch.set_parent_location`` removing further VFS operations.
  (Robert Collins)

* ``bzrlib.bzrdir.BzrDir._get_config`` now returns a ``TransportConfig``
  or similar when the dir supports configuration settings. The base class
  defaults to None. There is a matching new server verb
  ``BzrDir.get-config_file`` to reduce roundtrips for getting BzrDir
  configuration. (Robert Collins)

* ``bzrlib.tests.ExtendedTestResult`` has new methods ``startTests``
  called before the first test is started, ``done`` called after the last
  test completes, and a new parameter ``strict``. (Robert Collins)

* ``-Dhpss`` when passed to bzr will cause a backtrace to be printed when
  VFS operations are started on a smart server repository. This should not
  occur on regular push and pull operations, and is a key indicator for
  performance regressions. (Robert Collins)

* ``-Dlock`` when passed to the selftest (e.g. ``bzr -Dlock selftest``) will
  cause mismatched physical locks to cause test errors rather than just
  reporting to the screen. (Robert Collins)

* -Dprogress will cause pdb to start up if a progress view jumps
  backwards. (Robert Collins)

* Fallback ``CredentialStore`` instances registered with ``fallback=True``
  are now be able to provide credentials if obtaining credentials 
  via ~/.bazaar/authentication.conf fails. (Jelmer Vernooij, 
  Vincent Ladeuil, #321918)

* New hook ``Lock.lock_broken`` which runs when a lock is
  broken. This is mainly for testing that lock/unlock are
  balanced in tests. (Vincent Ladeuil)

* New MergeDirective hook 'merge_request_body' allows hooks to supply or
  alter a body for the message produced by ``bzr send``.

* New smart server verb ``BzrDir.initialize_ex`` which implements a
  refactoring to the core of clone allowing less round trips on new
  branches. (Robert Collins)

* New method ``Tags.rename_revisions`` that can rename revision ids tags
  are pointing at. (Jelmer Vernooij)

* Updated the bundled ``ConfigObj`` library to 4.6.0 (Matt Nordhoff)

Testing
*******

* ``bzr selftest`` will now fail if lock/unlock are not correctly balanced in
  tests. Using ``-Dlock`` will turn the related failures into warnings.
  (Vincent Ladeuil, Robert Collins)

bzr 1.14
########
:Codename: brisbane-core
:1.14rc1: 2009-04-06
:1.14rc2: 2009-04-19
:1.14: 2009-04-28
:1.14.1: 2009-05-01

New formats 1.14 and 1.14-rich-root supporting End-Of-Line (EOL) conversions,
keyword templating (via the bzr-keywords plugin) and generic content filtering.
End-of-line conversion is now supported for formats supporting content
filtering.

Changes from 1.14final to 1.14.1
********************************

* Change api_minimum_version back to api_minimum_version = (1, 13, 0)

Changes from 1.14rc2 to 1.14final
*********************************

* Fix a bug in the pure-python ``GroupCompress`` code when handling copies
  longer than 64KiB. (John Arbash Meinel, #364900)

Changes from 1.14rc1 to 1.14rc2
*******************************

* Fix for bug 358037 Revision not in
  bzrlib.groupcompress.GroupCompressVersionedFiles (Brian de Alwis, 
  John A Meinel)

* Fix for bug 354036 ErrorFromSmartServer - AbsentContentFactory object has no
  attribute 'get_bytes_as' exception while pulling from Launchpad 
  (Jean-Francois Roy, Andrew Bennetts, Robert Collins)

* Fix for bug 355280 eol content filters are never loaded and thus never
  applied (Brian de Alwis, Ian Clatworthy)
 
* bzr.dev -r4280  Change _fetch_uses_deltas = False for CHK repos until we can
  write a better fix. (John Arbash Meinel, Robert Collins)

* Fix for bug 361574 uncommit recommends undefined --levels and -n options
  (Marius Kruger, Ian Clatworthy)

* bzr.dev r4289 as cherrypicked at lp:~spiv/bzr/stacking-cherrypick-1.14 
  (Andrew Bennetts, Robert Collins)

Compatibility Breaks
********************

* A previously disabled code path to accelerate getting configuration
  settings from a smart server has been reinstated. We think this *may*
  cause a incompatibility with servers older than bzr 0.15. We intend
  to issue a point release to address this if it turns out to be a
  problem. (Robert Collins, Andrew Bennetts)

* bzr no longer autodetects nested trees as 'tree-references'.  They
  must now be explicitly added tree references.  At the commandline, use
  join --reference instead of add.  (Aaron Bentley)

* The ``--long`` log format (the default) no longer shows merged
  revisions implicitly, making it consistent with the ``short`` and
  ``line`` log formats.  To see merged revisions for just a given
  revision, use ``bzr log -n0 -rX``. To see every merged revision,
  use ``bzr log -n0``.  (Ian Clatworthy)

New Features
************

* New formats ``1.14`` and ``1.14-rich-root`` supporting End-Of-Line
  (EOL) conversions, keyword templating (via the bzr-keywords plugin)
  and generic content filtering. These formats replace the experimental
  ``development-wt5`` and ``development-wt5-rich-root`` formats
  respectively, but have support for filtered views disabled.
  (Ian Clatworthy)

* New ``mv --auto`` option recognizes renames after they occur.
  (Aaron Bentley)

* ``bzr`` can now get passwords from stdin without requiring a controlling
  terminal (i.e. by redirecting stdin). (Vincent Ladeuil)

* ``bzr log`` now supports filtering of multiple files and directories
  and will show changes that touch any of them. Furthermore,
  directory filtering now shows the changes to any children of that
  directory, not just the directory object itself.
  (Ian Clatworthy, #97715)

* ``bzr shelve`` can now apply changes without storing anything on the
  shelf, via the new --destroy option.  (Aaron Bentley)

* ``bzr send`` now accepts --body to specify an initial message body.
  (Aaron bentley)

* ``bzr xxx --usage`` where xxx is a command now shows a usage
  message and the options without the descriptive help sections
  (like Description and Examples). A message is also given
  explaining how to see the complete help, i.e. ``bzr help xxx``.
  (Ian Clatworthy)

* Content filters can now be used to provide custom conversion
  between the canonical format of content (i.e. as stored) and
  the convenience format of content (i.e. as created in working
  trees). See ``bzr help content-filters`` for further details.
  (Ian Clatworthy, Alexander Belchenko)

* End-of-line conversion is now supported for formats supporting
  content filtering. See ``bzr help eol`` for details.
  (Ian Clatworthy)

* Newly-blessed `join` command allows combining two trees into one.
  (Aaron Bentley)

Improvements
************

* A new format name alias ``default-rich-root`` has been added and
  points at the closest relative of the default format that supports 
  rich roots. (Jelmer Vernooij, #338061)

* Branching from a stacked branch using ``bzr*://`` will now stream
  the data when the target repository does not need topological
  ordering, reducing round trips and network overhead. This uses the
  existing smart server methods added in 1.13, so will work on any
  1.13 or newer server. (Robert Collins, Andrew Bennetts)

* ``bzr cat`` and ``bzr export`` now supports a ``--filters`` option
  that displays/saves the content after content filters are applied.
  (Ian Clatworthy)

* ``bzr ignore`` gives a more informative message when existing
  version controlled files match the ignore pattern. (Neil
  Martinsen-Burrell, #248895)

* ``bzr log`` now has ``--include-merges`` as an alias for ``--levels 0``.
  (Ian Clatworthy)

* ``bzr send`` is faster on repositories with deep histories.
  (Ian Clatworthy)

* IPv6 literals are accepted in URLs.
  (stlman, Martin Pool, Jelmer Vernooij, #165014)

* Progress bars now show the rate of network activity for
  ``bzr+ssh://`` and ``bzr://`` connections.  (Andrew Bennetts)

* Prompt for user names if they are not in the configuration. 
  (Jelmer Vernooij, #256612)

* Pushing to a stacked pack-format branch on a 1.12 or older smart server
  now takes many less round trips.  (Andrew Bennetts, Robert Collins,
  #294479)
  
* Streaming push can be done to older repository formats.  This is
  implemented using a new ``Repository.insert_stream_locked`` RPC.
  (Andrew Bennetts, Robert Collins)

* The "ignoring files outside view: .." message has been re-worded
  to "Ignoring files outside view. View is .." to reduce confusion
  about what was being considered and what was being ignored.
  (Ian Clatworthy)

* The ``long`` log formatter now shows [merge] indicators. If
  only one level of revisions is displayed and merges are found,
  the ``long`` and ``short`` log formatters now tell the user
  how to see the hidden merged revisions.  (Ian Clatworthy)

* The ``brisbane-core`` project has delivered its beta format
  ``development6-rich-root``. This format is suitable for judicious
  testing by early adopters. In particular if you are benchmarking bzr
  performance please be sure to test using this format. At this stage
  more information is best obtained by contacting the Bazaar mailing list
  or IRC channel if you are interested in using this format. We will make
  end user documentation available closer to blessing the format as
  production ready. (Robert Collins, John Arbash Meinel, Ian Clatworthy,
  Vincent Ladeuil, Andrew Bennetts, Martin Pool)

* Tildes are no longer escaped. No more %7Euser/project/branch!
  (Jonathan Lange)

Bug Fixes
*********

* Pushing a new stacked branch will also push the parent inventories for
  revisions at the stacking boundary.  This makes sure that the stacked
  branch has enough data to calculate inventory deltas for all of its
  revisions (without requiring the fallback branch).  This avoids
  "'AbsentContentFactory' object has no attribute 'get_bytes_as'" errors
  when fetching the stacked branch from a 1.13 (or later) smart server.
  This partially fixes #354036.  (Andrew Bennetts, Robert Collins)

* End-Of-Line content filters are now loaded correctly.
  (Ian Clatworthy, Brian de Alwis, #355280)

* Authentication plugins now receive all the parameters from the request
  itself (aka host, port, realm, path, etc). Previously, only the 
  authentication section name, username and encoded password were 
  provided. (Jean-Francois Roy)

* bzr gives a better message if an invalid regexp is passed to ``bzr log
  -m``.  (Anne Mohsen, Martin Pool)

* ``bzr split`` now says "See also: join" (Aaron Bentley, #335015)

* ``bzr version-info`` now works in empty branches. (Jelmer Vernooij,
  #313028)

* Fix "is not a stackable format" error when pushing a
  stackable-format branch with an unstackable-format repository to a
  destination with a default stacking policy.  (Andrew Bennetts)

* Fixed incorrect "Source format does not support stacking" warning
  when pushing to a smart server.  (Andrew Bennetts, #334114)

* Fix 'make check-dist-tarball' failure by converting paths to unicode when
  needed. (Vincent Ladeuil, #355454)

* Fixed "Specified file 'x/y/z' is outside current view: " occurring
  on ``bzr add x/y/z`` in formats supporting views when no view is
  defined.  (Ian Clatworthy, #344708)

* It is no longer possible to fetch between repositories while the
  target repository is in a write group. This prevents race conditions
  that prevent the use of RPC's to perform fetch, and thus allows
  optimising more operations. (Robert Collins, Andrew Bennetts)

* ``merge --force`` works again. (Robert Collins, #342105)

* No more warnings are issued about ``sha`` being deprecated under python-2.6.
  (Vincent Ladeuil, #346593)

* Pushing a new branch to a server that has a stacking policy will now
  upgrade from the local branch format when the stacking policy points at
  a branch which is itself stackable, because we know the client can read
  both branches, we know that the trunk for the project can be read too,
  so the upgrade will not inconvenience users. (Robert Collins, #345169)

* Pushing a new stacked branch will also push the parent inventories for
  revisions at the stacking boundary.  This makes sure that the stacked
  branch has enough data to calculate inventory deltas for all of its
  revisions (without requiring the fallback branch).  This avoids
  "'AbsentContentFactory' object has no attribute 'get_bytes_as'" errors
  when fetching the stacked branch from a 1.13 (or later) smart server.
  This partially fixes #354036.  (Andrew Bennetts, Robert Collins)

* The full test suite is passing again on OSX. Several minor issues (mostly
  test related) have been fixed. (Vincent Ladeuil, #355273).

* The GNU Changelog formatter is slightly improved in the case where
  the delta is empty, and now correctly claims not to support tags.
  (Andrea Bolognani)

* Shelve can now shelve changes to a symlink target.
  (James Westby, #341558)

* The help for the ``info`` command has been corrected.
  (Ian Clatworthy, #351931)

* Upgrade will now use a sensible default format if the source repository
  uses rich roots.  (Jelmer Vernooij, #252908)

Documentation
*************

* Expanded the index of the developer documentation. (Eric Siegerman)

* New topic `bzr help debug-flags`.  (Martin Pool)

* The generated manpage now explicitly lists aliases as commands.
  (James Westby, #336998)

API Changes
***********

* APIs deprecated in 1.6 and previous versions of bzr are now removed.
  (Martin Pool)

* ``CommitReporter`` is no longer called with ``unchanged`` status during
  commit - this was a full-tree overhead that bzr no longer performs.
  (Robert Collins)

* New abstract ``UIFactory`` method ``get_username`` which will be called to 
  obtain the username to use when connecting to remote machines. 
  (Jelmer Vernooij)

* New API ``Inventory.filter()`` added that filters an inventory by
  a set of file-ids so that only those fileids, their parents and
  their children are included.  (Ian Clatworthy)

* New sort order for ``get_record_stream`` ``groupcompress`` which
  sorts optimally for use with groupcompress compressors. (John Arbash
  Meinel, Robert Collins)

* Repository APIs ``get_deltas_for_revisions()`` and
  ``get_revision_delta()`` now support an optional ``specific_fileids``
  parameter. If provided, the deltas are filtered so that only those
  file-ids, their parents and their children are included.
  (Ian Clatworthy)

* The ``get_credentials`` and ``set_credentials`` methods of 
  ``AuthenticationConfig`` now accept an optional realm argument.
  (Jean-Francois Roy)

* The ``pb`` argument to ``fetch()`` is deprecated.
  (Martin Pool)

* The ``Serializer`` class and the serializer ``format registry`` have moved
  from ``bzrlib.xml_serializer`` to ``bzrlib.serializer``. (Jelmer Vernooij)

* The smart server jail now hooks into BzrDir.open to prevent any BzrDir
  that is not inside the backing transport from being opened.  See the
  module documentation for ``bzrlib.smart.request`` for details.
  (Andrew Bennetts, Robert Collins)

* ``Tree.get_symlink_target`` now always returns a unicode string result
  or None. Previously it would return the bytes from reading the link
  which could be in any arbitrary encoding. (Robert Collins)

Testing
*******

* ``bzrlib.tests.TestCase`` now fails the test if its own ``setUp``
  and ``tearDown`` weren't called.  This catches faulty tests that
  forget to upcall when overriding ``setUp`` and ``tearDown``.  Those
  faulty tests were not properly isolated.
  (Andrew Bennetts, Robert Collins)

* Fix test_msgeditor.MsgEditorTest test isolation.
  (Vincent Ladeuil, #347130)

* ``medusa`` is not used anymore as an FTP test server starting with
  python2.6. A new FTP test server based on ``pyftplib`` can be used
  instead. This new server is a soft dependency as medusa which is still
  preferred if both are available (modulo python version).
  (Vincent Ladeuil)

Internals
*********

* Added ``chk_map`` for fast, trie-based storage of tuple to string maps.
  (Robert Collins, John Arbash Meinel, Vincent Ladeuil)

* Added ``bzrlib.chk_map`` for fast, trie-based storage of tuple to string
  maps.  (Robert Collins, John Arbash Meinel, Vincent Ladeuil)

* Added ``bzrlib.inventory_delta`` module.  This will be used for
  serializing and deserializing inventory deltas for more efficient
  streaming on the network.  (Robert Collins, Andrew Bennetts)

* ``Branch._get_config`` has been added, which splits out access to the
  specific config file from the branch. This is used to let RemoteBranch
  avoid constructing real branch objects to access configuration settings.
  (Robert Collins, Andrew Bennetts)

* ``Branch`` now implements ``set_stacked_on_url`` in the base class as
  the implementation is generic and should impact foreign formats. This
  helps performance for ``RemoteBranch`` push operations to new stacked
  branches. (Robert Collins, Andrew Bennetts)

* ``BtreeIndex._spill_mem_keys_to_disk()`` now generates disk index with
  optmizations turned off. This only has effect when processing > 100,000
  keys during something like ``bzr pack``. (John Arbash Meinel)

* ``bzr selftest`` now accepts ``--subunit`` to run in subunit output
  mode. Requires ``lp:subunit`` installed to work, but is not a hard
  dependency. (Robert Collins)

* ``BzrDir.open_branch`` now takes an optional ``ignore_fallbacks``
  parameter for controlling opening of stacked branches.
  (Andrew Bennetts, Robert Collins)
  
* ``CommitBuilder`` has a new method, ``record_iter_changes`` which works
  in terms of an iter_changes iterator rather than full tree scanning.
  (Robert Collins)

* ``DirState`` can now be passed a custom ``SHA1Provider`` object
  enabling it to store the SHA1 and stat of the canonical (post
  content filtered) form. (Ian Clatworthy)

* New ``assertLength`` method based on one Martin has squirreled away
  somewhere. (Robert Collins, Martin Pool)

* New hook ``BzrDir.pre_open`` which runs before opening ``BzrDir``
  objects, allowing better enforcement of the smart server jail when
  dealing with stacked branches. (Robert Collins, Andrew Bennetts)

* New hook ``RioVersionInfoBuilder.revision``, allowing extra entries 
  to be added to the stanza that is printed for a particular revision.
  (Jelmer Vernooij)

* New repository method ``refresh_data`` to cause any repository to
  make visible data inserted into the repository by a smart server
  fetch operation. (Robert Collins, Andrew Bennetts)

* ``register_filter_stack_map`` now takes an optional fallback parameter,
  a callable to invoke if a preference has a value not in the map
  of filter stacks. This enhancement allows, for example,  bzr-svn to
  handle existing svn properties that define a list of keywords to be
  expanded.  (Ian Clatworthy)

* ``RemoteBranchConfig`` will use a new verb ``Branch.set_config_option``
  to write config settings to smart servers that support this, saving
  5 round trips on the stacked streaming acceptance test.
  (Robert Collins, Andrew Bennetts)

* ``RemoteBranch`` now provides ``_get_config`` for access to just the
  branch specific configuration from a remote server, which uses the 
  already existing ``Branch.get_config_file`` smart verb.
  (Robert Collins, Andrew Bennetts)

* ``RemoteRepository`` will now negatively cache missing revisions during
  ``get_parent_map`` while read-locked. Write-locks are unaffected.
  (Robert Collins, Andrew Bennetts)

* Removed ``InterRemoteToOther``, ``InterOtherToRemote`` and
  ``InterPackToRemotePack`` classes, as they are now unnecessary.
  (Andrew Bennetts)

* ``RepositoryFormat`` as a new attribute ``fast_deltas`` to indicate
  whether the repository can efficiently generate deltas between trees
  regardless of tree size. (Robert Collins)

* ``Repository.iter_files_bytes()`` now properly returns an "iterable of
  byte strings" (aka 'chunked') for the content. It previously was
  returning a plain string, which worked, but performed very poorly when
  building a working tree (file.writelines(str) is very inefficient). This
  can have a large effect on ``bzr checkout`` times. (John Arbash Meinel)

* selftest now supports a --parallel option, with values of 'fork' or
  'subprocess' to run the test suite in parallel. Currently only linux
  machine work, other platforms need patches submitted. (Robert Collins,
  Vincent Ladeuil)

* ``tests.run_suite`` has a new parameter ``suite_decorators``, a list of 
  callables to use to decorate the test suite. Such decorators can add or
  remove tests, or even remote the test suite to another machine if
  desired. (Robert Collins)

* The smart server verb ``Repository.get_parent_map`` can now include
  information about ghosts when the special revision ``include-missing:``
  is in the requested parents map list. With this flag, ghosts are
  included as ``missing:REVISION_ID``. (Robert Collins, Andrew Bennetts)

* ``_walk_to_common_revisions`` will now batch up at least 50
  revisions before calling ``get_parent_map`` on the target,
  regardless of ``InterRepository``.
  (Andrew Bennetts, Robert Collins)

bzr 1.13
########

:Codename: paraskavedekatriaphobia
:1.13: 2009-03-14
:1.13rc1: 2009-03-10
:1.13.1: 2009-03-23
:1.13.2: 2009-04-27

GNU Changelog output can now be produced by ``bzr log --gnu-changelog``.  Debug
flags can now be set in ``~/.bazaar/bazaar.conf``.  Lightweight checkouts and
stacked branches should both be much faster over remote connections.  

Changes From 1.13.1 to 1.13.2
*****************************

A regression was found in the 1.13.1 release. When bzr 1.13.1 and earlier push
a stacked branch they do not take care to push all the parent inventories for
the transferred revisions. This means that a smart server serving that branch
often cannot calculate inventory deltas for the branch (because smart server
does not/cannot open fallback repositories). Prior to 1.13 the server did not
have a verb to stream revisions out of a repository, so that's why this bug has
appeared now.

Bug Fixes
*********

* Fix for bug 354036 ErrorFromSmartServer - AbsentContentFactory object has no
  attribute 'get_bytes_as' exception while pulling from Launchpad 
  (Jean-Francois Roy, Andrew Bennetts, Robert Collins)

Changes From 1.13final to 1.13.1
********************************

A couple regessions where found in the 1.13 release. The pyrex-generated C
extensions are missing from the .tar.gz and .zip files.  Documentation on how
to generate GNU ChangeLogs is wrong.

Bug Fixes
*********

* Change ``./bzr``'s ``_script_version`` to match ./bzrlib/__init__.py
  version_info. (Bob Tanner, Martin Pool, #345232)

* Distribution archives for 1.13 do not contain generated C extension modules
  (Jean-Francois Roy, Bob Tanner, #344465)

* GNU ChangeLog output can now be produced by bzr log --format gnu-changelog is
  incorrect (Deejay, Bob Tanner, Martin Pool, Robert Collins, #343928)

* ``merge --force`` works again. (Robert Collins, #342105)

Changes From 1.13rc1 to 1.13final
*********************************

* Fix "is not a stackable format" error when pushing a
  stackable-format branch with an unstackable-format repository to a
  destination with a default stacking policy.  (Andrew Bennetts)

* Progress bars now show the rate of network activity for
  ``bzr+ssh://`` and ``bzr://`` connections.  (Andrew Bennetts)

Compatibility Breaks
********************

* ``bzr log --line`` now indicates which revisions are merges with
  `[merge]` after the date.  Scripts which parse the output of this
  command may need to be adjusted.
  (Neil Martinsen-Burrell)

New Features
************

* ``bzr reconfigure`` now supports --with-trees and --with-no-trees
  options to change the default tree-creation policy of shared
  repositories.  (Matthew Fuller, Marius Kruger, #145033)

* Debug flags can now be set in ``~/.bazaar/bazaar.conf``.
  (Martin Pool)

* Filtered views provide a mask over the tree so that users can focus
  on a subset of a tree when doing their work. See ``Filtered views``
  in chapter 7 of the User Guide and ``bzr help view`` for details.
  (Ian Clatworthy)

* GNU Changelog output can now be produced by ``bzr log --gnu-changelog``.
  (Andrea Bolognani, Martin Pool)

* The ``-Dmemory`` flag now gives memory information on Windows.
  (John Arbash Meinel)

* Multiple authors for a commit can now be recorded by using the "--author"
  option multiple times. (James Westby, #185772)

* New clean-tree command, from bzrtools.  (Aaron Bentley, Jelmer Vernooij)

* New command ``bzr launchpad-open`` opens a Launchpad web page for that
  branch in your web browser, as long as the branch is on Launchpad at all.
  (Jonathan Lange)

* New API for getting bugs fixed by a revision: Revision.iter_bugs().
  (Jonathan Lange)

Improvements
************

* All bzr ``Hooks`` classes are now registered in
  ``bzrlib.hooks.known_hooks``. This removes the separate list from
  ``bzrlib.tests`` and ensures that all hooks registered there are
  correctly isolated by the test suite (previously
  ``MutableTreeHooks`` were not being isolated correctly). Further, 
  documentation for hooks is now dynamically generated from the
  present HookPoints. ``bzr hooks`` will now also report on all the
  hooks present in the ``bzrlib.hooks.known_hooks`` registry.
  (Robert Collins)

* ``bzr add`` no longer prints ``add completed`` on success. Failure
  still prints an error message. (Robert Collins)

* ``bzr branch`` now has a ``--no-tree`` option which turns off the
  generation of a working tree in the new branch.
  (Daniel Watkins, John Klinger, #273993)

* Bazaar will now point out ``bzr+ssh://`` to the user when they 
  use ssh://. (Jelmer Vernooij, #330535)

* ``bzr -v info`` now omits the number of committers branch statistic,
  making it many times faster for large projects. To include that
  statistic in the output, use ``bzr -vv info``.
  (Ian Clatworthy)

* ``bzr push`` to a ``bzr`` url (``bzr://``, ``bzr+ssh://`` etc) will
  stream if the server is version 1.13 or greater, reducing roundtrips
  significantly. (Andrew Bennetts, Robert Collins)

* Lightweight Checkouts and Stacked Branches should both be much
  faster over remote connections. Building the working tree now
  batches up requests into approx 5MB requests, rather than a separate
  request for each file. (John Arbash Meinel)

* Support for GSSAPI authentication when using HTTP or HTTPS. 
  (Jelmer Vernooij)

* The ``bzr shelve`` prompt now includes a '?' help option to explain the
  short options better. (Daniel Watkins, #327429)

* ``bzr lp-open`` now falls back to the push location if it cannot find a
  public location. (Jonathan Lange, #332372)

* ``bzr lp-open`` will try to find the Launchpad URL for the location
  passed on the command line. This makes ``bzr lp-open lp:foo`` work as
  expected. (Jonathan Lange, #332705)

* ``bzr send`` now supports MH-E via ``emacsclient``. (Eric Gillespie)

Bug Fixes
*********

* Allows ``bzr log <FILE>`` to be called in an empty branch without
  backtracing. (Vincent Ladeuil, #346431)

* Bazaar now gives a better message including the filename if it's
  unable to read a file in the working directory, for example because
  of a permission error.  (Martin Pool, #338653)

* ``bzr cat -r<old> <path>`` doesn't traceback anymore when <path> has a
  file id in the working tree different from the one in revision <old>.
  (Vincent Ladeuil, #341517, #253806)

* ``bzr send`` help is more specific about how to apply merge
  directives.  (Neil Martinsen-Burrell, #253470)

* ``bzr missing`` now uses ``Repository.get_revision_delta()`` rather
  than fetching trees and determining a delta itself. (Jelmer
  Vernooij, #315048)

* ``bzr push`` to a smart server no longer causes "Revision
  {set([('null:',)])} not present ..." errors when the branch has
  multiple root revisions. (Andrew Bennetts, #317654)

* ``bzr shelve`` now properly handle patches with no terminating newline.
  (Benoît PIERRE, #303569)

* ``bzr unshelve`` gives a more palatable error if passed a non-integer
  shelf id. (Daniel Watkins)

* Export now handles files that are not present in the tree.
  (James Westby, #174539)

* Fixed incorrect "Source format does not support stacking" warning
  when pushing to a smart server.  (Andrew Bennetts, #334114)
  
* Fixed "sprout() got an unexpected keyword argument 'source_branch'"
  error branching from old repositories.
  (Martin Pool, #321695)

* Make ``bzr push --quiet <non-local location>`` less chatty.
  (Kent Gibson, #221461)

* Many Branch hooks would not fire with ``bzr://`` and ``bzr+ssh://``
  branches, and this was not noticed due to a bug in the test logic
  for branches. This is now fixed and a test added to prevent it
  reoccuring. (Robert Collins, Andrew Bennetts)

* Restore the progress bar on Windows. We were disabling it when TERM
  wasn't set, but Windows doesn't set TERM. (Alexander Belchenko,
  #334808)

* ``setup.py build_ext`` now gives a proper error when an extension
  fails to build. (John Arbash Meinel)

* Symlinks to non ascii file names are now supported.
  (Robert Collins, Vincent Ladeuil, #339055, #272444)    

* Under rare circumstances (aka nobody reported a bug about it), the ftp
  transport could revert to ascii mode. It now stays in binary mode except
  when needed.  (Vincent Ladeuil)

* Unshelve does not generate warnings about progress bars.
  (Aaron Bentley, #328148)

* shelve cleans up properly when unversioned files are specified.
  (Benoît Pierre, Aaron Bentley)

Documentation
*************

* Added ``Organizing your workspace`` to the User Guide appendices,
  summarizing some common ways of organizing trees, branches and
  repositories and the processes/workflows implied/enabled by each.
  (Ian Clatworthy)

* Hooks can now be self documenting. ``bzrlib.hooks.Hooks.create_hook``
  is the entry point for this feature. (Robert Collins)

* The documentation for ``shelve`` and ``unshelve`` has been clarified.
  (Daniel Watkins, #327421, #327425)

API Changes
***********

* ``bzr selftest`` now fails if the bazaar sources contain trailing
  whitespace, non-unix style line endings and files not ending in a
  newline. About 372 files and 3243 lines with trailing whitespace was
  updated to comply with this. The code already complied with the other
  criteria, but now it is enforced. (Marius Kruger)

* ``bzrlib.branch.PushResult`` was renamed to 
  ``bzrlib.branch.BranchPushResult``. (Jelmer Vernooij)

* ``Branch.fetch`` and ``Repository.fetch`` now return None rather
  than a count of copied revisions and failed revisions. A while back
  we stopped ever reporting failed revisions because we started
  erroring instead, and the copied revisions count is not used in the
  UI at all - indeed it only reflects the repository status not
  changes to the branch itself. (Robert Collins)

* ``Inventory.apply_delta`` now raises an AssertionError if a file-id
  appears multiple times within the delta. (Ian Clatworthy)

* MutableTree.commit now favours the "authors" argument, with the old
  "author" argument being deprecated.

* Remove deprecated EmptyTree.  (Martin Pool)

* ``Repository.fetch`` now accepts an optional ``fetch_spec``
  parameter.  A ``SearchResult`` or ``MiniSearchResult`` may be passed
  to ``fetch_spec`` instead of a ``last_revision`` to specify exactly
  which revisions to fetch. (Andrew Bennetts)

* ``RepositoryAcquisitionPolicy.acquire_repository`` now returns a
  tuple of ``(repository, is_new_flag)``, rather than just the
  repository.  (Andrew Bennetts)

* Revision.get_apparent_author() is now deprecated, replaced by
  Revision.get_apparent_authors(), which returns a list. The former
  now returns the first item that would be returned from the second.

* The ``BranchBuilder`` test helper now accepts a ``timestamp``
  parameter to ``build_commit`` and ``build_snapshot``.  (Martin Pool)

* The ``_fetch_*`` attributes on ``Repository`` are now on
  ``RepositoryFormat``, more accurately reflecting their intent (they
  describe a disk format capability, not state of a particular
  repository of that format). (Robert Collins)

Internals
*********

* Branching from a non-stacked branch on a smart protocol is now
  free of virtual file system methods.
  (Robert Collins, Andrew Bennetts)

* Branch and Repository creation on a bzr+ssh://server are now done
  via RPC calls rather than VFS calls, reducing round trips for
  pushing new branches substantially. (Robert Collins)

* ``Branch.clone`` now takes the ``repository_policy`` formerly used
  inside ``BzrDir.clone_on_transport``, allowing stacking to be
  configured before the branch tags and revision tip are set. This
  fixes a race condition cloning stacked branches that would cause
  plugins to have hooks called on non-stacked instances.
  (Robert Collins, #334187)

* ``BzrDir.cloning_metadir`` now has a RPC call. (Robert Collins)

* ``BzrDirFormat.__str__`` now uses the human readable description
  rather than the sometimes-absent disk label. (Robert Collins)

* ``bzrlib.fetch`` is now composed of a sender and a sink component
  allowing for decoupling over a network connection. Fetching from
  or into a RemoteRepository with a 1.13 server will use this to
  stream the operation.
  (Andrew Bennetts, Robert Collins)

* ``bzrlib.tests.run_suite`` accepts a runner_class parameter
  supporting the use of different runners. (Robert Collins)

* Change how file_ids and revision_ids are interned as part of
  inventory deserialization. Now we use the real ``intern()``, rather
  than our own workaround that would also cache a Unicode copy of the
  string, and never emptied the cache. This should slightly reduce
  memory consumption. (John Arbash Meinel)

* New branch method ``create_clone_on_transport`` that returns a
  branch object. (Robert Collins)

* New hook Commands['extend_command'] to allow plugins to access a
  command object before the command is run (or help generated from
  it), without overriding the command. (Robert Collins)

* New version of the ``BzrDir.find_repository`` verb supporting
  ``_network_name`` to support removing more _ensure_real calls.
  (Robert Collins)

* ``RemoteBranchFormat`` no longer claims to have a disk format string.
  (Robert Collins)

* ``Repository`` objects now have ``suspend_write_group`` and
  ``resume_write_group`` methods.  These are currently only useful
  with pack repositories. (Andrew Bennetts, Robert Collins)

* ``BzrDirFormat``, ``BranchFormat`` and ``RepositoryFormat`` objects
  now have a ``network_name`` for passing the format across RPC calls.
  (Robert Collins, Andrew Bennetts)

* ``RepositoryFormat`` objects now all have a new attribute
  ``_serializer`` used by fetch when reserialising is required.
  (Robert Collins, Andrew Bennetts)

* Some methods have been pulled up from ``BzrBranch`` to ``Branch``
  to aid branch types that are not bzr branch objects (like
  RemoteBranch). (Robert Collins, Andrew Bennetts)

* Test adaptation has been made consistent throughout the built in
  tests. ``TestScenarioApplier``, ``multiply_tests_from_modules``,
  ``adapt_tests``, ``adapt_modules`` have all been deleted. Please
  use ``multiply_tests``, or for lower level needs ``apply_scenarios``
  and ``apply_scenario``. (Robert Collins)

* ``TestSkipped`` is now detected by TestCase and passed to the
  ``TestResult`` by calling ``addSkip``. For older TestResult objects,
  where ``addSkip`` is not available, ``addError`` is still called.
  This permits test filtering in subunit to strip out skipped tests
  resulting in a faster fix-shrink-list-run cycle. This is compatible
  with the testtools protocol for skips. (Robert Collins)

* The ``_index`` of ``KnitVersionedFiles`` now supports the ability
  to scan an underlying index that is going to be incorporated into
  the ``KnitVersionedFiles`` object, to determine if it has missing
  delta references. The method is ``scan_unvalidated_index``.
  (Andrew Bennetts, Robert Collins)

* There is a RemoteSink object which handles pushing to smart servers.
  (Andrew Bennetts, Robert Collins)

* ``TransportTraceDecorator`` now logs ``put_bytes_non_atomic`` and
  ``rmdir`` calls. (Robert Collins)

* ``VersionedFiles`` record adapters have had their signature change
  from ``(record, record.get_bytes_as(record.storage_kind))`` to
  ``(record)`` reducing excess duplication and allowing adapters
  to access private data in record to obtain content more
  efficiently. (Robert Collins)

* We no longer probe to see if we should create a working tree during
  clone if we cannot get a local_abspath for the new bzrdir.
  (Robert Collins)


bzr 1.12
########

:Codename: 1234567890
:1.12: 2009-02-13
:1.12rc1: 2009-02-10

This release of Bazaar contains many improvements to the speed,
documentation and functionality of ``bzr log`` and the display of logged
revisions by ``bzr status``.  bzr now also gives a better indication of
progress, both in the way operations are drawn onto a text terminal, and
by showing the rate of network IO.

Changes from RC1 to Final
*************************

* ``bzr init --development-wt5[-rich-root]`` would fail because of
  circular import errors. (John Arbash Meinel, #328135)

* Expanded the help for log and added a new help topic called
  ``log-formats``.  (Ian Clatworthy)

Compatibility Breaks
********************

* By default, ``bzr status`` after a merge now shows just the pending
  merge tip revisions. This improves the signal-to-noise ratio after
  merging from trunk and completes much faster. To see all merged
  revisions, use the new ``-v`` flag.  (Ian Clatworthy)

* ``bzr log --line`` now shows any tags after the date and before
  the commit message. If you have scripts which parse the output
  from this command, you may need to adjust them accordingly.
  (Ian Clatworthy)

* ``bzr log --short`` now shows any additional revision properties
  after the date and before the commit message.  Scripts that parse 
  output of the log command in this situation may need to adjust.
  (Neil Martinsen-Burrell)

* The experimental formats ``1.12-preview`` and ``1.12-preview-rich-root``
  have been renamed ``development-wt5`` and ``development-wt5-rich-root``
  respectively, given they are not ready for release in 1.12.
  (Ian Clatworthy)

* ``read_bundle_from_url`` has been deprecated. (Vincent Ladeuil)

New Features
************

* Add support for filtering ``bzr missing`` on revisions.  Remote revisions
  can be filtered using ``bzr missing -r -20..-10`` and local revisions can
  be filtered using ``bzr missing --my-revision -20..-10``.
  (Marius Kruger)

* ``bzr log -p`` displays the patch diff for each revision.
  When logging a file, the diff only includes changes to that file.
  (Ian Clatworthy, #202331, #227335)

* ``bzr log`` supports a new option called ``-n N`` or ``--level N``.
  A value of 0 (zero) means "show all nested merge revisions" while
  a value of 1 (one) means "show just the top level". Values above
  1 can be used to see a limited amount of nesting. That can be
  useful for seeing the level or two below PQM submits for example.
  To force the ``--short`` and ``--line`` formats to display all nested
  merge revisions just like ``--long`` does by default, use a command
  like ``bzr log --short -n0``. To display just the mainline using
  ``--long`` format, ``bzr log --long -n1``.
  (Ian Clatworthy)

Improvements
************

* ``bzr add`` more clearly communicates success vs failure.
  (Daniel Watkins)

* ``bzr init`` will now print a little less verbose output.
  (Marius Kruger)

* ``bzr log`` is now much faster in many use cases, particularly
  at incrementally displaying results and filtering by a
  revision range. (Ian Clatworthy)

* ``bzr log --short`` and ``bzr log --line`` now show tags, if any,
  for each revision. The tags are shown comma-separated inside
  ``{}``. For short format, the tags appear at the end of line
  before the optional ``[merge]`` indicator. For line format,
  the tags appear after the date. (Ian Clatworthy)

* Progress bars now show the rate of activity for some sftp 
  operations, and they are drawn different.  (Martin Pool, #172741)

* Progress bars now show the rate of activity for urllib and pycurl based
  http client implementations. The operations are tracked at the socket
  level for better precision.
  (Vincent Ladeuil)

* Rule-based preferences can now accept multiple patterns for a set of
  rules.  (Marius Kruger)

* The ``ancestor:`` revision spec will now default to referring to the
  parent of the branch if no other location is given.
  (Daniel Watkins, #198417)

* The debugger started as a result of setting ``$BZR_PDB`` works
  around a bug in ``pdb``, http://bugs.python.org/issue4150.  The bug
  can cause truncated tracebacks in Python versions before 2.6.
  (Andrew Bennetts)

* VirtualVersionedFiles now implements
  ``iter_lines_added_or_present_in_keys``. This allows the creation of 
  new branches based on stacked bzr-svn branches. (#311997)

Bug Fixes
*********

* ``bzr annotate --show-ids`` doesn't give a backtrace on empty files
  anymore.
  (Anne Mohsen, Vincent Ladeuil, #314525)

* ``bzr log FILE`` now correctly shows mainline revisions merging
  a change to FILE when the ``--short`` and ``--line`` log formats
  are used. (Ian Clatworthy, #317417)

* ``bzr log -rX..Y FILE`` now shows the history of FILE provided
  it existed in Y or X, even if the file has since been deleted or
  renamed. If no range is given, the current/basis tree and
  initial tree are searched in that order. More generally, log
  now interprets filenames in their historical context.
  (Ian Clatworthy, #175520)

* ``bzr status`` now reports nonexistent files and continues, then
  errors (with code 3) at the end.  (Karl Fogel, #306394)

* Don't require the present compression base in knits to be the same
  when adding records in knits. (Jelmer Vernooij, #307394)

* Fix a problem with CIFS client/server lag on Windows colliding with
  an invariant-per-process algorithm for generating AtomicFile names
  (Adrian Wilkins, #304023)

* Many socket operations now handle EINTR by retrying the operation.
  Previously EINTR was treated as an unrecoverable failure.  There is
  a new ``until_no_eintr`` helper function in ``bzrlib.osutils``.
  (Andrew Bennetts)

* Support symlinks with non-ascii characters in the symlink filename.
  (Jelmer Vernooij, #319323)

* There was a bug in how we handled resolving when a file is deleted
  in one branch, and modified in the other. If there was a criss-cross
  merge, we would cause the deletion to conflict a second time.
  (Vincent Ladeuil, John Arbash Meinel)

* There was another bug in how we chose the correct intermediate LCA in
  criss-cross merges leading to several kind of changes be incorrectly
  handled.
  (John Arbash Meinel, Vincent Ladeuil)

* Unshelve now handles deleted paths without crashing. (Robert Collins)

Documentation
*************

* Improved plugin developer documentation.  (Martin Pool)

API Changes
***********

* ``ProgressBarStack`` is deprecated; instead use
  ``ui_factory.nested_progress_bar`` to create new progress bars.
  (Martin Pool)

* ForeignVcsMapping() now requires a ForeignVcs object as first
  argument. (Jelmer Vernooij)

* ForeignVcsMapping.show_foreign_revid() has been moved to
  ForeignVcs. (Jelmer Vernooij)

* ``read_bundle_from_url`` is deprecated in favor of
  ``read_mergeable_from_url``.  (Vincent Ladeuil)

* Revision specifiers are now registered in
  ``bzrlib.revisionspec.revspec_registry``, and the old list of 
  revisionspec classes (``bzrlib.revisionspec.SPEC_TYPES``) has been
  deprecated. (Jelmer Vernooij, #321183)

* The progress and UI classes have changed; the main APIs remain the
  same but code that provides a new UI or progress bar class may
  need to be updated.  (Martin Pool)

Internals
*********

* Default User Interface (UI) is CLIUIFactory when bzr runs in a dumb
  terminal. It is sometimes desirable do override this default by forcing
  bzr to use TextUIFactory. This can be achieved by setting the
  BZR_USE_TEXT_UI environment variable (emacs shells, as opposed to
  compile buffers, are such an example).
  (Vincent Ladeuil)

* New API ``Branch.iter_merge_sorted_revisions()`` that iterates over
  ``(revision_id, depth, revno, end_of_merge)`` tuples.
  (Ian Clatworthy)

* New ``Branch.dotted_revno_to_revision_id()`` and
  ``Branch.revision_id_to_dotted_revno()`` APIs that pick the most
  efficient way of doing the mapping.
  (Ian Clatworthy)

* Refactor cmd_serve so that it's a little easier to build commands that
  extend it, and perhaps even a bit easier to read.  (Jonathan Lange)

* ``TreeDelta.show()`` now accepts a ``filter`` parameter allowing log
  formatters to retrict the output.
  (Vincent Ladeuil)


bzr 1.11
########

:Codename: "Eyes up!"
:Released: 2009-01-19

This first monthly release of Bazaar for 2009 improves Bazaar's operation
in Windows, Mac OS X, and other situations where file names are matched
without regard to capitalization: Bazaar tries to match the case of an
existing file.  This release of Bazaar also improves the efficiency of
Tortoise Windows Shell integration and lets it work on 64-bit platforms.

The UI through which Bazaar supports historic formats has been improved,
so 'bzr help formats' now gives a simpler and shorter list, with clear
advice.

This release also fixes a number of bugs, particularly a glitch that can
occur when there are concurrent writes to a pack repository.

Bug Fixes
*********

* Fix failing test when CompiledChunksToLines is not available.
  (Vincent Ladeuil)

* Stacked branches don't repeatedly open their transport connection.
  (John Arbash Meinel)



bzr 1.11rc1
###########

:Codename: "Eyes up!"
:Released: 2009-01-09

Changes
*******

* Formats using Knit-based repository formats are now explicitly
  marked as deprecated. (Ian Clatworthy)

New Features
************

* Add support for `bzr tags -r 1..2`, that is we now support showing
  tags applicable for a specified revision range. (Marius Kruger)

* ``authentication.conf`` now accepts pluggable read-only credential
  stores. Such a plugin (``netrc_credential_store``) is now included,
  handles the ``$HOME/.netrc`` file and can server as an example to
  implement other plugins.
  (Vincent Ladeuil)

* ``shelve --list`` can now be used to list shelved changes.
  (Aaron Bentley)

Improvements
************

* Add trailing slash to directories in all output of ``bzr ls``, except
  ``bzr ls --null``. (Gordon P. Hemsley, #306424)

* ``bzr revision-info`` now supports a -d option to specify an
  alternative branch. (Michael Hudson)

* Add connection to a C++ implementation of the Windows Shell Extension
  which is able to fully replace the current Python implemented one.
  Advantages include 64bit support and reduction in overhead for
  processes which drag in shell extensions.
  (Mark Hammond)

* Support the Claws mail client directly, rather than via
  xdg-email. This prevents the display of an unnecessary modal
  dialog in Claws, informing the user that a file has been
  attached to the message, and works around bug #291847 in
  xdg-utils which corrupts the destination address.

* When working on a case-insensitive case-preserving file-system, as
  commonly found with Windows, bzr will often ignore the case of the
  arguments specified by the user in preference to the case of an existing
  item on the file-system or in the inventory to help prevent
  counter-intuitive behaviour on Windows. (Mark Hammond)

Bug Fixes
*********
  
* Allow BzrDir implementation to implement backing up of 
  control directory. (#139691)

* ``bzr push`` creating a new stacked branch will now only open a
  single connection to the target machine. (John Arbash Meinel)

* Don't call iteritems on transport_list_registry, because it may
  change during iteration.  (Martin Pool, #277048)

* Don't make a broken branch when pushing an unstackable-format branch
  that's in a stackable shared repository to a location with default
  stack-on location.  (Andrew Bennetts, #291046)

* Don't require embedding user in HTTP(S) URLs do use authentication.conf.
  (Ben Jansen, Vincent Ladeuil, #300347)

* Fix a problem with CIFS client/server lag on windows colliding with
  an invariant-per-process algorithm for generating AtomicFile names
  (Adrian Wilkins, #304023)

* Fix bogus setUp signature in UnavailableFTPServer.
  (Gary van der Merwe, #313498)

* Fix compilation error in ``_dirstate_helpers_c`` on SunOS/Solaris.
  (Jari Aalto)

* Fix SystemError in ``_patiencediff_c`` module by calling
  PyErr_NoMemory() before returning NULL in PatienceSequenceMatcher_new.
  (Andrew Bennetts, #303206)

* Give proper error message for diff with non-existent dotted revno.
  (Marius Kruger, #301969)

* Handle EACCES (permission denied) errors when launching a message
  editor, and emit warnings when a configured editor cannot be
  started. (Andrew Bennetts)

* ``$HOME/.netrc`` file is now recognized as a read-only credential store
  if configured in ``authentication.conf`` with 'password_encoding=netrc'
  in the appropriate sections.
  (Vincent Ladeuil, #103029)

* Opening a stacked branch now properly shares the connection, rather
  than opening a new connection for the stacked-on branch.
  (John Arbash meinel)

* Preserve transport decorators while following redirections.
  (Vincent Ladeuil, #245964, #270863)

* Provides a finer and more robust filter for accepted redirections.
  (Vincent Ladeuil, #303959, #265070)

* ``shelve`` paths are now interpreted relative to the current working
  tree.  (Aaron Bentley)

* ``Transport.readv()`` defaults to not reading more than 100MB in a
  single array. Further ``RemoteTransport.readv`` sets this to 5MB to
  work better with how it splits its requests.
  (John Arbash Meinel, #303538)

* Pack repositories are now able to reload the pack listing and retry
  the current operation if another action causes the data to be
  repacked.  (John Arbash Meinel, #153786)

* ``pull -v`` now respects the log_format configuration variable.
  (Aaron Bentley)

* ``push -v`` now works on non-initial pushes.  (Aaron Bentley)

* Use the short status format when the short format is used for log.
  (Vincent Ladeuil, #87179)

* Allow files to be renamed or moved via remove + add-by-id. (Charles
  Duffy, #314251)

Documentation
*************

* Improved the formats help topic to explain why multiple formats
  exist and to provide guidelines in selecting one. Introduced
  two new supporting help topics: current-formats and other-formats.
  (Ian Clatworthy)

API Changes
***********

* ``LRUCache(after_cleanup_size)`` was renamed to
  ``after_cleanup_count`` and the old name deprecated. The new name is
  used for clarity, and to avoid confusion with
  ``LRUSizeCache(after_cleanup_size)``. (John Arbash Meinel)

* New ``ForeignRepository`` base class, to help with foreign branch 
  support (e.g. svn).  (Jelmer Vernooij)

* ``node_distances`` and ``select_farthest`` can no longer be imported
  from ``bzrlib.graph``.  They can still be imported from
  ``bzrlib.deprecated_graph``, which has been the preferred way to
  import them since before 1.0.  (Andrew Bennetts)
  
* The logic in commit now delegates inventory basis calculations to
  the ``CommitBuilder`` object; this requires that the commit builder
  in use has been updated to support the new ``recording_deletes`` and
  ``record_delete`` methods. (Robert Collins)

Testing
*******

* An HTTPS server is now available (it requires python-2.6). Future bzr
  versions will allow the use of the python-2.6 ssl module that can be
  installed for 2.5 and 2.4.

* ``bzr selftest`` now fails if new trailing white space is added to
  the bazaar sources. It only checks changes not committed yet. This
  means that PQM will now reject changes that introduce new trailing
  whitespace. (Marius Kruger)

* Introduced new experimental formats called ``1.12-preview`` and
  ``1.12-preview-rich-root`` to enable testing of related pending
  features, namely content filtering and filtered views.
  (Ian Clatworthy)

Internals
*********

* Added an ``InventoryEntry`` cache when deserializing inventories.
  Can cut the time to iterate over multiple RevisionsTrees in half.
  (John Arbash Meinel)

* Added ``bzrlib.fifo_cache.FIFOCache`` which is designed to have
  minimal overhead versus using a plain dict for cache hits, at the
  cost of not preserving the 'active' set as well as an ``LRUCache``.
  (John Arbash Meinel)

* ``bzrlib.patience_diff.unified_diff`` now properly uses a tab
  character to separate the filename from the date stamp, and doesn't
  add trailing whitespace when a date stamp is not supplied.
  (Adeodato Simó, John Arbash Meinel)

* ``DirStateWorkingTree`` and ``DirStateWorkingTreeFormat`` added
  as base classes of ``WorkingTree4`` and ``WorkingTreeFormat4``
  respectively. (Ian Clatworthy)

* ``KnitVersionedFiles._check_should_delta()`` now uses the
  ``get_build_details`` api to avoid multiple hits to the index, and
  to properly follow the ``compression_parent`` rather than assuming
  it is the left-hand parent. (John Arbash Meinel)

* ``KnitVersionedFiles.get_record_stream()`` will now chose a
  more optimal ordering when the keys are requested 'unordered'.
  Previously the order was fully random, now the records should be
  returned from each pack in turn, in forward I/O order.
  (John Arbash Meinel)
    
* ``mutter()`` will now flush the ``~/.bzr.log`` if it has been more
  than 2s since the last time it flushed. (John Arbash Meinel)

* New method ``bzrlib.repository.Repository.add_inventory_by_delta``
  allows adding an inventory via an inventory delta, which can be
  more efficient for some repository types. (Robert Collins)

* Repository ``CommitBuilder`` objects can now accumulate an inventory
  delta. To enable this functionality call ``builder.recording_deletes``
  and additionally call ``builder.record_delete`` when a delete
  against the basis occurs. (Robert Collins)

* The default http handler has been changed from pycurl to urllib.
  The default is still pycurl for https connections. (The only
  advantage of pycurl is that it checks ssl certificates.)
  (John Arbash Meinel)

* ``VersionedFiles.get_record_stream()`` can now return objects with a
  storage_kind of ``chunked``. This is a collection (list/tuple) of
  strings. You can use ``osutils.chunks_to_lines()`` to turn them into
  guaranteed 'lines' or you can use ``''.join(chunks)`` to turn it
  into a fulltext. This allows for some very good memory savings when
  asking for many texts that share ancestry, as the individual chunks
  can be shared between versions of the file. (John Arbash Meinel)

* ``pull -v`` and ``push -v`` use new function
  ``bzrlib.log.show_branch_change`` (Aaron Bentley)



bzr 1.10
########

:Released: 2008-12-05

Bazaar 1.10 has several performance improvements for copying revisions
(especially for small updates to large projects).  There has also been a
significant amount of effort in polishing stacked branches.  The commands
``shelve`` and ``unshelve`` have become core commands, with an improved
implementation.

The only changes versus bzr-1.10rc1 are bugfixes for stacked branches.

bug Fixes
*********

* Don't set a pack write cache size from RepoFetcher, because the
  cache is not coherent with reads and causes ShortReadvErrors.
  This reverses the change that fixed #294479.
  (Martin Pool, #303856)

* Properly handle when a revision can be inserted as a delta versus
  when it needs to be expanded to a fulltext for stacked branches.
  There was a bug involving merge revisions. As a method to help
  prevent future difficulties, also make stacked fetches sort
  topologically. (John Arbash Meinel, #304841)


bzr 1.10rc1
###########

:Released: 2008-11-28

This release of Bazaar focuses on performance improvements when pushing
and pulling revisions, both locally and to remote networks.  The popular
``shelve`` and ``unshelve`` commands, used to interactively revert and
restore work in progress, have been merged from bzrtools into the bzr
core.  There are also bug fixes for portability, and for stacked branches.

New Features
************

* New ``commit_message_template`` hook that is called by the commit
  code to generate a template commit message. (Jelmer Vernooij)

* New `shelve` and `unshelve` commands allow undoing and redoing changes.
  (Aaron Bentley)

Improvements
************

* ``(Remote)Branch.copy_content_into`` no longer generates the full revision
  history just to set the last revision info.
  (Andrew Bennetts, John Arbash Meinel)

* Fetches between formats with different serializers (such as
  pack-0.92-subtree and 1.9-rich-root) are faster now.  This is due to
  operating on batches of 100 revisions at time rather than
  one-by-one.  (Andrew Bennetts, John Arbash Meinel)

* Search index files corresponding to pack files we've already used
  before searching others, because they are more likely to have the
  keys we're looking for.  This reduces the number of iix and tix
  files accessed when pushing 1 new revision, for instance.
  (John Arbash Meinel)

* Signatures to transfer are calculated more efficiently in
  ``item_keys_introduced_by``.  (Andrew Bennetts, John Arbash Meinel)

* The generic fetch code can once again copy revisions and signatures
  without extracting them completely to fulltexts and then serializing
  them back down into byte strings. This is a significant performance
  improvement when fetching from a stacked branch.
  (John Arbash Meinel, #300289)

* When making a large readv() request over ``bzr+ssh``, break up the
  request into more manageable chunks. Because the RPC is not yet able
  to stream, this helps keep us from buffering too much information at
  once. (John Arbash Meinel)

Bug Fixes
*********

* Better message when the user needs to set their Launchpad ID.
  (Martin Pool, #289148)

* ``bzr commit --local`` doesn't access the master branch anymore.
  This fixes a regression introduced in 1.9.  (Marius Kruger, #299313)

* Don't call the system ``chdir()`` with an empty path. Sun OS seems
  to give an error in that case.  Also, don't count on ``getcwd()``
  being able to allocate a new buffer, which is a gnu extension.
  (John Arbash Meinel, Martin Pool, Harry Hirsch, #297831)

* Don't crash when requesting log --forward <file> for a revision range
  starting with a dotted revno.
  (Vincent Ladeuil, #300055)

* Don't create text deltas spanning stacked repositories; this could
  cause "Revision X not present in Y" when later accessing them.
  (Martin Pool, #288751)

* Pack repositories are now able to reload the pack listing and retry
  the current operation if another action causes the data to be
  repacked.  (John Arbash Meinel, #153786)

* PermissionDenied errors from smart servers no longer cause
  "PermissionDenied: "None"" on the client.
  (Andrew Bennetts, #299254)

* Pushing to a stacked pack repository now batches writes, the same
  way writes are batched to ordinary pack repository.  This makes
  pushing to a stacked branch over the network much faster.
  (Andrew Bennetts, #294479)

* TooManyConcurrentRequests no longer occur when a fetch fails and
  tries to abort a write group.  This allows the root cause (e.g. a
  network interruption) to be reported.  (Andrew Bennetts, #297014)

* RemoteRepository.get_parent_map now uses fallback repositories.
  (Aaron Bentley, #297991?, #293679?)

API Changes
***********

* ``CommitBuilder`` now validates the strings it will be committing,
  to ensure that they do not have characters that will not be properly
  round-tripped. For now, it just checks for characters that are
  invalid in the XML form. (John Arbash Meinel, #295161)

* Constructor parameters for NewPack (internal to pack repositories)
  have changed incompatibly.

* ``Repository.abort_write_group`` now accepts an optional
  ``suppress_errors`` flag.  Repository implementations that override
  ``abort_write_group`` will need to be updated to accept the new
  argument.  Subclasses that only override ``_abort_write_group``
  don't need to change.

* Transport implementations must provide copy_tree_to_transport.  A default
  implementation is provided for Transport subclasses.

Testing
*******

* ``bzr selftest`` now fails if no doctests are found in a module
  that's expected to have them.  (Martin Pool)

* Doctests now only report the first failure.  (Martin Pool)


bzr 1.9
#######

:Released: 2008-11-07

This release of Bazaar adds a new repository format, ``1.9``, with smaller
and more efficient index files.  This format can be specified when
creating a new repository, or used to losslessly upgrade an existing
repository.  bzr 1.9 also speeds most operations over the smart server
protocol, makes annotate faster, and uses less memory when making
checkouts or pulling large amounts of data.

Bug Fixes
*********

* Fix "invalid property value 'branch-nick' for None" regression with
  branches bound to svn branches.  (Martin Pool, #293440)

* Fix SSL/https on Python2.6.  (Vincent Ladeuil, #293054)

* ``SFTPTransport.readv()`` had a bug when requests were out-of-order.
  This only triggers some-of-the-time on Knit format repositories.
  (John Arbash Meinel, #293746)


bzr 1.9rc1
##########

:Released: 2008-10-31

New Features
************

* New Branch hook ``transform_fallback_location`` allows a function to
  be called when looking up the stacked source. (Michael Hudson)

* New repository formats ``1.9`` and ``1.9-rich-root``. These have all
  the functionality of ``1.6``, but use the new btree indexes.
  These indexes are both smaller and faster for access to historical
  information.  (John Arbash Meinel)

Improvements
************

* ``BTreeIndex`` code now is able to prefetch extra pages to help tune
  the tradeoff between bandwidth and latency. Should be tuned
  appropriately to not impact commands which need minimal information,
  but provide a significant boost to ones that need more context. Only
  has a direct impact on the ``--development2`` format which uses
  btree's for the indexes. (John Arbash Meinel)

* ``bzr dump-btree`` is a hidden command introduced to allow dumping
  the contents of a compressed btree file.  (John Arbash Meinel)

* ``bzr pack`` now tells the index builders to optimize for size. For
  btree index repositories, this can save 25% of the index size
  (mostly in the text indexes). (John Arbash Meinel)

* ``bzr push`` to an existing branch or repository on a smart server
  is faster, due to Bazaar making more use of the ``get_parent_map``
  RPC when querying the remote branch's revision graph.
  (Andrew Bennetts)

* default username for bzr+ssh and sftp can be configured in
  authentication.conf. (Aaron Bentley)

* launchpad-login now provides a default username for bzr+ssh and sftp
  URLs, allowing username-free URLs to work for everyone. (Aaron Bentley)

* ``lp:`` lookups no longer include usernames, making them shareable and
  shorter. (Aaron Bentley)

* New ``PackRepository.autopack`` smart server RPC, which does
  autopacking entirely on the server.  This is much faster than
  autopacking via plain file methods, which downloads a large amount
  of pack data and then re-uploads the same pack data into a single
  file.  This fixes a major (although infrequent) cause of lengthy
  delays when using a smart server.  For example, pushing the 10th
  revision to a repository with 9 packs now takes 44 RPCs rather than
  179, and much less bandwidth too.  This requires Bazaar 1.9 on both
  the client and the server, otherwise the client will fallback to the
  slower method.  (Andrew Bennetts)

Bug Fixes
*********

* A failure to load a plugin due to an IncompatibleAPI exception is
  now correctly reported. (Robert Collins, #279451)

* API versioning support now has a multiple-version checking api
  ``require_any_api``. (Robert Collins, #279447)

* ``bzr branch --stacked`` from a smart server to a standalone branch
  works again.  This fixes a regression in 1.7 and 1.8.
  (Andrew Bennetts, #270397)

* ``bzr co`` uses less memory. It used to unpack the entire WT into
  memory before writing it to disk. This was a little bit faster, but
  consumed lots of memory. (John Arbash Meinel, #269456)

* ``bzr missing --quiet`` no longer prints messages about whether
  there are missing revisions.  The exit code indicates whether there
  were or not.  (Martin Pool, #284748)

* Fixes to the ``annotate`` code. The fast-path which re-used the
  stored deltas was accidentally disabled all the time, instead of
  only when a branch was stacked. Second, the code would accidentally
  re-use a delta even if it wasn't against the left-parent, this
  could only happen if ``bzr reconcile`` decided that the parent
  ordering was incorrect in the file graph.  (John Arbash Meinel)

* "Permission denied" errors that occur when pushing a new branch to a
  smart server no longer cause tracebacks.  (Andrew Bennetts, #278673)

* Some compatibility fixes for building the extensions with MSVC and
  for python2.4. (John Arbash Meinel, #277484)

* The index logic is now able to reload the list of pack files if and
  index ends up disappearing. We still don't reload if the pack data
  itself goes missing after checking the index. This bug appears as a
  transient failure (file not found) when another process is writing
  to the repository.  (John Arbash Meinel, #153786)

* ``bzr switch`` and ``bzr bind`` will now update the branch nickname if
  it was previously set. All checkouts will now refer to the bound branch
  for a nickname if one was not explicitly set.
  (Marius Kruger, #230903)

Documentation
*************

* Improved hook documentation. (Michael Ernst)

API Changes
***********

* commands.plugins_cmds is now a CommandRegistry, not a dict.

Internals
*********

* New AuthenticationConfig.set_credentials method allows easy programmatic
  configuration of authetication credentials.


bzr 1.8
#######

:Released: 2008-10-16

Bazaar 1.8 includes several fixes that improve working tree performance,
display of revision logs, and merges.  The bzr testsuite now passes on OS
X and Python 2.6, and almost completely passes on Windows.  The
smartserver code has gained several bug fixes and performance
improvements, and can now run server-side hooks within an http server.

Bug Fixes
*********

* Fix "Must end write group" error when another error occurs during
  ``bzr push``.  (Andrew Bennetts, #230902)

Portability
***********

* Some Pyrex versions require the WIN32 macro defined to compile on
  that platform.  (Alexander Belchenko, Martin Pool, #277481)


bzr 1.8rc1
##########

:Released: 2008-10-07

Changes
*******

* ``bzr log file`` has been changed. It now uses a different method
  for determining which revisions to show as merging the changes to
  the file. It now only shows revisions which merged the change
  towards your mainline. This simplifies the output, makes it faster,
  and reduces memory consumption.  (John Arbash Meinel)

* ``bzr merge`` now defaults to having ``--reprocess`` set, whenever
  ``--show-base`` is not supplied.  (John Arbash Meinel)

* ``bzr+http//`` will now optionally load plugins and write logs on the
  server. (Marius Kruger)

* ``bzrlib._dirstate_helpers_c.pyx`` does not compile correctly with
  Pyrex 0.9.4.1 (it generates C code which causes segfaults). We
  explicitly blacklist that version of the compiler for that
  extension. Packaged versions will include .c files created with
  pyrex >= 0.9.6 so it doesn't effect releases, only users running
  from the source tree. (John Arbash Meinel, #276868)

Features
********

* bzr is now compatible with python-2.6. python-2.6 is not yet officially
  supported (nor released, tests were conducted with the dev version of
  python-2.6rc2), but all known problems have been fixed.  Feedback
  welcome.
  (Vincent Ladeuil, #269535)

Improvements
************

* ``bzr annotate`` will now include uncommitted changes from the local
  working tree by default. Such uncommitted changes are given the
  revision number they would get if a commit was done, followed with a
  ? to indicate that its not actually known. (Robert Collins, #3439)

* ``bzr branch`` now accepts a ``--standalone`` option, which creates a
  standalone branch regardless of the presence of shared repositories.
  (Daniel Watkins)

* ``bzr push`` is faster in the case there are no new revisions to
  push.  It is also faster if there are no tags in the local branch.
  (Andrew Bennetts)

* File changes during a commit will update the tree stat cache.
  (Robert Collins)

* Location aliases can now accept a trailing path.  (Micheal Hudson)

* New hooks ``Lock.hooks`` when LockDirs are acquired and released.
  (Robert Collins, MartinPool)

* Switching in heavyweight checkouts uses the master branch's context, not
  the checkout's context.  (Adrian Wilkins)

* ``status`` on large trees is now faster, due to optimisations in the
  walkdirs code. Of particular note, the walkdirs code now performs
  a temporary ``chdir()`` while reading a single directory; if your
  platform has non thread-local current working directories (and is
  not windows which has its own implementation), this may introduce a
  race condition during concurrent uses of bzrlib. The bzrlib CLI
  will not encounter this as it is single threaded for working tree
  operations. (Robert Collins)

* The C extensions now build on python 2.4 (Robert Collins, #271939)

* The ``-Dhpss`` debug flag now reports the number of smart server
  calls per medium to stderr.  This is in addition to the existing
  detailed logging to the .bzr.log trace file.  (Andrew Bennetts)

Bug Fixes
*********

* Avoid random failures arising from misinterpreted ``errno`` values
  in ``_readdir_pyx.read_dir``.
  (Martin Pool, #279381)

* Branching from a shared repository on a smart server into a new
  repository now preserves the repository format.
  (Andrew Bennetts, #269214)

* ``bzr log`` now accepts a ``--change`` option.
  (Vincent Ladeuil, #248427)

* ``bzr missing`` now accepts an ``--include-merges`` option.
  (Vincent Ladeuil, #233817)

* Don't try to filter (internally) '.bzr' from the files to be deleted if
  it's not there.
  (Vincent Ladeuil, #272648)

* Fix '_in_buffer' AttributeError when using the -Dhpss debug flag.
  (Andrew Bennetts)

* Fix TooManyConcurrentRequests errors caused by a connection failure
  when doing ``bzr pull`` or ``bzr merge`` from a ``bzr+ssh`` URL.
  (Andrew Bennetts, #246233)

* Fixed ``bzr st -r branch:PATH_TO_BRANCH`` where the other branch
  is in a different repository than the current one.
  (Lukáš Lalinský, #144421)

* Make the first line of the manpage preamble a comment again.
  (David Futcher, #242106)

* Remove use of optional parameter in GSSAPI FTP support, since
  it breaks newer versions of Python-Kerberos. (Jelmer Vernooij)

* The autopacking logic will now always create a single new pack from
  all of the content which it deems is worth moving. This avoids the
  'repack a single pack' bug and should result in better packing
  overall.  (John Arbash Meinel, #242510, #172644)

* Trivial documentation fix.
  (John Arbash Meinel, #270471)

* ``bzr switch`` and ``bzr bind`` will now update the branch nickname if
  it was previously set. All checkouts will now refer to the bound branch
  for a nickname if one was not explicitly set.
  (Marius Kruger, #230903)

Documentation
*************

* Explain revision/range identifiers. (Daniel Clemente)

API Changes
***********

* ``CommitBuilder.record_entry_contents`` returns one more element in
  its result tuple - an optional file system hash for the hash cache
  to use. (Robert Collins)

* ``dirstate.DirState.update_entry`` will now only calculate the sha1
  of a file if it is likely to be needed in determining the output
  of iter_changes. (Robert Collins)

* The PackRepository, RepositoryPackCollection, NewPack classes have a
  slightly changed interface to support different index types; as a
  result other users of these classes need to supply the index types
  they want. (Robert Collins)

Testing
*******

* ``bzrlib.tests.repository_implementations`` has been renamed to
  ``bzrlib.tests.per_repository`` so that we have a common structure
  (and it is shorter). (John Arbash Meinel, #239343)

* ``LocalTransport.abspath()`` now returns a drive letter if the
  transport has one, fixing numerous tests on Windows.
  (Mark Hammond)

* PreviewTree is now tested via intertree_implementations.
  (Aaron Bentley)

* The full test suite is passing again on OSX.
  (Guillermo Gonzalez, Vincent Ladeuil)

* The full test suite passes when run with ``-Eallow_debug``.
  (Andrew Bennetts)

Internals
*********

* A new hook, ``Branch.open``, has been added, which is called when
  branch objects are opened. (Robert Collins)

* ``bzrlib.osutils._walkdirs_utf8`` has been refactored into common
  tree walking, and modular directory listing code to aid future
  performance optimisations and refactoring. (Robert Collins)

* ``bzrlib.trace.debug_memory`` can be used to get a quick memory dump
  in the middle of processing. It only reports memory if
  ``/proc/PID/status`` is available. (John Arbash Meinel)

* New method ``RevisionSpec.as_tree`` for representing the revision
  specifier as a revision tree object. (Lukáš Lalinský)

* New race-free method on MutableTree ``get_file_with_stat`` for use
  when generating stat cache results. (Robert Collins)

* New win32utils.get_local_appdata_location() provides access to a local
  directory for storing data.  (Mark Hammond)

* To be compatible with python-2.6 a few new rules should be
  observed. 'message' attribute can't be used anymore in exception
  classes, 'sha' and 'md5' modules have been deprecated (use
  osutils.[md5|sha]), object__init__ and object.__new__ don't accept
  parameters anymore.
  (Vincent Ladeuil)


bzr 1.7.1
#########

:Released:  2008-10-01

No changes from 1.7.1rc1.


bzr 1.7.1rc1
############

:Released: 2008-09-24

This release just includes an update to how the merge algorithm handles
file paths when we encounter complex history.

Features
********

* If we encounter a criss-cross in history, use information from
  direct Least Common Ancestors to resolve inventory shape (locations
  of files, adds, deletes, etc). This is similar in concept to using
  ``--lca`` for merging file texts, only applied to paths.
  (John Arbash Meinel)


bzr 1.7
#######

:Released: 2008-09-23

This release includes many bug fixes and a few performance and feature
improvements.  ``bzr rm`` will now scan for missing files and remove them,
like how ``bzr add`` scans for unknown files and adds them. A bit more
polish has been applied to the stacking code. The b-tree indexing code has
been brought in, with an eye on using it in a future repository format.
There are only minor installer changes since bzr-1.7rc2.

Features
********

* Some small updates to the win32 installer. Include localization
  files found in plugins, and include the builtin distutils as part of
  packaging qbzr. (Mark Hammond)


bzr 1.7rc2
##########

:Released: 2008-09-17

A few bug fixes from 1.7rc1. The biggest change is a new
``RemoteBranch.get_stacked_on_url`` rpc. This allows clients that are
trying to access a Stacked branch over the smart protocol, to properly
connect to the stacked-on location.

Bug Fixes
*********

* Branching from a shared repository on a smart server into a new
  repository now preserves the repository format.
  (Andrew Bennetts, #269214)

* Branching from a stacked branch via ``bzr+ssh`` can properly connect
  to the stacked-on branch.  (Martin Pool, #261315)

* ``bzr init`` no longer re-opens the BzrDir multiple times.
  (Vincent Ladeuil)

* Fix '_in_buffer' AttributeError when using the -Dhpss debug flag.
  (Andrew Bennetts)


bzr 1.7rc1
##########

:Released: 2008-09-09

This release candidate for bzr 1.7 has several bug fixes and a few
performance and feature improvements.  ``bzr rm`` will now scan for
missing files and remove them, like how ``bzr add`` scans for unknown
files and adds them. A bit more polish has been applied to the stacking
code. The b-tree indexing code has been brought in, with an eye on using
it in a future repository format.


Changes
*******

* ``bzr export`` can now export a subdirectory of a project.
  (Robert Collins)

* ``bzr remove-tree`` will now refuse to remove a tree with uncommitted
  changes, unless the ``--force`` option is specified.
  (Lukáš Lalinský, #74101)

* ``bzr rm`` will now scan for files that are missing and remove just
  them automatically, much as ``bzr add`` scans for new files that
  are not ignored and adds them automatically. (Robert Collins)

Features
********

* Support for GSSAPI authentication when using FTP as documented in
  RFC2228. (Jelmer Vernooij, #49623)

* Add support for IPv6 in the smart server. (Jelmer Vernooij, #165014)

Improvements
************

* A url like ``log+file:///tmp`` will log all access to that Transport
  to ``.bzr.log``, which may help in debugging or profiling.
  (Martin Pool)

* ``bzr branch`` and ``bzr push`` use the default stacking policy if the
  branch format supports it. (Aaron Bentley)

* ``bzr init`` and ``bzr init-repo`` will now print out the same as
  ``bzr info`` if it completed successfully.
  (Marius Kruger)

* ``bzr uncommit`` logs the old tip revision id, and displays how to
  restore the branch to that tip using ``bzr pull``.  This allows you
  to recover if you realize you uncommitted the wrong thing.
  (John Arbash Meinel)

* Fix problems in accessing stacked repositories over ``bzr://``.
  (Martin Pool, #261315)

* ``SFTPTransport.readv()`` was accidentally using ``list += string``,
  which 'works', but adds each character separately to the list,
  rather than using ``list.append(string)``. Fixing this makes the
  SFTP transport a little bit faster (~20%) and use a bit less memory.
  (John Arbash Meinel)

* When reading index files, if we happen to read the whole file in a
  single request treat it as a ``_buffer_all`` request. This happens
  most often on small indexes over remote transports, where we default
  to reading 64kB. It saves a round trip for each small index during
  fetch operations. Also, if we have read more than 50% of an index
  file, trigger a ``_buffer_all`` on the next request. This works
  around some inefficiencies because reads don't fall neatly on page
  boundaries, so we would ignore those bytes, but request them again
  later. This could trigger a total read size of more than the whole
  file. (John Arbash Meinel)

Bug Fixes
*********

* ``bzr rm`` is now aliased to ``bzr del`` for the convenience of svn
  users. (Robert Collins, #205416)

* Catch the infamous "select/poll returned error" which occurs when
  pycurl try to send a body request to an HTTP/1.0 server which has
  already refused to handle the request. (Vincent Ladeuil, #225020)

* Fix ``ObjectNotLocked`` errors when using various commands
  (including ``bzr cat`` and ``bzr annotate``) in combination with a
  smart server URL.  (Andrew Bennetts, #237067)

* ``FTPTransport.stat()`` would return ``0000`` as the permission bits
  for the containing ``.bzr/`` directory (it does not implement
  permissions). This would cause us to set all subdirectories to
  ``0700`` and files to ``0600`` rather than leaving them unmodified.
  Now we ignore ``0000`` as the permissions and assume they are
  invalid. (John Arbash Meinel, #259855)

* Merging from a previously joined branch will no longer cause
  a traceback. (Jelmer Vernooij, #203376)

* Pack operations on windows network shares will work even with large
  files. (Robert Collins, #255656)

* Running ``bzr st PATH_TO_TREE`` will no longer suppress merge
  status. Status is also about 7% faster on mozilla sized trees
  when the path to the root of the tree has been given. Users of
  the internal ``show_tree_status`` function should be aware that
  the show_pending flag is now authoritative for showing pending
  merges, as it was originally. (Robert Collins, #225204)

* Set valid default _param_name for Option so that ListOption can embed
  '-' in names. (Vincent Ladeuil, #263249)

* Show proper error rather than traceback when an unknown revision
  id is specified to ``bzr cat-revision``. (Jelmer Vernooij, #175569)

* Trailing text in the dirstate file could cause the C dirstate parser
  to try to allocate an invalid amount of memory. We now properly
  check and test for parsing a dirstate with invalid trailing data.
  (John Arbash Meinel, #186014)

* Unexpected error responses from a smart server no longer cause the
  client to traceback.  (Andrew Bennetts, #263527)

* Use a Windows api function to get a Unicode host name, rather than
  assuming the host name is ascii.
  (Mark Hammond, John Arbash Meinel, #256550)

* ``WorkingTree4`` trees will now correctly report missing-and-new
  paths in the output of ``iter_changes``. (Robert Collins)

Documentation
*************

* Updated developer documentation.  (Martin Pool)

API Changes
***********

* Exporters now take 4 parameters. (Robert Collins)

* ``Tree.iter_changes`` will now return False for the content change
  field when a file is missing in the basis tree and not present in
  the target tree. Previously it returned True unconditionally.
  (Robert Collins)

* The deprecated ``Branch.abspath`` and unimplemented
  ``Branch.rename_one`` and ``Branch.move`` were removed. (Jelmer Vernooij)

* BzrDir.clone_on_transport implementations must now accept a stacked_on
  parameter.  (Aaron Bentley)

* BzrDir.cloning_metadir implementations must now take a require_stacking
  parameter.  (Aaron Bentley)

Testing
*******

* ``addCleanup`` now takes ``*arguments`` and ``**keyword_arguments``
  which are then passed to the cleanup callable as it is run. In
  addition, addCleanup no longer requires that the callables passed to
  it be unique. (Jonathan Lange)

* Fix some tests that fail on Windows because files are deleted while
  still in use.
  (Mark Hammond)

* ``selftest``'s ``--starting-with`` option can now use predefined
  prefixes so that one can say ``bzr selftest -s bp.loom`` instead of
  ``bzr selftest -s bzrlib.plugins.loom``. (Vincent Ladeuil)

* ``selftest``'s ``--starting-with`` option now accepts multiple values.
  (Vincent Ladeuil)

Internals
*********

* A new plugin interface, ``bzrlib.log.log_adapters``, has been added.
  This allows dynamic log output filtering by plugins.
  (Robert Collins)

* ``bzrlib.btree_index`` is now available, providing a b-tree index
  layer. The design is memory conservative (limited memory cache),
  faster to seek (approx 100 nodes per page, gives 100-way fan out),
  and stores compressed pages allowing more keys per page.
  (Robert Collins, John Arbash Meinel)

* ``bzrlib.diff.DiffTree.show_diff`` now skips changes where the kind
  is unknown in both source and target.
  (Robert Collins, Aaron Bentley)

* ``GraphIndexBuilder.add_node`` and ``BTreeBuilder`` have been
  streamlined a bit. This should make creating large indexes faster.
  (In benchmarking, it now takes less time to create a BTree index than
  it takes to read the GraphIndex one.) (John Arbash Meinel)

* Mail clients for `bzr send` are now listed in a registry.  This
  allows plugins to add new clients by registering them with
  ``bzrlib.mail_client.mail_client_registry``.  All of the built-in
  clients now use this mechanism.  (Neil Martinsen-Burrell)


bzr 1.6.1
#########

:Released: 2008-09-05

A couple regressions were found in the 1.6 release. There was a
performance issue when using ``bzr+ssh`` to branch large repositories,
and some problems with stacking and ``rich-root`` capable repositories.


bzr 1.6.1rc2
############

:Released: 2008-09-03

Bug Fixes
*********

* Copying between ``rich-root`` and ``rich-root-pack`` (and vice
  versa) was accidentally using the inter-model fetcher, instead of
  recognizing that both were 'rich root' formats.
  (John Arbash Meinel, #264321)


bzr 1.6.1rc1
############

:Released: 2008-08-29

This release fixes a few regressions found in the 1.6 client. Fetching
changes was using an O(N^2) buffering algorithm, so for large projects it
would cause memory thrashing. There is also a specific problem with the
``--1.6-rich-root`` format, which prevented stacking on top of
``--rich-root-pack`` repositories, and could allow users to accidentally
fetch experimental data (``-subtree``) without representing it properly.
The ``--1.6-rich-root`` format has been deprecated and users are
recommended to upgrade to ``--1.6.1-rich-root`` immediately.  Also we
re-introduced a workaround for users who have repositories with incorrect
nodes (not possible if you only used official releases).
I should also clarify that none of this is data loss level issues, but
still sufficient enough to warrant an updated release.

Bug Fixes
*********

* ``RemoteTransport.readv()`` was being inefficient about how it
  buffered the readv data and processed it. It would keep appending to
  the same string (causing many copies) and then pop bytes out of the
  start of the string (causing more copies).
  With this patch "bzr+ssh://local" can improve dramatically,
  especially for projects with large files.
  (John Arbash Meinel)

* Revision texts were always meant to be stored as fulltexts. There
  was a bug in a bzr.dev version that would accidentally create deltas
  when copying from a Pack repo to a Knit repo. This has been fixed,
  but to support those repositories, we know always request full texts
  for Revision texts. (John Arbash Meinel, #261339)

* The previous ``--1.6-rich-root`` format used an incorrect xml
  serializer, which would accidentally support fetching from a
  repository that supported subtrees, even though the local one would
  not. We deprecated that format, and introduced a new one that uses
  the correct serializer ``--1.6.1-rich-root``.
  (John Arbash Meinel, #262333)


bzr 1.6
#######

:Released: 2008-08-25

Finally, the long awaited bzr 1.6 has been released. This release includes
new features like Stacked Branches, improved weave merge, and an updated
server protocol (now on v3) which will allow for better cross version
compatibility. With this release we have deprecated Knit format
repositories, and recommend that users upgrade them, we will continue to
support reading and writing them for the forseeable future, but we will
not be tuning them for performance as pack repositories have proven to be
better at scaling. This will also be the first release to bundle
TortoiseBzr in the standalone Windows installer.


bzr 1.6rc5
##########

:Released: 2008-08-19

Bug Fixes
*********

* Disable automatic detection of stacking based on a containing
  directory of the target. It interacted badly with push, and needs a
  bit more work to get the edges polished before it should happen
  automatically. (John Arbash Meinel, #259275)
  (This change was reverted when merged to bzr.dev)


bzr 1.6rc4
##########

:Released: 2008-08-18

Bug Fixes
*********

* Fix a regression in knit => pack fetching.  We had a logic
  inversion, causing the fetch to insert fulltexts in random order,
  rather than preserving deltas.  (John Arbash Meinel, #256757)


bzr 1.6rc3
##########

:Released: 2008-08-14

Changes
*******

* Disable reading ``.bzrrules`` as a per-branch rule preferences
  file. The feature was not quite ready for a full release.
  (Robert Collins)

Improvements
************

* Update the windows installer to bundle TortoiseBzr and ``qbzr``
  into the standalone installer. This will be the first official
  windows release that installs Tortoise by default.
  (Mark Hammond)

Bug Fixes
*********

* Fix a regression in ``bzr+http`` support. There was a missing
  function (``_read_line``) that needed to be carried over from
  ``bzr+ssh`` support. (Andrew Bennetts)

* ``GraphIndex`` objects will internally read an entire index if more
  than 1/20th of their keyspace is requested in a single operation.
  This largely mitigates a performance regression in ``bzr log FILE``
  and completely corrects the performance regression in ``bzr log``.
  The regression was caused by removing an accomodation which had been
  supporting the index format in use. A newer index format is in
  development which is substantially faster. (Robert Collins)


bzr 1.6rc2
##########

:Released: 2008-08-13

This release candidate has a few minor bug fixes, and some regression
fixes for Windows.

Bug Fixes
*********

* ``bzr upgrade`` on remote branches accessed via bzr:// and
  bzr+ssh:// now works.  (Andrew Bennetts)

* Change the ``get_format_description()`` strings for
  ``RepositoryFormatKnitPack5`` et al to be single line messages.
  (Aaron Bentley)

* Fix for a regression on Win32 where we would try to call
  ``os.listdir()`` on a file and not catch the exception properly.
  (Windows raises a different exception.) This would manifest in
  places like ``bzr rm file`` or ``bzr switch``.
  (Mark Hammond, John Arbash Meinel)

* ``Inventory.copy()`` was failing to set the revision property for
  the root entry. (Jelmer Vernooij)

* sftp transport: added missing ``FileExists`` case to
  ``_translate_io_exception`` (Christophe Troestler, #123475)

* The help for ``bzr ignored`` now suggests ``bzr ls --ignored`` for
  scripting use. (Robert Collins, #3834)

* The default ``annotate`` logic will now always assign the
  last-modified value of a line to one of the revisions that modified
  it, rather than a merge revision. This would happen when both sides
  claimed to have modified the line resulting in the same text. The
  choice is arbitrary but stable, so merges in different directions
  will get the same results.  (John Arbash Meinel, #232188)


bzr 1.6rc1
##########

:Released: 2008-08-06

This release candidate for bzr 1.6 solidifies the new branch stacking
feature.  Bazaar now recommends that users upgrade all knit repositories,
because later formats are much faster.  However, we plan to continue read/write and
upgrade support for knit repostories for the forseeable future.  Several
other bugs and performance issues were fixed.

Changes
*******

* Knit format repositories are deprecated and bzr will now emit
  warnings whenever it encounters one.  Use ``bzr upgrade`` to upgrade
  knit repositories to pack format.  (Andrew Bennetts)

Improvements
************

* ``bzr check`` can now be told which elements at a location it should
  check.  (Daniel Watkins)

* Commit now supports ``--exclude`` (or ``-x``) to exclude some files
  from the commit. (Robert Collins, #3117)

* Fetching data between repositories that have the same model but no
  optimised fetcher will not reserialise all the revisions, increasing
  performance. (Robert Collins, John Arbash Meinel)

* Give a more specific error when target branch is not reachable.
  (James Westby)

* Implemented a custom ``walkdirs_utf8`` implementation for win32.
  This uses a pyrex extension to get direct access to the
  ``FindFirstFileW`` style apis, rather than using ``listdir`` +
  ``lstat``. Shows a very strong improvement in commands like
  ``status`` and ``diff`` which have to iterate the working tree.
  Anywhere from 2x-6x faster depending on the size of the tree (bigger
  trees, bigger benefit.) (John Arbash Meinel)

* New registry for log properties handles  and the method in
  LongLogFormatter to display the custom properties returned by the
  registered handlers. (Guillermo Gonzalez, #162469)

Bug Fixes
*********

* Add more tests that stacking does not create deltas spanning
  physical repository boundaries.
  (Martin Pool, #252428)

* Better message about incompatible repositories.
  (Martin Pool, #206258)

* ``bzr branch --stacked`` ensures the destination branch format can
  support stacking, even if the origin does not.
  (Martin Pool)

* ``bzr export`` no longer exports ``.bzrrules``.
  (Ian Clatworthy)

* ``bzr serve --directory=/`` now correctly allows the whole
  filesystem to be accessed on Windows, not just the root of the drive
  that Python is running from.
  (Adrian Wilkins, #240910)

* Deleting directories by hand before running ``bzr rm`` will not
  cause subsequent errors in ``bzr st`` and ``bzr commit``.
  (Robert Collins, #150438)

* Fix a test case that was failing if encoding wasn't UTF-8.
  (John Arbash Meinel, #247585)

* Fix "no buffer space available" error when branching with the new
  smart server protocol to or from Windows.
  (Andrew Bennetts, #246180)

* Fixed problem in branching from smart server.
  (#249256, Michael Hudson, Martin Pool)

* Handle a file turning in to a directory in TreeTransform.
  (James Westby, #248448)

API Changes
***********

* ``MutableTree.commit`` has an extra optional keywork parameter
  ``exclude`` that will be unconditionally supplied by the command
  line UI - plugins that add tree formats may need an update.
  (Robert Collins)

* The API minimum version for plugin compatibility has been raised to
  1.6 - there are significant changes throughout the code base.
  (Robert Collins)

* The generic fetch code now uses three attributes on Repository objects
  to control fetch. The streams requested are controlled via :
  ``_fetch_order`` and ``_fetch_uses_deltas``. Setting these
  appropriately allows different repository implementations to recieve
  data in their optimial form. If the ``_fetch_reconcile`` is set then
  a reconcile operation is triggered at the end of the fetch.
  (Robert Collins)

* The ``put_on_disk`` and ``get_tar_item`` methods in
  ``InventoryEntry`` were deprecated. (Ian Clatworthy)

* ``Repository.is_shared`` doesn't take a read lock. It didn't
  need one in the first place (nobody cached the value, and
  ``RemoteRepository`` wasn't taking one either). This saves a round
  trip when probing Pack repositories, as they read the ``pack-names``
  file when locked. And during probe, locking the repo isn't very
  useful. (John Arbash Meinel)

Internals
*********

* ``bzrlib.branchbuilder.BranchBuilder`` is now much more capable of
  putting together a real history without having to create a full
  WorkingTree. It is recommended that tests that are not directly
  testing the WorkingTree use BranchBuilder instead.  See
  ``BranchBuilder.build_snapshot`` or
  ``TestCaseWithMemoryTree.make_branch_builder``.  (John Arbash Meinel)

* ``bzrlib.builtins.internal_tree_files`` broken into two giving a new
  helper ``safe_relpath_files`` - used by the new ``exclude``
  parameter to commit. (Robert Collins)

* Make it easier to introduce new WorkingTree formats.
  (Ian Clatworthy)

* The code for exporting trees was refactored not to use the
  deprecated ``InventoryEntry`` methods. (Ian Clatworthy)

* RuleSearchers return () instead of [] now when there are no matches.
  (Ian Clatworthy)


bzr 1.6beta3
############

:Released: 2008-07-17

This release adds a new 'stacked branches' feature allowing branches to
share storage without being in the same repository or on the same machine.
(See the user guide for more details.)  It also adds a new hook, improved
weaves, aliases for related locations, faster bzr+ssh push, and several
bug fixes.

Features
********

* New ``pre_change_branch_tip`` hook that is called before the
  branch tip is moved, while the branch is write-locked.  See the User
  Reference for signature details.  (Andrew Bennetts)

* Rule-based preferences can now be defined for selected files in
  selected branches, allowing commands and plugins to provide
  custom behaviour for files matching defined patterns.
  See ``Rule-based preferences`` (part of ``Configuring Bazaar``)
  in the User Guide and ``bzr help rules`` for more information.
  (Ian Clatworthy)

* Sites may suggest a branch to stack new branches on.  (Aaron Bentley)

* Stacked branches are now supported. See ``bzr help branch`` and
  ``bzr help push``.  Branches must be in the ``development1`` format
  to stack, though the stacked-on branch can be of any format.
  (Robert Collins)

Improvements
************

* ``bzr export --format=tgz --root=NAME -`` to export a gzipped tarball
  to stdout; also ``tar`` and ``tbz2``.
  (Martin Pool)

* ``bzr (re)merge --weave`` will now use a standard Weave algorithm,
  rather than the annotation-based merge it was using. It does so by
  building up a Weave of the important texts, without needing to build
  the full ancestry. (John Arbash Meinel, #238895)

* ``bzr send`` documents and better supports ``emacsclient`` (proper
  escaping of mail headers and handling of the MUA Mew).
  (Christophe Troestler)

* Remembered locations can be specified by aliases, e.g. :parent, :public,
  :submit.  (Aaron Bentley)

* The smart protocol now has improved support for setting branches'
  revision info directly.  This makes operations like push
  faster.  The new request method name is
  ``Branch.set_last_revision_ex``.  (Andrew Bennetts)

Bug Fixes
*********

* Bazaar is now able to be a client to the web server of IIS 6 and 7.
  The broken implementations of RFC822 in Python and RFC2046 in IIS
  combined with boundary-line checking in Bazaar previously made this
  impossible. (NB, IIS 5 does not suffer from this problem).
  (Adrian Wilkins, #247585)

* ``bzr log --long`` with a ghost in your mainline now handles that
  ghost properly. (John Arbash Meinel, #243536)

* ``check`` handles the split-up .bzr layout correctly, so no longer
  requires a branch to be present.
  (Daniel Watkins, #64783)

* Clearer message about how to set the PYTHONPATH if bzrlib can't be
  loaded.
  (Martin Pool, #205230)

* Errors about missing libraries are now shown without a traceback,
  and with a suggestion to install the library.  The full traceback is
  still in ``.bzr.log`` and can be shown with ``-Derror``.
  (Martin Pool, #240161)

* Fetch from a stacked branch copies all required data.
  (Aaron Bentley, #248506)

* Handle urls such as ftp://user@host.com@www.host.com where the user
  name contains an @.
  (Neil Martinsen-Burrell, #228058)

* ``needs_read_lock`` and ``needs_write_lock`` now suppress an error during
  ``unlock`` if there was an error in the original function. This helps
  most when there is a failure with a smart server action, since often the
  connection closes and we cannot unlock.
  (Andrew Bennetts, John Arbash Meinel, #125784)

* Obsolete hidden command ``bzr fetch`` removed.
  (Martin Pool, #172870)

* Raise the correct exception when doing ``-rbefore:0`` or ``-c0``.
  (John Arbash Meinel, #239933)

* You can now compare file revisions in Windows diff programs from
  Cygwin Bazaar.
  (Matt McClure, #209281)

* revision_history now tolerates mainline ghosts for Branch format 6.
  (Aaron Bentley, #235055)

* Set locale from environment for third party libs.
  (Martin von Gagern, #128496)

Documentation
*************

* Added *Using stacked branches* to the User Guide.
  (Ian Clatworthy)

* Updated developer documentation.
  (Martin Pool)

Testing
*******

* ``-Dmemory`` will cause /proc/PID/status to be catted before bzr
  exits, allowing low-key analysis of peak memory use. (Robert Collins)

* ``TestCaseWithTransport.make_branch_and_tree`` tries harder to return
  a tree with a ``branch`` attribute of the right format.  This was
  preventing some ``RemoteBranch`` tests from actually running with
  ``RemoteBranch`` instances.  (Andrew Bennetts)

API Changes
***********

* Removed ``Repository.text_store``, ``control_store``, etc.  Instead,
  there are new attributes ``texts, inventories, revisions,
  signatures``, each of which is a ``VersionedFiles``.  See the
  Repository docstring for more details.
  (Robert Collins)

* ``Branch.pull`` now accepts an ``_override_hook_target`` optional
  parameter.  If you have a subclass of ``Branch`` that overrides
  ``pull`` then you should add this parameter.  (Andrew Bennetts)

* ``bzrlib.check.check()`` has been deprecated in favour of the more
  aptly-named ``bzrlib.check.check_branch()``.
  (Daniel Watkins)

* ``Tree.print_file`` and ``Repository.print_file`` are deprecated.
  These methods are bad APIs because they write directly to sys.stdout.
  bzrlib does not use them internally, and there are no direct tests
  for them. (Alexander Belchenko)

Internals
*********

* ``cat`` command no longer uses ``Tree.print_file()`` internally.
  (Alexander Belchenko)

* New class method ``BzrDir.open_containing_tree_branch_or_repository``
  which eases the discovery of the tree, the branch and the repository
  containing a given location.
  (Daniel Watkins)

* New ``versionedfile.KeyMapper`` interface to abstract out the access to
  underlying .knit/.kndx etc files in repositories with partitioned
  storage. (Robert Collins)

* Obsolete developer-use command ``weave-join`` has been removed.
  (Robert Collins)

* ``RemoteToOtherFetcher`` and ``get_data_stream_for_search`` removed,
  to support new ``VersionedFiles`` layering.
  (Robert Collins)


bzr 1.6beta2
############

:Released: 2008-06-10

This release contains further progress towards our 1.6 goals of shallow
repositories, and contains a fix for some user-affecting bugs in the
repository layer.  Building working trees during checkout and branch is
now faster.

Bug Fixes
*********

* Avoid KnitCorrupt error extracting inventories from some repositories.
  (The data is not corrupt; an internal check is detecting a problem
  reading from the repository.)
  (Martin Pool, Andrew Bennetts, Robert Collins, #234748)

* ``bzr status`` was breaking if you merged the same revision twice.
  (John Arbash Meinel, #235407)

* Fix infinite loop consuming 100% CPU when a connection is lost while
  reading a response body via the smart protocol v1 or v2.
  (Andrew Bennetts)

* Inserting a bundle which changes the contents of a file with no trailing
  end of line, causing a knit snapshot in a 'knits' repository will no longer
  cause KnitCorrupt. (Robert Collins)

* ``RemoteBranch.pull`` needs to return the ``self._real_branch``'s
  pull result. It was instead just returning None, which breaks ``bzr
  pull``. (John Arbash Meinel, #238149)

* Sanitize branch nick before using it as an attachment filename in
  ``bzr send``. (Lukáš Lalinský, #210218)

* Squash ``inv_entry.symlink_target`` to a plain string when
  generating DirState details. This prevents from getting a
  ``UnicodeError`` when you have symlinks and non-ascii filenames.
  (John Arbash Meinel, #135320)

Improvements
************

* Added the 'alias' command to set/unset and display aliases. (Tim Penhey)

* ``added``, ``modified``, and ``unknowns`` behaviour made consistent (all three
  now quote paths where required). Added ``--null`` option to ``added`` and
  ``modified`` (for null-separated unknowns, use ``ls --unknown --null``)
  (Adrian Wilkins)

* Faster branching (1.09x) and lightweight checkouts (1.06x) on large trees.
  (Ian Clatworthy, Aaron Bentley)

Documentation
*************

* Added *Bazaar Zen* section to the User Guide. (Ian Clatworthy)

Testing
*******

* Fix the test HTTPServer to be isolated from chdir calls made while it is
  running, allowing it to be used in blackbox tests. (Robert Collins)

API Changes
***********

* ``WorkingTree.set_parent_(ids/trees)`` will now filter out revisions
  which are in the ancestry of other revisions. So if you merge the same
  tree twice, or merge an ancestor of an existing merge, it will only
  record the newest. (If you merge a descendent, it will replace its
  ancestor). (John Arbash Meinel, #235407)

* ``RepositoryPolicy.__init__`` now requires stack_on and stack_on_pwd,
  through the derived classes do not.  (Aaron Bentley)

Internals
*********

* ``bzrlib.bzrdir.BzrDir.sprout`` now accepts ``stacked`` to control
  creating stacked branches. (Robert Collins)

* Knit record serialisation is now stricter on what it will accept, to
  guard against potential internal bugs, or broken input. (Robert Collins)

bzr 1.6beta1
############

:Released: 2008-06-02

Commands that work on the revision history such as push, pull, missing,
uncommit and log are now substantially faster.  This release adds a
translation of some of the user documentation into Spanish.  (Contributions of
other translations would be very welcome.)  Bazaar 1.6beta1 adds a new network
protocol which is used by default and which allows for more efficient transfers
and future extensions.


Notes When Upgrading
********************

* There is a new version of the network protocol used for bzr://, bzr+ssh://
  and bzr+http:// connections.  This will allow more efficient requests and
  responses, and more graceful fallback when a server is too old to
  recognise a request from a more recent client.  Bazaar 1.6 will
  interoperate with 0.16 and later versions, but servers should be upgraded
  when possible.  Bazaar 1.6 no longer interoperates with 0.15 and earlier via
  these protocols.  Use alternatives like SFTP or upgrade those servers.
  (Andrew Bennetts, #83935)

Changes
*******

* Deprecation warnings will not be suppressed when running ``bzr selftest``
  so that developers can see if their code is using deprecated functions.
  (John Arbash Meinel)

Features
********

* Adding ``-Derror`` will now display a traceback when a plugin fails to
  load. (James Westby)

Improvements
************

* ``bzr branch/push/pull -r XXX`` now have a helper function for finding
  the revno of the new revision (``Graph.find_distance_to_null``). This
  should make something like ``bzr branch -r -100`` in a shared, no-trees
  repository much snappier. (John Arbash Meinel)

* ``bzr log --short -r X..Y`` no longer needs to access the full revision
  history. This makes it noticeably faster when logging the last few
  revisions. (John Arbash Meinel)

* ``bzr ls`` now accepts ``-V`` as an alias for ``--versioned``.
  (Jerad Cramp, #165086)

* ``bzr missing`` uses the new ``Graph.find_unique_ancestors`` and
  ``Graph.find_differences`` to determine missing revisions without having
  to search the whole ancestry. (John Arbash Meinel, #174625)

* ``bzr uncommit`` now uses partial history access, rather than always
  extracting the full revision history for a branch. This makes it
  resolve the appropriate revisions much faster (in testing it drops
  uncommit from 1.5s => 0.4s). It also means ``bzr log --short`` is one
  step closer to not using full revision history.
  (John Arbash Meinel, #172649)

Bugfixes
********

* ``bzr merge --lca`` should handle when two revisions have no common
  ancestor other than NULL_REVISION. (John Arbash Meinel, #235715)

* ``bzr status`` was breaking if you merged the same revision twice.
  (John Arbash Meinel, #235407)

* ``bzr push`` with both ``--overwrite`` and ``-r NNN`` options no longer
  fails.  (Andrew Bennetts, #234229)

* Correctly track the base URL of a smart medium when using bzr+http://
  URLs, which was causing spurious "No repository present" errors with
  branches in shared repositories accessed over bzr+http.
  (Andrew Bennetts, #230550)

* Define ``_remote_is_at_least_1_2`` on ``SmartClientMedium`` so that all
  implementations have the attribute.  Fixes 'PyCurlTransport' object has no
  attribute '_remote_is_at_least_1_2' attribute errors.
  (Andrew Bennetts, #220806)

* Failure to delete an obsolete pack file should just give a warning
  message, not a fatal error.  It may for example fail if the file is still
  in use by another process.
  (Martin Pool)

* Fix MemoryError during large fetches over HTTP by limiting the amount of
  data we try to read per ``recv`` call.  The problem was observed with
  Windows and a proxy, but might affect other environments as well.
  (Eric Holmberg, #215426)

* Handle old merge directives correctly in Merger.from_mergeable.  Stricter
  get_parent_map requirements exposed a latent bug here.  (Aaron Bentley)

* Issue a warning and ignore passwords declared in authentication.conf when
  used for an ssh scheme (sftp or bzr+ssh).
  (Vincent Ladeuil, #203186)

* Make both http implementations raise appropriate exceptions on 403
  Forbidden when POSTing smart requests.
  (Vincent Ladeuil, #230223)

* Properly *title* header names in http requests instead of capitalizing
  them.
  (Vincent Ladeuil, #229076)

* The "Unable to obtain lock" error message now also suggests using
  ``bzr break-lock`` to fix it.  (Martin Albisetti, #139202)

* Treat an encoding of '' as ascii; this can happen when bzr is run
  under vim on Mac OS X.
  (Neil Martinsen-Burrell)

* ``VersionedFile.make_mpdiffs()`` was raising an exception that wasn't in
  scope. (Daniel Fischer #235687)

Documentation
*************

* Added directory structure and started translation of docs in spanish.
  (Martin Albisetti, Lucio Albenga)

* Incorporate feedback from Jelmer Vernooij and Neil Martinsen-Burrell
  on the plugin and integration chapters of the User Guide.
  (Ian Clatworthy)

* More Bazaar developer documentation about packaging and release process,
  and about use of Python reprs.
  (Martin Pool, Martin Albisetti)

* Updated Tortise strategy document. (Mark Hammond)

Testing
*******

* ``bzrlib.tests.adapt_tests`` was broken and unused - it has been fixed.
  (Robert Collins)

* Fix the test HTTPServer to be isolated from chdir calls made while it is
  running, allowing it to be used in blackbox tests. (Robert Collins)

* New helper function for splitting test suites
  ``split_suite_by_condition``. (Robert Collins)

Internals
*********

* ``Branch.missing_revisions`` has been deprecated. Similar functionality
  can be obtained using ``bzrlib.missing.find_unmerged``. The api was
  fairly broken, and the function was unused, so we are getting rid of it.
  (John Arbash Meinel)

API Changes
***********

* ``Branch.abspath`` is deprecated; use the Tree or Transport
  instead.  (Martin Pool)

* ``Branch.update_revisions`` now takes an optional ``Graph``
  object. This can be used by ``update_revisions`` when it is
  checking ancestry, and allows callers to prefer request to go to a
  local branch.  (John Arbash Meinel)

* Branch, Repository, Tree and BzrDir should expose a Transport as an
  attribute if they have one, rather than having it indirectly accessible
  as ``.control_files._transport``.  This doesn't add a requirement
  to support a Transport in cases where it was not needed before;
  it just simplifies the way it is reached.  (Martin Pool)

* ``bzr missing --mine-only`` will return status code 0 if you have no
  new revisions, but the remote does. Similarly for ``--theirs-only``.
  The new code only checks one side, so it doesn't know if the other
  side has changes. This seems more accurate with the request anyway.
  It also changes the output to print '[This|Other] branch is up to
  date.' rather than displaying nothing.  (John Arbash Meinel)

* ``LockableFiles.put_utf8``, ``put_bytes`` and ``controlfilename``
  are now deprecated in favor of using Transport operations.
  (Martin Pool)

* Many methods on ``VersionedFile``, ``Repository`` and in
  ``bzrlib.revision``  deprecated before bzrlib 1.5 have been removed.
  (Robert Collins)

* ``RevisionSpec.wants_revision_history`` can be set to False for a given
  ``RevisionSpec``. This will disable the existing behavior of passing in
  the full revision history to ``self._match_on``. Useful for specs that
  don't actually need access to the full history. (John Arbash Meinel)

* The constructors of ``SmartClientMedium`` and its subclasses now require a
  ``base`` parameter.  ``SmartClientMedium`` implementations now also need
  to provide a ``remote_path_from_transport`` method.  (Andrew Bennetts)

* The default permissions for creating new files and directories
  should now be obtained from ``BzrDir._get_file_mode()`` and
  ``_get_dir_mode()``, rather than from LockableFiles.  The ``_set_file_mode``
  and ``_set_dir_mode`` variables on LockableFiles which were advertised
  as a way for plugins to control this are no longer consulted.
  (Martin Pool)

* ``VersionedFile.join`` is deprecated. This method required local
  instances of both versioned file objects and was thus hostile to being
  used for streaming from a smart server. The new get_record_stream and
  insert_record_stream are meant to efficiently replace this method.
  (Robert Collins)

* ``WorkingTree.set_parent_(ids/trees)`` will now filter out revisions
  which are in the ancestry of other revisions. So if you merge the same
  tree twice, or merge an ancestor of an existing merge, it will only
  record the newest. (If you merge a descendent, it will replace its
  ancestor). (John Arbash Meinel, #235407)

* ``WorkingTreeFormat2.stub_initialize_remote`` is now private.
  (Martin Pool)


bzr 1.5
#######

:Released: 2008-05-16

This release of Bazaar includes several updates to the documentation, and fixes
to prepare for making rich root support the default format. Many bugs have been
squashed, including fixes to log, bzr+ssh inter-operation with older servers.

Changes
*******

* Suppress deprecation warnings when bzrlib is a 'final' release. This way
  users of packaged software won't be bothered with DeprecationWarnings,
  but developers and testers will still see them. (John Arbash Meinel)

Documentation
*************

* Incorporate feedback from Jelmer Vernooij and Neil Martinsen-Burrell
  on the plugin and integration chapters of the User Guide.
  (Ian Clatworthy)


bzr 1.5rc1
##########

:Released: 2008-05-09

Changes
*******

* Broader support of GNU Emacs mail clients. Set
  ``mail_client=emacsclient`` in your bazaar.conf and ``send`` will pop the
  bundle in a mail buffer according to the value of ``mail-user-agent``
  variable. (Xavier Maillard)

Improvements
************

* Diff now handles revision specs like "branch:" and "submit:" more
  efficiently.  (Aaron Bentley, #202928)

* More friendly error given when attempt to start the smart server
  on an address already in use. (Andrea Corbellini, #200575)

* Pull completes much faster when there is nothing to pull.
  (Aaron Bentley)

Bugfixes
********

* Authentication.conf can define sections without password.
  (Vincent Ladeuil, #199440)

* Avoid muttering every time a child update does not cause a progress bar
  update. (John Arbash Meinel, #213771)

* ``Branch.reconcile()`` is now implemented. This allows ``bzr reconcile``
  to fix when a Branch has a non-canonical mainline history. ``bzr check``
  also detects this condition. (John Arbash Meinel, #177855)

* ``bzr log -r ..X bzr://`` was failing, because it was getting a request
  for ``revision_id=None`` which was not a string.
  (John Arbash Meinel, #211661)

* ``bzr commit`` now works with Microsoft's FTP service.
  (Andreas Deininger)

* Catch definitions outside sections in authentication.conf.
  (Vincent Ladeuil, #217650)

* Conversion from non-rich-root to rich-root(-pack) updates inventory
  sha1s, even when bundles are used.  (Aaron Bentley, #181391)

* Conversion from non-rich-root to rich-root(-pack) works correctly even
  though search keys are not topologically sorted.  (Aaron Bentley)

* Conversion from non-rich-root to rich-root(-pack) works even when a
  parent revision has a different root id.  (Aaron Bentley, #177874)

* Disable strace testing until strace is fixed (see bug #103133) and emit a
  warning when selftest ends to remind us of leaking tests.
  (Vincent Ladeuil, #226769)

* Fetching all revisions from a repository does not cause pack collisions.
  (Robert Collins, Aaron Bentley, #212908)

* Fix error about "attempt to add line-delta in non-delta knit".
  (Andrew Bennetts, #217701)

* Pushing a branch in "dirstate" format (Branch5) over bzr+ssh would break
  if the remote server was < version 1.2. This was due to a bug in the
  RemoteRepository.get_parent_map() fallback code.
  (John Arbash Meinel, #214894)

* Remove leftover code in ``bzr_branch`` that inappropriately creates
  a ``branch-name`` file in the branch control directory.
  (Martin Pool)

* Set SO_REUSEADDR on server sockets of ``bzr serve`` to avoid problems
  rebinding the socket when starting the server a second time.
  (John Arbash Meinel, Martin Pool, #164288)

* Severe performance degradation in fetching from knit repositories to
  knits and packs due to parsing the entire revisions.kndx on every graph
  walk iteration fixed by using the Repository.get_graph API.  There was
  another regression in knit => knit fetching which re-read the index for
  every revision each side had in common.
  (Robert Collins, John Arbash Meinel)

* When logging the changes to a particular file, there was a bug if there
  were ghosts in the revision ancestry. (John Arbash Meinel, #209948)

* xs4all's ftp server returns a temporary error when trying to list an
  empty directory, rather than returning an empty list. Adding a
  workaround so that we don't get spurious failures.
  (John Arbash Meinel, #215522)

Documentation
*************

* Expanded the User Guide to include new chapters on popular plugins and
  integrating Bazaar into your environment. The *Best practices* chapter
  was renamed to *Miscellaneous topics* as suggested by community
  feedback as well. (Ian Clatworthy)

* Document outlining strategies for TortoiseBzr. (Mark Hammond)

* Improved the documentation on hooks. (Ian Clatworthy)

* Update authentication docs regarding ssh agents.
  (Vincent Ladeuil, #183705)

Testing
*******

* Add ``thread_name_suffix`` parameter to SmartTCPServer_for_testing, to
  make it easy to identify which test spawned a thread with an unhandled
  exception. (Andrew Bennetts)

* New ``--debugflag``/``-E`` option to ``bzr selftest`` for setting
  options for debugging tests, these are complementary to the -D
  options.  The ``-Dselftest_debug`` global option has been replaced by the
  ``-E=allow_debug`` option for selftest. (Andrew Bennetts)

* Parameterised test ids are preserved correctly to aid diagnosis of test
  failures. (Robert Collins, Andrew Bennetts)

* selftest now accepts --starting-with <id> to load only the tests whose id
  starts with the one specified. This greatly speeds up running the test
  suite on a limited set of tests and can be used to run the tests for a
  single module, a single class or even a single test.  (Vincent Ladeuil)

* The test suite modules have been modified to define load_tests() instead
  of test_suite(). That speeds up selective loading (via --load-list)
  significantly and provides many examples on how to migrate (grep for
  load_tests).  (Vincent Ladeuil)

Internals
*********

* ``Hooks.install_hook`` is now deprecated in favour of
  ``Hooks.install_named_hook`` which adds a required ``name`` parameter, to
  avoid having to call ``Hooks.name_hook``. (Daniel Watkins)

* Implement xml8 serializer.  (Aaron Bentley)

* New form ``@deprecated_method(deprecated_in(1, 5, 0))`` for making
  deprecation wrappers.  (Martin Pool)

* ``Repository.revision_parents`` is now deprecated in favour of
  ``Repository.get_parent_map([revid])[revid]``. (Jelmer Vernooij)

* The Python ``assert`` statement is no longer used in Bazaar source, and
  a test checks this.  (Martin Pool)

API Changes
***********

* ``bzrlib.status.show_pending_merges`` requires the repository to be
  locked by the caller. Callers should have been doing it anyway, but it
  will now raise an exception if they do not. (John Arbash Meinel)

* Repository.get_data_stream, Repository.get_data_stream_for_search(),
  Repository.get_deltas_for_revsions(), Repository.revision_trees(),
  Repository.item_keys_introduced_by() no longer take read locks.
  (Aaron Bentley)

* ``LockableFiles.get_utf8`` and ``.get`` are deprecated, as a start
  towards removing LockableFiles and ``.control_files`` entirely.
  (Martin Pool)

* Methods deprecated prior to 1.1 have been removed.
  (Martin Pool)


bzr 1.4 
#######

:Released: 2008-04-28

This release of Bazaar includes handy improvements to the speed of log and
status, new options for several commands, improved documentation, and better
hooks, including initial code for server-side hooks.  A number of bugs have
been fixed, particularly in interoperability between different formats or
different releases of Bazaar over there network.  There's been substantial
internal work in both the repository and network code to enable new features
and faster performance.

Bug Fixes
*********

* Pushing a branch in "dirstate" format (Branch5) over bzr+ssh would break
  if the remote server was < version 1.2.  This was due to a bug in the
  RemoteRepository.get_parent_map() fallback code.
  (John Arbash Meinel, Andrew Bennetts, #214894)


bzr 1.4rc2
##########

:Released: 2008-04-21

Bug Fixes
*********

* ``bzr log -r ..X bzr://`` was failing, because it was getting a request
  for ``revision_id=None`` which was not a string.
  (John Arbash Meinel, #211661)

* Fixed a bug in handling ghost revisions when logging changes in a
  particular file.  (John Arbash Meinel, #209948)

* Fix error about "attempt to add line-delta in non-delta knit".
  (Andrew Bennetts, #205156)

* Fixed performance degradation in fetching from knit repositories to
  knits and packs due to parsing the entire revisions.kndx on every graph
  walk iteration fixed by using the Repository.get_graph API.  There was
  another regression in knit => knit fetching which re-read the index for
  every revision each side had in common.
  (Robert Collins, John Arbash Meinel)


bzr 1.4rc1
##########

:Released: 2008-04-11

Changes
*******

* bzr main script cannot be imported (Benjamin Peterson)

* On Linux bzr additionally looks for plugins in arch-independent site
  directory. (Toshio Kuratomi)

* The ``set_rh`` branch hook is now deprecated. Please migrate
  any plugins using this hook to use an alternative, e.g.
  ``post_change_branch_tip``. (Ian Clatworthy)

* When a plugin cannot be loaded as the file path is not a valid
  python module name bzr will now strip a ``bzr_`` prefix from the
  front of the suggested name, as many plugins (e.g. bzr-svn)
  want to be installed without this prefix. It is a common mistake
  to have a folder named "bzr-svn" for that plugin, especially
  as this is what bzr branch lp:bzr-svn will give you. (James Westby,
  Andrew Cowie)

* UniqueIntegerBugTracker now appends bug-ids instead of joining
  them to the base URL. Plugins that register bug trackers may
  need a trailing / added to the base URL if one is not already there.
  (James Wesby, Andrew Cowie)

Features
********

* Added start_commit hook for mutable trees. (Jelmer Vernooij, #186422)

* ``status`` now accepts ``--no-pending`` to show the status without
  listing pending merges, which speeds up the command a lot on large
  histories.  (James Westby, #202830)

* New ``post_change_branch_tip`` hook that is called after the
  branch tip is moved but while the branch is still write-locked.
  See the User Reference for signature details.
  (Ian Clatworthy, James Henstridge)

* Reconfigure can convert a branch to be standalone or to use a shared
  repository.  (Aaron Bentley)

Improvements
************

* The smart protocol now has support for setting branches' revision info
  directly.  This should make operations like push slightly faster, and is a
  step towards server-side hooks.  The new request method name is
  ``Branch.set_last_revision_info``.  (Andrew Bennetts)

* ``bzr commit --fixes`` now recognises "gnome" as a tag by default.
  (James Westby, Andrew Cowie)

* ``bzr switch`` will attempt to find branches to switch to relative to the
  current branch. E.g. ``bzr switch branchname`` will look for
  ``current_branch/../branchname``. (Robert Collins, Jelmer Vernooij,
  Wouter van Heyst)

* Diff is now more specific about execute-bit changes it describes
  (Chad Miller)

* Fetching data over HTTP is a bit faster when urllib is used.  This is done
  by forcing it to recv 64k at a time when reading lines in HTTP headers,
  rather than just 1 byte at a time.  (Andrew Bennetts)

* Log --short and --line are much faster when -r is not specified.
  (Aaron Bentley)

* Merge is faster.  We no longer check a file's existence unnecessarily
  when merging the execute bit.  (Aaron Bentley)

* ``bzr status`` on an explicit list of files no longer shows pending
  merges, making it much faster on large trees. (John Arbash Meinel)

* The launchpad directory service now warns the user if they have not set
  their launchpad login and are trying to resolve a URL using it, just
  in case they want to do a write operation with it.  (James Westby)

* The smart protocol client is slightly faster, because it now only queries
  the server for the protocol version once per connection.  Also, the HTTP
  transport will now automatically probe for and use a smart server if
  one is present.  You can use the new ``nosmart+`` transport decorator
  to get the old behaviour.  (Andrew Bennetts)

* The ``version`` command takes a ``--short`` option to print just the
  version number, for easier use in scripts.  (Martin Pool)

* Various operations with revision specs and commands that calculate
  revnos and revision ids are faster.  (John A. Meinel, Aaron Bentley)

Bugfixes
********

* Add ``root_client_path`` parameter to SmartWSGIApp and
  SmartServerRequest.  This makes it possible to publish filesystem
  locations that don't exactly match URL paths. SmartServerRequest
  subclasses should use the new ``translate_client_path`` and
  ``transport_from_client_path`` methods when dealing with paths received
  from a client to take this into account.  (Andrew Bennetts, #124089)

* ``bzr mv a b`` can be now used also to rename previously renamed
  directories, not only files. (Lukáš Lalinský, #107967)

* ``bzr uncommit --local`` can now remove revisions from the local
  branch to be symmetric with ``bzr commit --local``.
  (John Arbash Meinel, #93412)

* Don't ask for a password if there is no real terminal.
  (Alexander Belchenko, #69851)

* Fix a bug causing a ValueError crash in ``parse_line_delta_iter`` when
  fetching revisions from a knit to pack repository or vice versa using
  bzr:// (including over http or ssh).
  (#208418, Andrew Bennetts, Martin Pool, Robert Collins)

* Fixed ``_get_line`` in ``bzrlib.smart.medium``, which was buggy.  Also
  fixed ``_get_bytes`` in the same module to use the push back buffer.
  These bugs had no known impact in normal use, but were problematic for
  developers working on the code, and were likely to cause real bugs sooner
  or later.  (Andrew Bennetts)

* Implement handling of basename parameter for DefaultMail.  (James Westby)

* Incompatibility with Paramiko versions newer than 1.7.2 was fixed.
  (Andrew Bennetts, #213425)

* Launchpad locations (lp: URLs) can be pulled.  (Aaron Bentley, #181945)

* Merges that add files to deleted root directories complete.  They
  do create conflicts.  (Aaron Bentley, #210092)

* vsftp's return ``550 RNFR command failed.`` supported.
  (Marcus Trautwig, #129786)

Documentation
*************

* Improved documentation on send/merge relationship. (Peter Schuller)

* Minor fixes to the User Guide. (Matthew Fuller)

* Reduced the evangelism in the User Guide. (Ian Clatworthy)

* Added Integrating with Bazaar document for developers (Martin Albisetti)

API Breaks
**********

* Attempting to pull data from a ghost aware repository (e.g. knits) into a
  non-ghost aware repository such as weaves will now fail if there are
  ghosts.  (Robert Collins)

* ``KnitVersionedFile`` no longer accepts an ``access_mode`` parameter, and
  now requires the ``index`` and ``access_method`` parameters to be
  supplied. A compatible shim has been kept in the new function
  ``knit.make_file_knit``. (Robert Collins)

* Log formatters must now provide log_revision instead of show and
  show_merge_revno methods. The latter had been deprecated since the 0.17
  release. (James Westby)

* ``LoopbackSFTP`` is now called ``SocketAsChannelAdapter``.
  (Andrew Bennetts)

* ``osutils.backup_file`` is removed. (Alexander Belchenko)

* ``Repository.get_revision_graph`` is deprecated, with no replacement
  method. The method was size(history) and not desirable. (Robert Collins)

* ``revision.revision_graph`` is deprecated, with no replacement function.
  The function was size(history) and not desirable. (Robert Collins)

* ``Transport.get_shared_medium`` is deprecated.  Use
  ``Transport.get_smart_medium`` instead.  (Andrew Bennetts)

* ``VersionedFile`` factories now accept a get_scope parameter rather
  than using a call to ``transaction_finished``, allowing the removal of
  the fixed list of versioned files per repository. (Robert Collins)

* ``VersionedFile.annotate_iter`` is deprecated. While in principle this
  allowed lower memory use, all users of annotations wanted full file
  annotations, and there is no storage format suitable for incremental
  line-by-line annotation. (Robert Collins)

* ``VersionedFile.clone_text`` is deprecated. This performance optimisation
  is no longer used - reading the content of a file that is undergoing a
  file level merge to identical state on two branches is rare enough, and
  not expensive enough to special case. (Robert Collins)

* ``VersionedFile.clear_cache`` and ``enable_cache`` are deprecated.
  These methods added significant complexity to the ``VersionedFile``
  implementation, but were only used for optimising fetches from knits -
  which can be done from outside the knit layer, or via a caching
  decorator. As knits are not the default format, the complexity is no
  longer worth paying. (Robert Collins)

* ``VersionedFile.create_empty`` is removed. This method presupposed a
  sensible mapping to a transport for individual files, but pack backed
  versioned files have no such mapping. (Robert Collins)

* ``VersionedFile.get_graph`` is deprecated, with no replacement method.
  The method was size(history) and not desirable. (Robert Collins)

* ``VersionedFile.get_graph_with_ghosts`` is deprecated, with no
  replacement method.  The method was size(history) and not desirable.
  (Robert Collins)

* ``VersionedFile.get_parents`` is deprecated, please use
  ``VersionedFile.get_parent_map``. (Robert Collins)

* ``VersionedFile.get_sha1`` is deprecated, please use
  ``VersionedFile.get_sha1s``. (Robert Collins)

* ``VersionedFile.has_ghost`` is now deprecated, as it is both expensive
  and unused outside of a single test. (Robert Collins)

* ``VersionedFile.iter_parents`` is now deprecated in favour of
  ``get_parent_map`` which can be used to instantiate a Graph on a
  VersionedFile. (Robert Collins)

* ``VersionedFileStore`` no longer uses the transaction parameter given
  to most methods; amongst other things this means that the
  get_weave_or_empty method no longer guarantees errors on a missing weave
  in a readonly transaction, and no longer caches versioned file instances
  which reduces memory pressure (but requires more careful management by
  callers to preserve performance). (Robert Collins)

Testing
*******

* New -Dselftest_debug flag disables clearing of the debug flags during
  tests.  This is useful if you want to use e.g. -Dhpss to help debug a
  failing test.  Be aware that using this feature is likely to cause
  spurious test failures if used with the full suite. (Andrew Bennetts)

* selftest --load-list now uses a new more agressive test loader that will
  avoid loading unneeded modules and building their tests. Plugins can use
  this new loader by defining a load_tests function instead of a test_suite
  function. (a forthcoming patch will provide many examples on how to
  implement this).
  (Vincent Ladeuil)

* selftest --load-list now does some sanity checks regarding duplicate test
  IDs and tests present in the list but not found in the actual test suite.
  (Vincent Ladeuil)

* Slightly more concise format for the selftest progress bar, so there's
  more space to show the test name.  (Martin Pool) ::

    [2500/10884, 1fail, 3miss in 1m29s] test_revisionnamespaces.TestRev

* The test suite takes much less memory to run, and is a bit faster.  This
  is done by clearing most attributes of TestCases after running them, if
  they succeeded.  (Andrew Bennetts)

Internals
*********

* Added ``_build_client_protocol`` to ``_SmartClient``.  (Andrew Bennetts)

* Added basic infrastructure for automatic plugin suggestion.
  (Martin Albisetti)

* If a ``LockableFiles`` object is not explicitly unlocked (for example
  because of a missing ``try/finally`` block, it will give a warning but
  not automatically unlock itself.  (Previously they did.)  This
  sometimes caused knock-on errors if for example the network connection
  had already failed, and should not be relied upon by code.
  (Martin Pool, #109520)

* ``make dist`` target to build a release tarball, and also
  ``check-dist-tarball`` and ``dist-upload-escudero``.  (Martin Pool)

* The ``read_response_tuple`` method of ``SmartClientRequestProtocol*``
  classes will now raise ``UnknownSmartMethod`` when appropriate, so that
  callers don't need to try distinguish unknown request errors from other
  errors.  (Andrew Bennetts)

* ``set_make_working_trees`` is now implemented provided on all repository
  implementations (Aaron Bentley)

* ``VersionedFile`` now has a new method ``get_parent_map`` which, like
  ``Graph.get_parent_map`` returns a dict of key:parents. (Robert Collins)


bzr 1.3.1
#########

:Released: 2008-04-09

No changes from 1.3.1rc1.


bzr 1.3.1rc1
############

:Released: 2008-04-04

Bug Fixes
*********

* Fix a bug causing a ValueError crash in ``parse_line_delta_iter`` when
  fetching revisions from a knit to pack repository or vice versa using
  bzr:// (including over http or ssh).
  (#208418, Andrew Bennetts, Martin Pool, Robert Collins)


bzr 1.3
#######

:Released: 2008-03-20

Bazaar has become part of the GNU project <http://www.gnu.org>

Many operations that act on history, including ``log`` and ``annotate`` are now
substantially faster.  Several bugs have been fixed and several new options and
features have been added.

Testing
*******

* Avoid spurious failure of ``TestVersion.test_version`` matching
  directory names.
  (#202778, Martin Pool)


bzr 1.3rc1
##########

:Released: 2008-03-16

Notes When Upgrading
********************

* The backup directory created by ``upgrade`` is now called
  ``backup.bzr``, not ``.bzr.backup``. (Martin Albisetti)

Changes
*******

* A new repository format 'development' has been added. This format will
  represent the latest 'in-progress' format that the bzr developers are
  interested in getting early-adopter testing and feedback on.
  ``doc/developers/development-repo.txt`` has detailed information.
  (Robert Collins)

* BZR_LOG environment variable controls location of .bzr.log trace file.
  User can suppress writing messages to .bzr.log by using '/dev/null'
  filename (on Linux) or 'NUL' (on Windows). If BZR_LOG variable
  is not defined but BZR_HOME is defined then default location
  for .bzr.log trace file is ``$BZR_HOME/.bzr.log``.
  (Alexander Belchenko, #106117)

* ``launchpad`` builtin plugin now shipped as separate part in standalone
  bzr.exe, installed to ``C:\Program Files\Bazaar\plugins`` directory,
  and standalone installer allows user to skip installation of this plugin.
  (Alexander Belchenko)

* Restore auto-detection of plink.exe on Windows. (Dmitry Vasiliev)

* Version number is now shown as "1.2" or "1.2pr2", without zeroed or
  missing final fields.  (Martin Pool)

Features
********

* ``branch`` and ``checkout`` can hard-link working tree files, which is
  faster and saves space.  (Aaron Bentley)

* ``bzr send`` will now also look at the ``child_submit_to`` setting in
  the submit branch to determine the email address to send to.
  (Jelmer Vernooij)

Improvements
************

* BzrBranch._lefthand_history is faster on pack repos.  (Aaron Bentley)

* Branch6.generate_revision_history is faster.  (Aaron Bentley)

* Directory services can now be registered, allowing special URLs to be
  dereferenced into real URLs.  This is a generalization and cleanup of
  the lp: transport lookup.  (Aaron Bentley)

* Merge directives that are automatically attached to emails have nicer
  filenames, based on branch-nick + revno. (Aaron Bentley)

* ``push`` has a ``--revision`` option, to specify what revision to push up
  to.  (Daniel Watkins)

* Significantly reducing execution time and network traffic for trivial
  case of running ``bzr missing`` command for two identical branches.
  (Alexander Belchenko)

* Speed up operations that look at the revision graph (such as 'bzr log').
  ``KnitPackRepositor.get_revision_graph`` uses ``Graph.iter_ancestry`` to
  extract the revision history. This allows filtering ghosts while
  stepping instead of needing to peek ahead. (John Arbash Meinel)

* The ``hooks`` command lists installed hooks, to assist in debugging.
  (Daniel Watkins)

* Updates to how ``annotate`` work. Should see a measurable improvement in
  performance and memory consumption for file with a lot of merges.
  Also, correctly handle when a line is introduced by both parents (it
  should be attributed to the first merge which notices this, and not
  to all subsequent merges.) (John Arbash Meinel)

Bugfixes
********

* Autopacking no longer holds the full set of inventory lines in
  memory while copying. For large repositories, this can amount to
  hundreds of MB of ram consumption.
  (Ian Clatworthy, John Arbash Meinel)

* Cherrypicking when using ``--format=merge3`` now explictly excludes
  BASE lines. (John Arbash Meinel, #151731)

* Disable plink's interactive prompt for password.
  (#107593, Dmitry Vasiliev)

* Encode command line arguments from unicode to user_encoding before
  invoking external mail client in `bzr send` command.
  (#139318, Alexander Belchenko)

* Fixed problem connecting to ``bzr+https://`` servers.
  (#198793, John Ferlito)

* Improved error reporting in the Launchpad plugin. (Daniel Watkins,
  #196618)

* Include quick-start-summary.svg file to python-based installer(s)
  for Windows. (#192924, Alexander Belchenko)

* lca merge now respects specified files. (Aaron Bentley)

* Make version-info --custom imply --all. (#195560, James Westby)

* ``merge --preview`` now works for merges that add or modify
  symlinks (James Henstridge)

* Redirecting the output from ``bzr merge`` (when the remembered
  location is used) now works. (John Arbash Meinel)

* setup.py script explicitly checks for Python version.
  (Jari Aalto, Alexander Belchenko, #200569)

* UnknownFormatErrors no longer refer to branches regardless of kind of
  unknown format. (Daniel Watkins, #173980)

* Upgrade bundled ConfigObj to version 4.5.2, which properly quotes #
  signs, among other small improvements. (Matt Nordhoff, #86838)

* Use correct indices when emitting LCA conflicts.  This fixes IndexError
  errors.  (Aaron Bentley, #196780)

Documentation
*************

* Explained how to use ``version-info --custom`` in the User Guide.
  (Neil Martinsen-Burrell)

API Breaks
**********

* Support for loading plugins from zip files and
  ``bzrlib.plugin.load_from_zip()`` function are deprecated.
  (Alexander Belchenko)

Testing
*******

* Added missing blackbox tests for ``modified`` (Adrian Wilkins)

* The branch interface tests were invalid for branches using rich-root
  repositories because the empty string is not a valid file-id.
  (Robert Collins)

Internals
*********

* ``Graph.iter_ancestry`` returns the ancestry of revision ids. Similar to
  ``Repository.get_revision_graph()`` except it includes ghosts and you can
  stop part-way through. (John Arbash Meinel)

* New module ``tools/package_mf.py`` provide custom module finder for
  python packages (improves standard python library's modulefinder.py)
  used by ``setup.py`` script while building standalone bzr.exe.
  (Alexander Belchenko)

* New remote method ``RemoteBzrDir.find_repositoryV2`` adding support for
  detecting external lookup support on remote repositories. This method is
  now attempted first when lookup up repositories, leading to an extra
  round trip on older bzr smart servers. (Robert Collins)

* Repository formats have a new supported-feature attribute
  ``supports_external_lookups`` used to indicate repositories which support
  falling back to other repositories when they have partial data.
  (Robert Collins)

* ``Repository.get_revision_graph_with_ghosts`` and
  ``bzrlib.revision.(common_ancestor,MultipleRevisionSources,common_graph)``
  have been deprecated.  (John Arbash Meinel)

* ``Tree.iter_changes`` is now a public API, replacing the work-in-progress
  ``Tree._iter_changes``. The api is now considered stable and ready for
  external users.  (Aaron Bentley)

* The bzrdir format registry now accepts an ``alias`` keyword to
  register_metadir, used to indicate that a format name is an alias for
  some other format and thus should not be reported when describing the
  format. (Robert Collins)


bzr 1.2
#######

:Released: 2008-02-15

Bug Fixes
*********

* Fix failing test in Launchpad plugin. (Martin Pool)


bzr 1.2rc1
##########

:Released: 2008-02-13

Notes When Upgrading
********************

* Fetching via the smart protocol may need to reconnect once during a fetch
  if the remote server is running Bazaar 1.1 or earlier, because the client
  attempts to use more efficient requests that confuse older servers.  You
  may be required to re-enter a password or passphrase when this happens.
  This won't happen if the server is upgraded to Bazaar 1.2.
  (Andrew Bennetts)

Changes
*******

* Fetching via bzr+ssh will no longer fill ghosts by default (this is
  consistent with pack-0.92 fetching over SFTP). (Robert Collins)

* Formatting of ``bzr plugins`` output is changed to be more human-
  friendly. Full path of plugins locations will be shown only with
  ``--verbose`` command-line option. (Alexander Belchenko)

* ``merge`` now prefers to use the submit branch, but will fall back to
  parent branch.  For many users, this has no effect.  But some users who
  pull and merge on the same branch will notice a change.  This change
  makes it easier to work on a branch on two different machines, pulling
  between the machines, while merging from the upstream.
  ``merge --remember`` can now be used to set the submit_branch.
  (Aaron Bentley)

Features
********

* ``merge --preview`` produces a diff of the changes merge would make,
  but does not actually perform the merge.  (Aaron Bentley)

* New smart method ``Repository.get_parent_map`` for getting revision
  parent data. This returns additional parent information topologically
  adjacent to the requested data to reduce round trip latency impacts.
  (Robert Collins)

* New smart method, ``Repository.stream_revisions_chunked``, for fetching
  revision data that streams revision data via a chunked encoding.  This
  avoids buffering large amounts of revision data on the server and on the
  client, and sends less data to the server to request the revisions.
  (Andrew Bennetts, Robert Collins, #178353)

* The launchpad plugin now handles lp urls of the form
  ``lp://staging/``, ``lp://demo/``, ``lp://dev/`` to use the appropriate
  launchpad instance to do the resolution of the branch identities.
  This is primarily of use to Launchpad developers, but can also
  be used by other users who want to try out Launchpad as
  a branch location without messing up their public Launchpad
  account.  Branches that are pushed to the staging environment
  have an expected lifetime of one day. (Tim Penhey)

Improvements
************

* Creating a new branch no longer tries to read the entire revision-history
  unnecessarily over smart server operations. (Robert Collins)

* Fetching between different repository formats with compatible models now
  takes advantage of the smart method to stream revisions.  (Andrew Bennetts)

* The ``--coverage`` option is now global, rather specific to ``bzr
  selftest``.  (Andrew Bennetts)

* The ``register-branch`` command will now use the public url of the branch
  containing the current directory, if one has been set and no explicit
  branch is provided.  (Robert Collins)

* Tweak the ``reannotate`` code path to optimize the 2-parent case.
  Speeds up ``bzr annotate`` with a pack repository by approx 3:2.
  (John Arbash Meinel)

Bugfixes
********

* Calculate remote path relative to the shared medium in _SmartClient.  This
  is related to the problem in bug #124089.  (Andrew Bennetts)

* Cleanly handle connection errors in smart protocol version two, the same
  way as they are handled by version one.  (Andrew Bennetts)

* Clearer error when ``version-info --custom`` is used without
  ``--template`` (Lukáš Lalinský)

* Don't raise UnavailableFeature during test setup when medusa is not
  available or tearDown is never called leading to nasty side effects.
  (#137823, Vincent Ladeuil)

* If a plugin's test suite cannot be loaded, for example because of a syntax
  error in the tests, then ``selftest`` fails, rather than just printing
  a warning.  (Martin Pool, #189771)

* List possible values for BZR_SSH environment variable in env-variables
  help topic. (Alexander Belchenko, #181842)

* New methods ``push_log_file`` and ``pop_log_file`` to intercept messages:
  popping the log redirection now precisely restores the previous state,
  which makes it easier to use bzr log output from other programs.
  TestCaseInTempDir no longer depends on a log redirection being established
  by the test framework, which lets bzr tests cleanly run from a normal
  unittest runner.
  (#124153, #124849, Martin Pool, Jonathan Lange)

* ``pull --quiet`` is now more quiet, in particular a message is no longer
  printed when the remembered pull location is used. (James Westby,
  #185907)

* ``reconfigure`` can safely be interrupted while fetching.
  (Aaron Bentley, #179316)

* ``reconfigure`` preserves tags when converting to and from lightweight
  checkouts.  (Aaron Bentley, #182040)

* Stop polluting /tmp when running selftest.
  (Vincent Ladeuil, #123363)

* Switch from NFKC => NFC for normalization checks. NFC allows a few
  more characters which should be considered valid.
  (John Arbash Meinel, #185458)

* The launchpad plugin now uses the ``edge`` xmlrpc server to avoid
  interacting badly with a bug on the launchpad side. (Robert Collins)

* Unknown hostnames when connecting to a ``bzr://`` URL no longer cause
  tracebacks.  (Andrew Bennetts, #182849)

API Breaks
**********

* Classes implementing Merge types like Merge3Merger must now accept (and
  honour) a do_merge flag in their constructor.  (Aaron Bentley)

* ``Repository.add_inventory`` and ``add_revision`` now require the caller
  to previously take a write lock (and start a write group.)
  (Martin Pool)

Testing
*******

* selftest now accepts --load-list <file> to load a test id list. This
  speeds up running the test suite on a limited set of tests.
  (Vincent Ladeuil)

Internals
*********

* Add a new method ``get_result`` to graph search objects. The resulting
  ``SearchResult`` can be used to recreate the search later, which will
  be useful in reducing network traffic. (Robert Collins)

* Use convenience function to check whether two repository handles
  are referring to the same repository in ``Repository.get_graph``.
  (Jelmer Vernooij, #187162)

* Fetching now passes the find_ghosts flag through to the
  ``InterRepository.missing_revision_ids`` call consistently for all
  repository types. This will enable faster missing revision discovery with
  bzr+ssh. (Robert Collins)

* Fix error handling in Repository.insert_data_stream. (Lukas Lalinsky)

* ``InterRepository.missing_revision_ids`` is now deprecated in favour of
  ``InterRepository.search_missing_revision_ids`` which returns a
  ``bzrlib.graph.SearchResult`` suitable for making requests from the smart
  server. (Robert Collins)

* New error ``NoPublicBranch`` for commands that need a public branch to
  operate. (Robert Collins)

* New method ``iter_inventories`` on Repository for access to many
  inventories. This is primarily used by the ``revision_trees`` method, as
  direct access to inventories is discouraged. (Robert Collins)

* New method ``next_with_ghosts`` on the Graph breadth-first-search objects
  which will split out ghosts and present parents into two separate sets,
  useful for code which needs to be aware of ghosts (e.g. fetching data
  cares about ghosts during revision selection). (Robert Collins)

* Record a timestamp against each mutter to the trace file, relative to the
  first import of bzrlib.  (Andrew Bennetts)

* ``Repository.get_data_stream`` is now deprecated in favour of
  ``Repository.get_data_stream_for_search`` which allows less network
  traffic when requesting data streams over a smart server. (Robert Collins)

* ``RemoteBzrDir._get_tree_branch`` no longer triggers ``_ensure_real``,
  removing one round trip on many network operations. (Robert Collins)

* RemoteTransport's ``recommended_page_size`` method now returns 64k, like
  SFTPTransport and HttpTransportBase.  (Andrew Bennetts)

* Repository has a new method ``has_revisions`` which signals the presence
  of many revisions by returning a set of the revisions listed which are
  present. This can be done by index queries without reading data for parent
  revision names etc. (Robert Collins)


bzr 1.1
#######

:Released: 2008-01-15

(no changes from 1.1rc1)

bzr 1.1rc1
##########

:Released: 2008-01-05

Changes
*******

* Dotted revision numbers have been revised. Instead of growing longer with
  nested branches the branch number just increases. (eg instead of 1.1.1.1.1
  we now report 1.2.1.) This helps scale long lived branches which have many
  feature branches merged between them. (John Arbash Meinel)

* The syntax ``bzr diff branch1 branch2`` is no longer supported.
  Use ``bzr diff branch1 --new branch2`` instead. This change has
  been made to remove the ambiguity where ``branch2`` is in fact a
  specific file to diff within ``branch1``.

Features
********

* New option to use custom template-based formats in  ``bzr version-info``.
  (Lukáš Lalinský)

* diff '--using' allows an external diff tool to be used for files.
  (Aaron Bentley)

* New "lca" merge-type for fast everyday merging that also supports
  criss-cross merges.  (Aaron Bentley)

Improvements
************

* ``annotate`` now doesn't require a working tree. (Lukáš Lalinský,
  #90049)

* ``branch`` and ``checkout`` can now use files from a working tree to
  to speed up the process.  For checkout, this requires the new
  --files-from flag.  (Aaron Bentley)

* ``bzr diff`` now sorts files in alphabetical order.  (Aaron Bentley)

* ``bzr diff`` now works on branches without working trees. Tree-less
  branches can also be compared to each other and to working trees using
  the new diff options ``--old`` and ``--new``. Diffing between branches,
  with or without trees, now supports specific file filtering as well.
  (Ian Clatworthy, #6700)

* ``bzr pack`` now orders revision texts in topological order, with newest
  at the start of the file, promoting linear reads for ``bzr log`` and the
  like. This partially fixes #154129. (Robert Collins)

* Merge directives now fetch prerequisites from the target branch if
  needed.  (Aaron Bentley)

* pycurl now handles digest authentication.
  (Vincent Ladeuil)

* ``reconfigure`` can now convert from repositories.  (Aaron Bentley)

* ``-l`` is now a short form for ``--limit`` in ``log``.  (Matt Nordhoff)

* ``merge`` now warns when merge directives cause cherrypicks.
  (Aaron Bentley)

* ``split`` now supported, to enable splitting large trees into smaller
  pieces.  (Aaron Bentley)

Bugfixes
********

* Avoid AttributeError when unlocking a pack repository when an error occurs.
  (Martin Pool, #180208)

* Better handle short reads when processing multiple range requests.
  (Vincent Ladeuil, #179368)

* build_tree acceleration uses the correct path when a file has been moved.
  (Aaron Bentley)

* ``commit`` now succeeds when a checkout and its master branch share a
  repository.  (Aaron Bentley, #177592)

* Fixed error reporting of unsupported timezone format in
  ``log --timezone``. (Lukáš Lalinský, #178722)

* Fixed Unicode encoding error in ``ignored`` when the output is
  redirected to a pipe. (Lukáš Lalinský)

* Fix traceback when sending large response bodies over the smart protocol
  on Windows. (Andrew Bennetts, #115781)

* Fix ``urlutils.relative_url`` for the case of two ``file:///`` URLs
  pointed to different logical drives on Windows.
  (Alexander Belchenko, #90847)

* HTTP test servers are now compatible with the http protocol version 1.1.
  (Vincent Ladeuil, #175524)

* _KnitParentsProvider.get_parent_map now handles requests for ghosts
  correctly, instead of erroring or attributing incorrect parents to ghosts.
  (Aaron Bentley)

* ``merge --weave --uncommitted`` now works.  (Aaron Bentley)

* pycurl authentication handling was broken and incomplete. Fix handling of
  user:pass embedded in the urls.
  (Vincent Ladeuil, #177643)

* Files inside non-directories are now handled like other conflict types.
  (Aaron Bentley, #177390)

* ``reconfigure`` is able to convert trees into lightweight checkouts.
  (Aaron Bentley)

* Reduce lockdir timeout to 0 when running ``bzr serve``.  (Andrew Bennetts,
  #148087)

* Test that the old ``version_info_format`` functions still work, even
  though they are deprecated. (John Arbash Meinel, ShenMaq, #177872)

* Transform failures no longer cause ImmortalLimbo errors (Aaron Bentley,
  #137681)

* ``uncommit`` works even when the commit messages of revisions to be
  removed use characters not supported in the terminal encoding.
  (Aaron Bentley)

* When dumb http servers return whole files instead of the requested ranges,
  read the remaining bytes by chunks to avoid overflowing network buffers.
  (Vincent Ladeuil, #175886)

Documentation
*************

* Minor tweaks made to the bug tracker integration documentation.
  (Ian Clatworthy)

* Reference material has now be moved out of the User Guide and added
  to the User Reference. The User Reference has gained 4 sections as
  a result: Authenication Settings, Configuration Settings, Conflicts
  and Hooks. All help topics are now dumped into text format in the
  doc/en/user-reference directory for those who like browsing that
  information in their editor. (Ian Clatworthy)

* *Using Bazaar with Launchpad* tutorial added. (Ian Clatworthy)

Internals
*********

* find_* methods available for BzrDirs, Branches and WorkingTrees.
  (Aaron Bentley)

* Help topics can now be loaded from files.
  (Ian Clatworthy, Alexander Belchenko)

* get_parent_map now always provides tuples as its output.  (Aaron Bentley)

* Parent Providers should now implement ``get_parent_map`` returning a
  dictionary instead of ``get_parents`` returning a list.
  ``Graph.get_parents`` is now deprecated. (John Arbash Meinel,
  Robert Collins)

* Patience Diff now supports arbitrary python objects, as long as they
  support ``hash()``. (John Arbash Meinel)

* Reduce selftest overhead to establish test names by memoization.
  (Vincent Ladeuil)

API Breaks
**********

Testing
*******

* Modules can now customise their tests by defining a ``load_tests``
  attribute. ``pydoc bzrlib.tests.TestUtil.TestLoader.loadTestsFromModule``
  for the documentation on this attribute. (Robert Collins)

* New helper function ``bzrlib.tests.condition_id_re`` which helps
  filter tests based on a regular expression search on the tests id.
  (Robert Collins)

* New helper function ``bzrlib.tests.condition_isinstance`` which helps
  filter tests based on class. (Robert Collins)

* New helper function ``bzrlib.tests.exclude_suite_by_condition`` which
  generalises the ``exclude_suite_by_re`` function. (Robert Collins)

* New helper function ``bzrlib.tests.filter_suite_by_condition`` which
  generalises the ``filter_suite_by_re`` function. (Robert Collins)

* New helper method ``bzrlib.tests.exclude_tests_by_re`` which gives a new
  TestSuite that does not contain tests from the input that matched a
  regular expression. (Robert Collins)

* New helper method ``bzrlib.tests.randomize_suite`` which returns a
  randomized copy of the input suite. (Robert Collins)

* New helper method ``bzrlib.tests.split_suite_by_re`` which splits a test
  suite into two according to a regular expression. (Robert Collins)

* Parametrize all http tests for the transport implementations, the http
  protocol versions (1.0 and 1.1) and the authentication schemes.
  (Vincent Ladeuil)

* The ``exclude_pattern`` and ``random_order`` parameters to the function
  ``bzrlib.tests.filter_suite_by_re`` have been deprecated. (Robert Collins)

* The method ``bzrlib.tests.sort_suite_by_re`` has been deprecated. It is
  replaced by the new helper methods added in this release. (Robert Collins)


bzr 1.0
#######

:Released: 2007-12-14

Documentation
*************

* More improvements and fixes to the User Guide.  (Ian Clatworthy)

* Add information on cherrypicking/rebasing to the User Guide.
  (Ian Clatworthy)

* Improve bug tracker integration documentation. (Ian Clatworthy)

* Minor edits to ``Bazaar in five minutes`` from David Roberts and
  to the rebasing section of the User Guide from Aaron Bentley.
  (Ian Clatworthy)


bzr 1.0rc3
##########

:Released: 2007-12-11

Changes
*******

* If a traceback occurs, users are now asked to report the bug
  through Launchpad (https://bugs.launchpad.net/bzr/), rather than
  by mail to the mailing list.
  (Martin Pool)

Bugfixes
********

* Fix Makefile rules for doc generation. (Ian Clatworthy, #175207)

* Give more feedback during long http downloads by making readv deliver data
  as it arrives for urllib, and issue more requests for pycurl. High latency
  networks are better handled by urllib, the pycurl implementation give more
  feedback but also incur more latency.
  (Vincent Ladeuil, #173010)

* Implement _make_parents_provider on RemoteRepository, allowing generating
  bundles against branches on a smart server.  (Andrew Bennetts, #147836)

Documentation
*************

* Improved user guide.  (Ian Clatworthy)

* The single-page quick reference guide is now available as a PDF.
  (Ian Clatworthy)

Internals
*********

* readv urllib http implementation is now a real iterator above the
  underlying socket and deliver data as soon as it arrives. 'get' still
  wraps its output in a StringIO.
  (Vincent Ladeuil)


bzr 1.0rc2
##########

:Released: 2007-12-07

Improvements
************

* Added a --coverage option to selftest. (Andrew Bennetts)

* Annotate merge (merge-type=weave) now supports cherrypicking.
  (Aaron Bentley)

* ``bzr commit`` now doesn't print the revision number twice. (Matt
  Nordhoff, #172612)

* New configuration option ``bugtracker_<tracker_abbrevation>_url`` to
  define locations of bug trackers that are not directly supported by
  bzr or a plugin. The URL will be treated as a template and ``{id}``
  placeholders will be replaced by specific bug IDs.  (Lukáš Lalinský)

* Support logging single merge revisions with short and line log formatters.
  (Kent Gibson)

* User Guide enhanced with suggested readability improvements from
  Matt Revell and corrections from John Arbash Meinel. (Ian Clatworthy)

* Quick Start Guide renamed to Quick Start Card, moved down in
  the catalog, provided in pdf and png format and updated to refer
  to ``send`` instead of ``bundle``. (Ian Clatworthy, #165080)

* ``switch`` can now be used on heavyweight checkouts as well as
  lightweight ones. After switching a heavyweight checkout, the
  local branch is a mirror/cache of the new bound branch and
  uncommitted changes in the working tree are merged. As a safety
  check, if there are local commits in a checkout which have not
  been committed to the previously bound branch, then ``switch``
  fails unless the ``--force`` option is given. This option is
  now also required if the branch a lightweight checkout is pointing
  to has been moved. (Ian Clatworthy)

Internals
*********

* New -Dhttp debug option reports http connections, requests and responses.
  (Vincent Ladeuil)

* New -Dmerge debug option, which emits merge plans for merge-type=weave.

Bugfixes
********

* Better error message when running ``bzr cat`` on a non-existant branch.
  (Lukáš Lalinský, #133782)

* Catch OSError 17 (file exists) in final phase of tree transform and show
  filename to user.
  (Alexander Belchenko, #111758)

* Catch ShortReadvErrors while using pycurl. Also make readv more robust by
  allowing multiple GET requests to be issued if too many ranges are
  required.
  (Vincent Ladeuil, #172701)

* Check for missing basis texts when fetching from packs to packs.
  (John Arbash Meinel, #165290)

* Fall back to showing e-mail in ``log --short/--line`` if the
  committer/author has only e-mail. (Lukáš Lalinský, #157026)

API Breaks
**********

* Deprecate not passing a ``location`` argument to commit reporters'
  ``started`` methods. (Matt Nordhoff)


bzr 1.0rc1
##########

:Released: 2007-11-30

Notes When Upgrading
********************

* The default repository format is now ``pack-0.92``.  This
  default is used when creating new repositories with ``init`` and
  ``init-repo``, and when branching over bzr+ssh or bzr+hpss.
  (See https://bugs.launchpad.net/bugs/164626)

  This format can be read and written by Bazaar 0.92 and later, and
  data can be transferred to and from older formats.

  To upgrade, please reconcile your repository (``bzr reconcile``), and then
  upgrade (``bzr upgrade``).

  ``pack-0.92`` offers substantially better scaling and performance than the
  previous knits format. Some operations are slower where the code already
  had bad scaling characteristics under knits, the pack format makes such
  operations more visible as part of being more scalable overall. We will
  correct such operations over the coming releases and encourage the filing
  of bugs on any operation which you observe to be slower in a packs
  repository. One particular case that we do not intend to fix is pulling
  data from a pack repository into a knit repository over a high latency
  link;  downgrading such data requires reinsertion of the file texts, and
  this is a classic space/time tradeoff. The current implementation is
  conservative on memory usage because we need to support converting data
  from any tree without problems.
  (Robert Collins, Martin Pool, #164476)

Changes
*******

* Disable detection of plink.exe as possible ssh vendor. Plink vendor
  still available if user selects it explicitly with BZR_SSH environment
  variable. (Alexander Belchenko, workaround for bug #107593)

* The pack format is now accessible as "pack-0.92", or "pack-0.92-subtree"
  to enable the subtree functions (for example, for bzr-svn).
  (Martin Pool)

Features
********

* New ``authentication.conf`` file holding the password or other credentials
  for remote servers. This can be used for ssh, sftp, smtp and other
  supported transports.
  (Vincent Ladeuil)

* New rich-root and rich-root-pack formats, recording the same data about
  tree roots that's recorded for all other directories.
  (Aaron Bentley, #164639)

* ``pack-0.92`` repositories can now be reconciled.
  (Robert Collins, #154173)

* ``switch`` command added for changing the branch a lightweight checkout
  is associated with and updating the tree to reflect the latest content
  accordingly. This command was previously part of the BzrTools plug-in.
  (Ian Clatworthy, Aaron Bentley, David Allouche)

* ``reconfigure`` command can now convert branches, trees, or checkouts to
  lightweight checkouts.  (Aaron Bentley)

Performance
***********

* Commit updates the state of the working tree via a delta rather than
  supplying entirely new basis trees. For commit of a single specified file
  this reduces the wall clock time for commit by roughly a 30%.
  (Robert Collins, Martin Pool)

* Commit with many automatically found deleted paths no longer performs
  linear scanning for the children of those paths during inventory
  iteration. This should fix commit performance blowing out when many such
  paths occur during commit. (Robert Collins, #156491)

* Fetch with pack repositories will no longer read the entire history graph.
  (Robert Collins, #88319)

* Revert takes out an appropriate lock when reverting to a basis tree, and
  does not read the basis inventory twice. (Robert Collins)

* Diff does not require an inventory to be generated on dirstate trees.
  (Aaron Bentley, #149254)

* New annotate merge (--merge-type=weave) implementation is fast on
  versionedfiles withough cached annotations, e.g. pack-0.92.
  (Aaron Bentley)

Improvements
************

* ``bzr merge`` now warns when it encounters a criss-cross merge.
  (Aaron Bentley)

* ``bzr send`` now doesn't require the target e-mail address to be
  specified on the command line if an interactive e-mail client is used.
  (Lukáš Lalinský)

* ``bzr tags`` now prints the revision number for each tag, instead of
  the revision id, unless --show-ids is passed. In addition, tags can be
  sorted chronologically instead of lexicographically with --sort=time.
  (Adeodato Simó, #120231)

* Windows standalone version of bzr is able to load system-wide plugins from
  "plugins" subdirectory in installation directory. In addition standalone
  installer write to the registry (HKLM\SOFTWARE\Bazaar) useful info
  about paths and bzr version. (Alexander Belchenko, #129298)

Documentation
*************

Bug Fixes
*********

* A progress bar has been added for knitpack -> knitpack fetching.
  (Robert Collins, #157789, #159147)

* Branching from a branch via smart server now preserves the repository
  format. (Andrew Bennetts,  #164626)

* ``commit`` is now able to invoke an external editor in a non-ascii
  directory. (Daniel Watkins, #84043)

* Catch connection errors for ftp.
  (Vincent Ladeuil, #164567)

* ``check`` no longer reports spurious unreferenced text versions.
  (Robert Collins, John A Meinel, #162931, #165071)

* Conflicts are now resolved recursively by ``revert``.
  (Aaron Bentley, #102739)

* Detect invalid transport reuse attempts by catching invalid URLs.
  (Vincent Ladeuil, #161819)

* Deleting a file without removing it shows a correct diff, not a traceback.
  (Aaron Bentley)

* Do no use timeout in HttpServer anymore.
  (Vincent Ladeuil, #158972).

* Don't catch the exceptions related to the http pipeline status before
  retrying an http request or some programming errors may be masked.
  (Vincent Ladeuil, #160012)

* Fix ``bzr rm`` to not delete modified and ignored files.
  (Lukáš Lalinský, #172598)

* Fix exception when revisionspec contains merge revisons but log
  formatter doesn't support merge revisions. (Kent Gibson, #148908)

* Fix exception when ScopeReplacer is assigned to before any members have
  been retrieved.  (Aaron Bentley)

* Fix multiple connections during checkout --lightweight.
  (Vincent Ladeuil, #159150)

* Fix possible error in insert_data_stream when copying between
  pack repositories over bzr+ssh or bzr+http.
  KnitVersionedFile.get_data_stream now makes sure that requested
  compression parents are sent before any delta hunks that depend
  on them.
  (Martin Pool, #164637)

* Fix typo in limiting offsets coalescing for http, leading to
  whole files being downloaded instead of parts.
  (Vincent Ladeuil, #165061)

* FTP server errors don't error in the error handling code.
  (Robert Collins, #161240)

* Give a clearer message when a pull fails because the source needs
  to be reconciled.
  (Martin Pool, #164443)

* It is clearer when a plugin cannot be loaded because of its name, and a
  suggestion for an acceptable name is given. (Daniel Watkins, #103023)

* Leave port as None in transport objects if user doesn't
  specify a port in urls.
  (vincent Ladeuil, #150860)

* Make sure Repository.fetch(self) is properly a no-op for all
  Repository implementations. (John Arbash Meinel, #158333)

* Mark .bzr directories as "hidden" on Windows.
  (Alexander Belchenko, #71147)

* ``merge --uncommitted`` can now operate on a single file.
  (Aaron Bentley, Lukáš Lalinský, #136890)

* Obsolete packs are now cleaned up by pack and autopack operations.
  (Robert Collins, #153789)

* Operations pulling data from a smart server where the underlying
  repositories are not both annotated/both unannotated will now work.
  (Robert Collins, #165304).

* Reconcile now shows progress bars. (Robert Collins, #159351)

* ``RemoteBranch`` was not initializing ``self._revision_id_to_revno_map``
  properly. (John Arbash Meinel, #162486)

* Removing an already-removed file reports the file does not exist. (Daniel
  Watkins, #152811)

* Rename on Windows is able to change filename case.
  (Alexander Belchenko, #77740)

* Return error instead of a traceback for ``bzr log -r0``.
  (Kent Gibson, #133751)

* Return error instead of a traceback when bzr is unable to create
  symlink on some platforms (e.g. on Windows).
  (Alexander Belchenko, workaround for #81689)

* Revert doesn't crash when restoring a single file from a deleted
  directory. (Aaron Bentley)

* Stderr output via logging mechanism now goes through encoded wrapper
  and no more uses utf-8, but terminal encoding instead. So all unicode
  strings now should be readable in non-utf-8 terminal.
  (Alexander Belchenko, #54173)

* The error message when ``move --after`` should be used makes how to do so
  clearer. (Daniel Watkins, #85237)

* Unicode-safe output from ``bzr info``. The output will be encoded
  using the terminal encoding and unrepresentable characters will be
  replaced by '?'. (Lukáš Lalinský, #151844)

* Working trees are no longer created when pushing into a local no-trees
  repo. (Daniel Watkins, #50582)

* Upgrade util/configobj to version 4.4.0.
  (Vincent Ladeuil, #151208).

* Wrap medusa ftp test server as an FTPServer feature.
  (Vincent Ladeuil, #157752)

API Breaks
**********

* ``osutils.backup_file`` is deprecated. Actually it's not used in bzrlib
  during very long time. (Alexander Belchenko)

* The return value of
  ``VersionedFile.iter_lines_added_or_present_in_versions`` has been
  changed. Previously it was an iterator of lines, now it is an iterator of
  (line, version_id) tuples. This change has been made to aid reconcile and
  fetch operations. (Robert Collins)

* ``bzrlib.repository.get_versioned_file_checker`` is now private.
  (Robert Collins)

* The Repository format registry default has been removed; it was previously
  obsoleted by the bzrdir format default, which implies a default repository
  format.
  (Martin Pool)

Internals
*********

* Added ``ContainerSerialiser`` and ``ContainerPushParser`` to
  ``bzrlib.pack``.  These classes provide more convenient APIs for generating
  and parsing containers from streams rather than from files.  (Andrew
  Bennetts)

* New module ``lru_cache`` providing a cache for use by tasks that need
  semi-random access to large amounts of data. (John A Meinel)

* InventoryEntry.diff is now deprecated.  Please use diff.DiffTree instead.


bzr 0.92
########

:Released: 2007-11-05

Changes
*******

  * New uninstaller on Win32.  (Alexander Belchenko)


bzr 0.92rc1
###########

:Released: 2007-10-29

Changes
*******

* ``bzr`` now returns exit code 4 if an internal error occurred, and
  3 if a normal error occurred.  (Martin Pool)

* ``pull``, ``merge`` and ``push`` will no longer silently correct some
  repository index errors that occured as a result of the Weave disk format.
  Instead the ``reconcile`` command needs to be run to correct those
  problems if they exist (and it has been able to fix most such problems
  since bzr 0.8). Some new problems have been identified during this release
  and you should run ``bzr check`` once on every repository to see if you
  need to reconcile. If you cannot ``pull`` or ``merge`` from a remote
  repository due to mismatched parent errors - a symptom of index errors -
  you should simply take a full copy of that remote repository to a clean
  directory outside any local repositories, then run reconcile on it, and
  finally pull from it locally. (And naturally email the repositories owner
  to ask them to upgrade and run reconcile).
  (Robert Collins)

Features
********

* New ``knitpack-experimental`` repository format. This is interoperable with
  the ``dirstate-tags`` format but uses a smarter storage design that greatly
  speeds up many operations, both local and remote. This new format can be
  used as an option to the ``init``, ``init-repository`` and ``upgrade``
  commands. (Robert Collins)

* For users of bzr-svn (and those testing the prototype subtree support) that
  wish to try packs, a new ``knitpack-subtree-experimental`` format has also
  been added. This is interoperable with the ``dirstate-subtrees`` format.
  (Robert Collins)

* New ``reconfigure`` command. (Aaron Bentley)

* New ``revert --forget-merges`` command, which removes the record of a pending
  merge without affecting the working tree contents.  (Martin Pool)

* New ``bzr_remote_path`` configuration variable allows finer control of
  remote bzr locations than BZR_REMOTE_PATH environment variable.
  (Aaron Bentley)

* New ``launchpad-login`` command to tell Bazaar your Launchpad
  user ID.  This can then be used by other functions of the
  Launchpad plugin. (James Henstridge)

Performance
***********

* Commit in quiet mode is now slightly faster as the information to
  output is no longer calculated. (Ian Clatworthy)

* Commit no longer checks for new text keys during insertion when the
  revision id was deterministically unique. (Robert Collins)

* Committing a change which is not a merge and does not change the number of
  files in the tree is faster by utilising the data about whether files are
  changed to determine if the tree is unchanged rather than recalculating
  it at the end of the commit process. (Robert Collins)

* Inventory serialisation no longer double-sha's the content.
  (Robert Collins)

* Knit text reconstruction now avoids making copies of the lines list for
  interim texts when building a single text. The new ``apply_delta`` method
  on ``KnitContent`` aids this by allowing modification of the revision id
  such objects represent. (Robert Collins)

* Pack indices are now partially parsed for specific key lookup using a
  bisection approach. (Robert Collins)

* Partial commits are now approximately 40% faster by walking over the
  unselected current tree more efficiently. (Robert Collins)

* XML inventory serialisation takes 20% less time while being stricter about
  the contents. (Robert Collins)

* Graph ``heads()`` queries have been fixed to no longer access all history
  unnecessarily. (Robert Collins)

Improvements
************

* ``bzr+https://`` smart server across https now supported.
  (John Ferlito, Martin Pool, #128456)

* Mutt is now a supported mail client; set ``mail_client=mutt`` in your
  bazaar.conf and ``send`` will use mutt. (Keir Mierle)

* New option ``-c``/``--change`` for ``merge`` command for cherrypicking
  changes from one revision. (Alexander Belchenko, #141368)

* Show encodings, locale and list of plugins in the traceback message.
  (Martin Pool, #63894)

* Experimental directory formats can now be marked with
  ``experimental = True`` during registration. (Ian Clatworthy)

Documentation
*************

* New *Bazaar in Five Minutes* guide.  (Matthew Revell)

* The hooks reference documentation is now converted to html as expected.
  (Ian Clatworthy)

Bug Fixes
*********

* Connection error reporting for the smart server has been fixed to
  display a user friendly message instead of a traceback.
  (Ian Clatworthy, #115601)

* Make sure to use ``O_BINARY`` when opening files to check their
  sha1sum. (Alexander Belchenko, John Arbash Meinel, #153493)

* Fix a problem with Win32 handling of the executable bit.
  (John Arbash Meinel, #149113)

* ``bzr+ssh://`` and ``sftp://`` URLs that do not specify ports explicitly
  no longer assume that means port 22.  This allows people using OpenSSH to
  override the default port in their ``~/.ssh/config`` if they wish.  This
  fixes a bug introduced in bzr 0.91.  (Andrew Bennetts, #146715)

* Commands reporting exceptions can now be profiled and still have their
  data correctly dumped to a file. For example, a ``bzr commit`` with
  no changes still reports the operation as pointless but doing so no
  longer throws away the profiling data if this command is run with
  ``--lsprof-file callgrind.out.ci`` say. (Ian Clatworthy)

* Fallback to ftp when paramiko is not installed and sftp can't be used for
  ``tests/commands`` so that the test suite is still usable without
  paramiko.
  (Vincent Ladeuil, #59150)

* Fix commit ordering in corner case. (Aaron Bentley, #94975)

* Fix long standing bug in partial commit when there are renames
  left in tree. (Robert Collins, #140419)

* Fix selftest semi-random noise during http related tests.
  (Vincent Ladeuil, #140614)

* Fix typo in ftp.py making the reconnection fail on temporary errors.
  (Vincent Ladeuil, #154259)

* Fix failing test by comparing real paths to cover the case where the TMPDIR
  contains a symbolic link.
  (Vincent Ladeuil, #141382).

* Fix log against smart server branches that don't support tags.
  (James Westby, #140615)

* Fix pycurl http implementation by defining error codes from
  pycurl instead of relying on an old curl definition.
  (Vincent Ladeuil, #147530)

* Fix 'unprintable error' message when displaying BzrCheckError and
  some other exceptions on Python 2.5.
  (Martin Pool, #144633)

* Fix ``Inventory.copy()`` and add test for it. (Jelmer Vernooij)

* Handles default value for ListOption in cmd_commit.
  (Vincent Ladeuil, #140432)

* HttpServer and FtpServer need to be closed properly or a listening socket
  will remain opened.
  (Vincent Ladeuil, #140055)

* Monitor the .bzr directory created in the top level test
  directory to detect leaking tests.
  (Vincent Ladeuil, #147986)

* The basename, not the full path, is now used when checking whether
  the profiling dump file begins with ``callgrind.out`` or not. This
  fixes a bug reported by Aaron Bentley on IRC. (Ian Clatworthy)

* Trivial fix for invoking command ``reconfigure`` without arguments.
  (Rob Weir, #141629)

* ``WorkingTree.rename_one`` will now raise an error if normalisation of the
  new path causes bzr to be unable to access the file. (Robert Collins)

* Correctly detect a NoSuchFile when using a filezilla server. (Gary van der
  Merwe)

API Breaks
**********

* ``bzrlib.index.GraphIndex`` now requires a size parameter to the
  constructor, for enabling bisection searches. (Robert Collins)

* ``CommitBuilder.record_entry_contents`` now requires the root entry of a
  tree be supplied to it, previously failing to do so would trigger a
  deprecation warning. (Robert Collins)

* ``KnitVersionedFile.add*`` will no longer cache added records even when
  enable_cache() has been called - the caching feature is now exclusively for
  reading existing data. (Robert Collins)

* ``ReadOnlyLockError`` is deprecated; ``LockFailed`` is usually more
  appropriate.  (Martin Pool)

* Removed ``bzrlib.transport.TransportLogger`` - please see the new
  ``trace+`` transport instead. (Robert Collins)

* Removed previously deprecated varargs interface to ``TestCase.run_bzr`` and
  deprecated methods ``TestCase.capture`` and ``TestCase.run_bzr_captured``.
  (Martin Pool)

* Removed previous deprecated ``basis_knit`` parameter to the
  ``KnitVersionedFile`` constructor. (Robert Collins)

* Special purpose method ``TestCase.run_bzr_decode`` is moved to the test_non_ascii
  class that needs it.
  (Martin Pool)

* The class ``bzrlib.repofmt.knitrepo.KnitRepository3`` has been folded into
  ``KnitRepository`` by parameters to the constructor. (Robert Collins)

* The ``VersionedFile`` interface now allows content checks to be bypassed
  by supplying check_content=False.  This saves nearly 30% of the minimum
  cost to store a version of a file. (Robert Collins)

* Tree's with bad state such as files with no length or sha will no longer
  be silently accepted by the repository XML serialiser. To serialise
  inventories without such data, pass working=True to write_inventory.
  (Robert Collins)

* ``VersionedFile.fix_parents`` has been removed as a harmful API.
  ``VersionedFile.join`` will no longer accept different parents on either
  side of a join - it will either ignore them, or error, depending on the
  implementation. See notes when upgrading for more information.
  (Robert Collins)

Internals
*********

* ``bzrlib.transport.Transport.put_file`` now returns the number of bytes
  put by the method call, to allow avoiding stat-after-write or
  housekeeping in callers. (Robert Collins)

* ``bzrlib.xml_serializer.Serializer`` is now responsible for checking that
  mandatory attributes are present on serialisation and deserialisation.
  This fixes some holes in API usage and allows better separation between
  physical storage and object serialisation. (Robert Collins)

* New class ``bzrlib.errors.InternalBzrError`` which is just a convenient
  shorthand for deriving from BzrError and setting internal_error = True.
  (Robert Collins)

* New method ``bzrlib.mutabletree.update_to_one_parent_via_delta`` for
  moving the state of a parent tree to a new version via a delta rather than
  a complete replacement tree. (Robert Collins)

* New method ``bzrlib.osutils.minimum_path_selection`` useful for removing
  duplication from user input, when a user mentions both a path and an item
  contained within that path. (Robert Collins)

* New method ``bzrlib.repository.Repository.is_write_locked`` useful for
  determining if a repository is write locked. (Robert Collins)

* New method on ``bzrlib.tree.Tree`` ``path_content_summary`` provides a
  tuple containing the key information about a path for commit processing
  to complete. (Robert Collins)

* New method on xml serialisers, write_inventory_to_lines, which matches the
  API used by knits for adding content. (Robert Collins)

* New module ``bzrlib.bisect_multi`` with generic multiple-bisection-at-once
  logic, currently only available for byte-based lookup
  (``bisect_multi_bytes``). (Robert Collins)

* New helper ``bzrlib.tuned_gzip.bytes_to_gzip`` which takes a byte string
  and returns a gzipped version of the same. This is used to avoid a bunch
  of api friction during adding of knit hunks. (Robert Collins)

* New parameter on ``bzrlib.transport.Transport.readv``
  ``adjust_for_latency`` which changes readv from returning strictly the
  requested data to inserted return larger ranges and in forward read order
  to reduce the effect of network latency. (Robert Collins)

* New parameter yield_parents on ``Inventory.iter_entries_by_dir`` which
  causes the parents of a selected id to be returned recursively, so all the
  paths from the root down to each element of selected_file_ids are
  returned. (Robert Collins)

* Knit joining has been enhanced to support plain to annotated conversion
  and annotated to plain conversion. (Ian Clatworthy)

* The CommitBuilder method ``record_entry_contents`` now returns summary
  information about the effect of the commit on the repository. This tuple
  contains an inventory delta item if the entry changed from the basis, and a
  boolean indicating whether a new file graph node was recorded.
  (Robert Collins)

* The python path used in the Makefile can now be overridden.
  (Andrew Bennetts, Ian Clatworthy)

Testing
*******

* New transport implementation ``trace+`` which is useful for testing,
  logging activity taken to its _activity attribute. (Robert Collins)

* When running bzr commands within the test suite, internal exceptions are
  not caught and reported in the usual way, but rather allowed to propagate
  up and be visible to the test suite.  A new API ``run_bzr_catch_user_errors``
  makes this behavior available to other users.
  (Martin Pool)

* New method ``TestCase.call_catch_warnings`` for testing methods that
  raises a Python warning.  (Martin Pool)


bzr 0.91
########

:Released: 2007-09-26

Bug Fixes
*********

* Print a warning instead of aborting the ``python setup.py install``
  process if building of a C extension is not possible.
  (Lukáš Lalinský, Alexander Belchenko)

* Fix commit ordering in corner case (Aaron Bentley, #94975)

* Fix ''bzr info bzr://host/'' and other operations on ''bzr://' URLs with
  an implicit port.  We were incorrectly raising PathNotChild due to
  inconsistent treatment of the ''_port'' attribute on the Transport object.
  (Andrew Bennetts, #133965)

* Make RemoteRepository.sprout cope gracefully with servers that don't
  support the ``Repository.tarball`` request.
  (Andrew Bennetts)


bzr 0.91rc2
###########

:Released: 2007-09-11

* Replaced incorrect tarball for previous release; a debug statement was left
  in bzrlib/remote.py.


bzr 0.91rc1
###########

:Released: 2007-09-11

Changes
*******

* The default branch and repository format has changed to
  ``dirstate-tags``, so tag commands are active by default.
  This format is compatible with Bazaar 0.15 and later.
  This incidentally fixes bug #126141.
  (Martin Pool)

* ``--quiet`` or ``-q`` is no longer a global option. If present, it
  must now appear after the command name. Scripts doing things like
  ``bzr -q missing`` need to be rewritten as ``bzr missing -q``.
  (Ian Clatworthy)

Features
********

* New option ``--author`` in ``bzr commit`` to specify the author of the
  change, if it's different from the committer. ``bzr log`` and
  ``bzr annotate`` display the author instead of the committer.
  (Lukáš Lalinský)

* In addition to global options and command specific options, a set of
  standard options are now supported. Standard options are legal for
  all commands. The initial set of standard options are:

  * ``--help`` or ``-h`` - display help message
  * ``--verbose`` or ``-v`` - display additional information
  * ``--quiet``  or ``-q`` - only output warnings and errors.

  Unlike global options, standard options can be used in aliases and
  may have command-specific help. (Ian Clatworthy)

* Verbosity level processing has now been unified. If ``--verbose``
  or ``-v`` is specified on the command line multiple times, the
  verbosity level is made positive the first time then increased.
  If ``--quiet`` or ``-q`` is specified on the command line
  multiple times, the verbosity level is made negative the first
  time then decreased. To get the default verbosity level of zero,
  either specify none of the above , ``--no-verbose`` or ``--no-quiet``.
  Note that most commands currently ignore the magnitude of the
  verbosity level but do respect *quiet vs normal vs verbose* when
  generating output. (Ian Clatworthy)

* ``Branch.hooks`` now supports ``pre_commit`` hook. The hook's signature
  is documented in BranchHooks constructor. (Nam T. Nguyen, #102747)

* New ``Repository.stream_knit_data_for_revisions`` request added to the
  network protocol for greatly reduced roundtrips when retrieving a set of
  revisions. (Andrew Bennetts)

Bug Fixes
*********

* ``bzr plugins`` now lists the version number for each plugin in square
  brackets after the path. (Robert Collins, #125421)

* Pushing, pulling and branching branches with subtree references was not
  copying the subtree weave, preventing the file graph from being accessed
  and causing errors in commits in clones. (Robert Collins)

* Suppress warning "integer argument expected, got float" from Paramiko,
  which sometimes caused false test failures.  (Martin Pool)

* Fix bug in bundle 4 that could cause attempts to write data to wrong
  versionedfile.  (Aaron Bentley)

* Diffs generated using "diff -p" no longer break the patch parser.
  (Aaron Bentley)

* get_transport treats an empty possible_transports list the same as a non-
  empty one.  (Aaron Bentley)

* patch verification for merge directives is reactivated, and works with
  CRLF and CR files.  (Aaron Bentley)

* Accept ..\ as a path in revision specifiers. This fixes for example
  "-r branch:..\other-branch" on Windows.  (Lukáš Lalinský)

* ``BZR_PLUGIN_PATH`` may now contain trailing slashes.
  (Blake Winton, #129299)

* man page no longer lists hidden options (#131667, Aaron Bentley)

* ``uncommit --help`` now explains the -r option adequately.  (Daniel
  Watkins, #106726)

* Error messages are now better formatted with parameters (such as
  filenames) quoted when necessary. This avoids confusion when directory
  names ending in a '.' at the end of messages were confused with a
  full stop that may or not have been there. (Daniel Watkins, #129791)

* Fix ``status FILE -r X..Y``. (Lukáš Lalinský)

* If a particular command is an alias, ``help`` will show the alias
  instead of claiming there is no help for said alias. (Daniel Watkins,
  #133548)

* TreeTransform-based operations, like pull, merge, revert, and branch,
  now roll back if they encounter an error.  (Aaron Bentley, #67699)

* ``bzr commit`` now exits cleanly if a character unsupported by the
  current encoding is used in the commit message.  (Daniel Watkins,
  #116143)

* bzr send uses default values for ranges when only half of an elipsis
  is specified ("-r..5" or "-r5..").  (#61685, Aaron Bentley)

* Avoid trouble when Windows ssh calls itself 'plink' but no plink
  binary is present.  (Martin Albisetti, #107155)

* ``bzr remove`` should remove clean subtrees.  Now it will remove (without
  needing ``--force``) subtrees that contain no files with text changes or
  modified files.  With ``--force`` it removes the subtree regardless of
  text changes or unknown files. Directories with renames in or out (but
  not changed otherwise) will now be removed without needing ``--force``.
  Unknown ignored files will be deleted without needing ``--force``.
  (Marius Kruger, #111665)

* When two plugins conflict, the source of both the losing and now the
  winning definition is shown.  (Konstantin Mikhaylov, #5454)

* When committing to a branch, the location being committed to is
  displayed.  (Daniel Watkins, #52479)

* ``bzr --version`` takes care about encoding of stdout, especially
  when output is redirected. (Alexander Belchenko, #131100)

* Prompt for an ftp password if none is provided.
  (Vincent Ladeuil, #137044)

* Reuse bound branch associated transport to avoid multiple
  connections.
  (Vincent Ladeuil, #128076, #131396)

* Overwrite conflicting tags by ``push`` and ``pull`` if the
  ``--overwrite`` option is specified.  (Lukáš Lalinský, #93947)

* In checkouts, tags are copied into the master branch when created,
  changed or deleted, and are copied into the checkout when it is
  updated.  (Martin Pool, #93856, #93860)

* Print a warning instead of aborting the ``python setup.py install``
  process if building of a C extension is not possible.
  (Lukáš Lalinský, Alexander Belchenko)

Improvements
************

* Add the option "--show-diff" to the commit command in order to display
  the diff during the commit log creation. (Goffredo Baroncelli)

* ``pull`` and ``merge`` are much faster at installing bundle format 4.
  (Aaron Bentley)

* ``pull -v`` no longer includes deltas, making it much faster.
  (Aaron Bentley)

* ``send`` now sends the directive as an attachment by default.
  (Aaron Bentley, Lukáš Lalinský, Alexander Belchenko)

* Documentation updates (Martin Albisetti)

* Help on debug flags is now included in ``help global-options``.
  (Daniel Watkins, #124853)

* Parameters passed on the command line are checked to ensure they are
  supported by the encoding in use. (Daniel Watkins)

* The compression used within the bzr repository has changed from zlib
  level 9 to the zlib default level. This improves commit performance with
  only a small increase in space used (and in some cases a reduction in
  space). (Robert Collins)

* Initial commit no longer SHAs files twice and now reuses the path
  rather than looking it up again, making it faster.
  (Ian Clatworthy)

* New option ``-c``/``--change`` for ``diff`` and ``status`` to show
  changes in one revision.  (Lukáš Lalinský)

* If versioned files match a given ignore pattern, a warning is now
  given. (Daniel Watkins, #48623)

* ``bzr status`` now has -S as a short name for --short and -V as a
  short name for --versioned. These have been added to assist users
  migrating from Subversion: ``bzr status -SV`` is now like
  ``svn status -q``.  (Daniel Watkins, #115990)

* Added C implementation of  ``PatienceSequenceMatcher``, which is about
  10x faster than the Python version. This speeds up commands that
  need file diffing, such as ``bzr commit`` or ``bzr diff``.
  (Lukáš Lalinský)

* HACKING has been extended with a large section on core developer tasks.
  (Ian Clatworthy)

* Add ``branches`` and ``standalone-trees`` as online help topics and
  include them as Concepts within the User Reference.
  (Paul Moore, Ian Clatworthy)

* ``check`` can detect versionedfile parent references that are
  inconsistent with revision and inventory info, and ``reconcile`` can fix
  them.  These faulty references were generated by 0.8-era releases,
  so repositories which were manipulated by old bzrs should be
  checked, and possibly reconciled ASAP.  (Aaron Bentley, Andrew Bennetts)

API Breaks
**********

* ``Branch.append_revision`` is removed altogether; please use
  ``Branch.set_last_revision_info`` instead.  (Martin Pool)

* CommitBuilder now advertises itself as requiring the root entry to be
  supplied. This only affects foreign repository implementations which reuse
  CommitBuilder directly and have changed record_entry_contents to require
  that the root not be supplied. This should be precisely zero plugins
  affected. (Robert Collins)

* The ``add_lines`` methods on ``VersionedFile`` implementations has changed
  its return value to include the sha1 and length of the inserted text. This
  allows the avoidance of double-sha1 calculations during commit.
  (Robert Collins)

* ``Transport.should_cache`` has been removed.  It was not called in the
  previous release.  (Martin Pool)

Testing
*******

* Tests may now raise TestNotApplicable to indicate they shouldn't be
  run in a particular scenario.  (Martin Pool)

* New function multiply_tests_from_modules to give a simpler interface
  to test parameterization.  (Martin Pool, Robert Collins)

* ``Transport.should_cache`` has been removed.  It was not called in the
  previous release.  (Martin Pool)

* NULL_REVISION is returned to indicate the null revision, not None.
  (Aaron Bentley)

* Use UTF-8 encoded StringIO for log tests to avoid failures on
  non-ASCII committer names.  (Lukáš Lalinský)

Internals
*********

* ``bzrlib.plugin.all_plugins`` has been deprecated in favour of
  ``bzrlib.plugin.plugins()`` which returns PlugIn objects that provide
  useful functionality for determining the path of a plugin, its tests, and
  its version information. (Robert Collins)

* Add the option user_encoding to the function 'show_diff_trees()'
  in order to move the user encoding at the UI level. (Goffredo Baroncelli)

* Add the function make_commit_message_template_encoded() and the function
  edit_commit_message_encoded() which handle encoded strings.
  This is done in order to mix the commit messages (which is a unicode
  string), and the diff which is a raw string. (Goffredo Baroncelli)

* CommitBuilder now defaults to using add_lines_with_ghosts, reducing
  overhead on non-weave repositories which don't require all parents to be
  present. (Robert Collins)

* Deprecated method ``find_previous_heads`` on
  ``bzrlib.inventory.InventoryEntry``. This has been superseded by the use
  of ``parent_candidates`` and a separate heads check via the repository
  API. (Robert Collins)

* New trace function ``mutter_callsite`` will print out a subset of the
  stack to the log, which can be useful for gathering debug details.
  (Robert Collins)

* ``bzrlib.pack.ContainerWriter`` now tracks how many records have been
  added via a public attribute records_written. (Robert Collins)

* New method ``bzrlib.transport.Transport.get_recommended_page_size``.
  This provides a hint to users of transports as to the reasonable
  minimum data to read. In principle this can take latency and
  bandwidth into account on a per-connection basis, but for now it
  just has hard coded values based on the url. (e.g. http:// has a large
  page size, file:// has a small one.) (Robert Collins)

* New method on ``bzrlib.transport.Transport`` ``open_write_stream`` allows
  incremental addition of data to a file without requiring that all the
  data be buffered in memory. (Robert Collins)

* New methods on ``bzrlib.knit.KnitVersionedFile``:
  ``get_data_stream(versions)``, ``insert_data_stream(stream)`` and
  ``get_format_signature()``.  These provide some infrastructure for
  efficiently streaming the knit data for a set of versions over the smart
  protocol.

* Knits with no annotation cache still produce correct annotations.
  (Aaron Bentley)

* Three new methods have been added to ``bzrlib.trace``:
  ``set_verbosity_level``, ``get_verbosity_level`` and ``is_verbose``.
  ``set_verbosity_level`` expects a numeric value: negative for quiet,
  zero for normal, positive for verbose. The size of the number can be
  used to determine just how quiet or verbose the application should be.
  The existing ``be_quiet`` and ``is_quiet`` routines have been
  integrated into this new scheme. (Ian Clatworthy)

* Options can now be delcared with a ``custom_callback`` parameter. If
  set, this routine is called after the option is processed. This feature
  is now used by the standard options ``verbose`` and ``quiet`` so that
  setting one implicitly resets the other. (Ian Clatworthy)

* Rather than declaring a new option from scratch in order to provide
  custom help, a centrally registered option can be decorated using the
  new ``bzrlib.Option.custom_help`` routine. In particular, this routine
  is useful when declaring better help for the ``verbose`` and ``quiet``
  standard options as the base definition of these is now more complex
  than before thanks to their use of a custom callback. (Ian Clatworthy)

* Tree._iter_changes(specific_file=[]) now iterates through no files,
  instead of iterating through all files.  None is used to iterate through
  all files.  (Aaron Bentley)

* WorkingTree.revert() now accepts None to revert all files.  The use of
  [] to revert all files is deprecated.  (Aaron Bentley)


bzr 0.90
########

:Released: 2007-08-28

Improvements
************

* Documentation is now organized into multiple directories with a level
  added for different languages or locales. Added the Mini Tutorial
  and Quick Start Summary (en) documents from the Wiki, improving the
  content and readability of the former. Formatted NEWS as Release Notes
  complete with a Table of Conents, one heading per release. Moved the
  Developer Guide into the main document catalog and provided a link
  from the developer document catalog back to the main one.
  (Ian Clatworthy, Sabin Iacob, Alexander Belchenko)


API Changes
***********

* The static convenience method ``BzrDir.create_repository``
  is deprecated.  Callers should instead create a ``BzrDir`` instance
  and call ``create_repository`` on that.  (Martin Pool)


bzr 0.90rc1
###########

:Released: 2007-08-14

Bugfixes
********

* ``bzr init`` should connect to the remote location one time only.  We
  have been connecting several times because we forget to pass around the
  Transport object. This modifies ``BzrDir.create_branch_convenience``,
  so that we can give it the Transport we already have.
  (John Arbash Meinel, Vincent Ladeuil, #111702)

* Get rid of sftp connection cache (get rid of the FTP one too).
  (Vincent Ladeuil, #43731)

* bzr branch {local|remote} remote don't try to create a working tree
  anymore.
  (Vincent Ladeuil, #112173)

* All identified multiple connections for a single bzr command have been
  fixed. See bzrlib/tests/commands directory.
  (Vincent Ladeuil)

* ``bzr rm`` now does not insist on ``--force`` to delete files that
  have been renamed but not otherwise modified.  (Marius Kruger,
  #111664)

* ``bzr selftest --bench`` no longer emits deprecation warnings
  (Lukáš Lalinský)

* ``bzr status`` now honours FILE parameters for conflict lists
  (Aaron Bentley, #127606)

* ``bzr checkout`` now honours -r when reconstituting a working tree.
  It also honours -r 0.  (Aaron Bentley, #127708)

* ``bzr add *`` no more fails on Windows if working tree contains
  non-ascii file names. (Kuno Meyer, #127361)

* allow ``easy_install bzr`` runs without fatal errors.
  (Alexander Belchenko, #125521)

* Graph._filter_candidate_lca does not raise KeyError if a candidate
  is eliminated just before it would normally be examined.  (Aaron Bentley)

* SMTP connection failures produce a nice message, not a traceback.
  (Aaron Bentley)

Improvements
************

* Don't show "dots" progress indicators when run non-interactively, such
  as from cron.  (Martin Pool)

* ``info`` now formats locations more nicely and lists "submit" and
  "public" branches (Aaron Bentley)

* New ``pack`` command that will trigger database compression within
  the repository (Robert Collins)

* Implement ``_KnitIndex._load_data`` in a pyrex extension. The pyrex
  version is approximately 2-3x faster at parsing a ``.kndx`` file.
  Which yields a measurable improvement for commands which have to
  read from the repository, such as a 1s => 0.75s improvement in
  ``bzr diff`` when there are changes to be shown.  (John Arbash Meinel)

* Merge is now faster.  Depending on the scenario, it can be more than 2x
  faster. (Aaron Bentley)

* Give a clearer warning, and allow ``python setup.py install`` to
  succeed even if pyrex is not available.
  (John Arbash Meinel)

* ``DirState._read_dirblocks`` now has an optional Pyrex
  implementation. This improves the speed of any command that has to
  read the entire DirState. (``diff``, ``status``, etc, improve by
  about 10%).
  ``bisect_dirblocks`` has also been improved, which helps all
  ``_get_entry`` type calls (whenever we are searching for a
  particular entry in the in-memory DirState).
  (John Arbash Meinel)

* ``bzr pull`` and ``bzr push`` no longer do a complete walk of the
  branch revision history for ui display unless -v is supplied.
  (Robert Collins)

* ``bzr log -rA..B`` output shifted to the left margin if the log only
  contains merge revisions. (Kent Gibson)

* The ``plugins`` command is now public with improved help.
  (Ian Clatworthy)

* New bundle and merge directive formats are faster to generate, and

* Annotate merge now works when there are local changes. (Aaron Bentley)

* Commit now only shows the progress in terms of directories instead of
  entries. (Ian Clatworthy)

* Fix ``KnitRepository.get_revision_graph`` to not request the graph 2
  times. This makes ``get_revision_graph`` 2x faster. (John Arbash
  Meinel)

* Fix ``VersionedFile.get_graph()`` to avoid using
  ``set.difference_update(other)``, which has bad scaling when
  ``other`` is large. This improves ``VF.get_graph([version_id])`` for
  a 12.5k graph from 2.9s down to 200ms. (John Arbash Meinel)

* The ``--lsprof-file`` option now generates output for KCacheGrind if
  the file starts with ``callgrind.out``. This matches the default file
  filtering done by KCacheGrind's Open Dialog. (Ian Clatworthy)

* Fix ``bzr update`` to avoid an unnecessary
  ``branch.get_master_branch`` call, which avoids 1 extra connection
  to the remote server. (Partial fix for #128076, John Arbash Meinel)

* Log errors from the smart server in the trace file, to make debugging
  test failures (and live failures!) easier.  (Andrew Bennetts)

* The HTML version of the man page has been superceded by a more
  comprehensive manual called the Bazaar User Reference. This manual
  is completed generated from the online help topics. As part of this
  change, limited reStructuredText is now explicitly supported in help
  topics and command help with 'unnatural' markup being removed prior
  to display by the online help or inclusion in the man page.
  (Ian Clatworthy)

* HTML documentation now use files extension ``*.html``
  (Alexander Belchenko)

* The cache of ignore definitions is now cleared in WorkingTree.unlock()
  so that changes to .bzrignore aren't missed. (#129694, Daniel Watkins)

* ``bzr selftest --strict`` fails if there are any missing features or
  expected test failures. (Daniel Watkins, #111914)

* Link to registration survey added to README. (Ian Clatworthy)

* Windows standalone installer show link to registration survey
  when installation finished. (Alexander Belchenko)

Library API Breaks
******************

* Deprecated dictionary ``bzrlib.option.SHORT_OPTIONS`` removed.
  Options are now required to provide a help string and it must
  comply with the style guide by being one or more sentences with an
  initial capital and final period. (Martin Pool)

* KnitIndex.get_parents now returns tuples. (Robert Collins)

* Ancient unused ``Repository.text_store`` attribute has been removed.
  (Robert Collins)

* The ``bzrlib.pack`` interface has changed to use tuples of bytestrings
  rather than just bytestrings, making it easier to represent multiple
  element names. As this interface was not used by any internal facilities
  since it was introduced in 0.18 no API compatibility is being preserved.
  The serialised form of these packs is identical with 0.18 when a single
  element tuple is in use. (Robert Collins)

Internals
*********

* merge now uses ``iter_changes`` to calculate changes, which makes room for
  future performance increases.  It is also more consistent with other
  operations that perform comparisons, and reduces reliance on
  Tree.inventory.  (Aaron Bentley)

* Refactoring of transport classes connected to a remote server.
  ConnectedTransport is a new class that serves as a basis for all
  transports needing to connect to a remote server.  transport.split_url
  have been deprecated, use the static method on the object instead. URL
  tests have been refactored too.
  (Vincent Ladeuil)

* Better connection sharing for ConnectedTransport objects.
  transport.get_transport() now accepts a 'possible_transports' parameter.
  If a newly requested transport can share a connection with one of the
  list, it will.
  (Vincent Ladeuil)

* Most functions now accept ``bzrlib.revision.NULL_REVISION`` to indicate
  the null revision, and consider using ``None`` for this purpose
  deprecated.  (Aaron Bentley)

* New ``index`` module with abstract index functionality. This will be
  used during the planned changes in the repository layer. Currently the
  index layer provides a graph aware immutable index, a builder for the
  same index type to allow creating them, and finally a composer for
  such indices to allow the use of many indices in a single query. The
  index performance is not optimised, however the API is stable to allow
  development on top of the index. (Robert Collins)

* ``bzrlib.dirstate.cmp_by_dirs`` can be used to compare two paths by
  their directory sections. This is equivalent to comparing
  ``path.split('/')``, only without having to split the paths.
  This has a Pyrex implementation available.
  (John Arbash Meinel)

* New transport decorator 'unlistable+' which disables the list_dir
  functionality for testing.

* Deprecated ``change_entry`` in transform.py. (Ian Clatworthy)

* RevisionTree.get_weave is now deprecated.  Tree.plan_merge is now used
  for performing annotate-merge.  (Aaron Bentley)

* New EmailMessage class to create email messages. (Adeodato Simó)

* Unused functions on the private interface KnitIndex have been removed.
  (Robert Collins)

* New ``knit.KnitGraphIndex`` which provides a ``KnitIndex`` layered on top
  of a ``index.GraphIndex``. (Robert Collins)

* New ``knit.KnitVersionedFile.iter_parents`` method that allows querying
  the parents of many knit nodes at once, reducing round trips to the
  underlying index. (Robert Collins)

* Graph now has an is_ancestor method, various bits use it.
  (Aaron Bentley)

* The ``-Dhpss`` flag now includes timing information. As well as
  logging when a new connection is opened. (John Arbash Meinel)

* ``bzrlib.pack.ContainerWriter`` now returns an offset, length tuple to
  callers when inserting data, allowing generation of readv style access
  during pack creation, without needing a separate pass across the output
  pack to gather such details. (Robert Collins)

* ``bzrlib.pack.make_readv_reader`` allows readv based access to pack
  files that are stored on a transport. (Robert Collins)

* New ``Repository.has_same_location`` method that reports if two
  repository objects refer to the same repository (although with some risk
  of false negatives).  (Andrew Bennetts)

* InterTree.compare now passes require_versioned on correctly.
  (Marius Kruger)

* New methods on Repository - ``start_write_group``,
  ``commit_write_group``, ``abort_write_group`` and ``is_in_write_group`` -
  which provide a clean hook point for transactional Repositories - ones
  where all the data for a fetch or commit needs to be made atomically
  available in one step. This allows the write lock to remain while making
  a series of data insertions.  (e.g. data conversion). (Robert Collins)

* In ``bzrlib.knit`` the internal interface has been altered to use
  3-tuples (index, pos, length) rather than two-tuples (pos, length) to
  describe where data in a knit is, allowing knits to be split into
  many files. (Robert Collins)

* ``bzrlib.knit._KnitData`` split into cache management and physical access
  with two access classes - ``_PackAccess`` and ``_KnitAccess`` defined.
  The former provides access into a .pack file, and the latter provides the
  current production repository form of .knit files. (Robert Collins)

Testing
*******

* Remove selftest ``--clean-output``, ``--numbered-dirs`` and
  ``--keep-output`` options, which are obsolete now that tests
  are done within directories in $TMPDIR.  (Martin Pool)

* The SSH_AUTH_SOCK environment variable is now reset to avoid
  interaction with any running ssh agents.  (Jelmer Vernooij, #125955)

* run_bzr_subprocess handles parameters the same way as run_bzr:
  either a string or a list of strings should be passed as the first
  parameter.  Varargs-style parameters are deprecated. (Aaron Bentley)


bzr 0.18
########

:Released:  2007-07-17

Bugfixes
********

* Fix 'bzr add' crash under Win32 (Kuno Meyer)


bzr 0.18rc1
###########

:Released:  2007-07-10

Bugfixes
********

* Do not suppress pipe errors, etc. in non-display commands
  (Alexander Belchenko, #87178)

* Display a useful error message when the user requests to annotate
  a file that is not present in the specified revision.
  (James Westby, #122656)

* Commands that use status flags now have a reference to 'help
  status-flags'.  (Daniel Watkins, #113436)

* Work around python-2.4.1 inhability to correctly parse the
  authentication header.
  (Vincent Ladeuil, #121889)

* Use exact encoding for merge directives. (Adeodato Simó, #120591)

* Fix tempfile permissions error in smart server tar bundling under
  Windows. (Martin _, #119330)

* Fix detection of directory entries in the inventory. (James Westby)

* Fix handling of http code 400: Bad Request When issuing too many ranges.
  (Vincent Ladeuil, #115209)

* Issue a CONNECT request when connecting to an https server
  via a proxy to enable SSL tunneling.
  (Vincent Ladeuil, #120678)

* Fix ``bzr log -r`` to support selecting merge revisions, both
  individually and as part of revision ranges.
  (Kent Gibson, #4663)

* Don't leave cruft behind when failing to acquire a lockdir.
  (Martin Pool, #109169)

* Don't use the '-f' strace option during tests.
  (Vincent Ladeuil, #102019).

* Warn when setting ``push_location`` to a value that will be masked by
  locations.conf.  (Aaron Bentley, #122286)

* Fix commit ordering in corner case (Aaron Bentley, #94975)

*  Make annotate behave in a non-ASCII world (Adeodato Simó).

Improvements
************

* The --lsprof-file option now dumps a text rendering of the profiling
  information if the filename ends in ".txt". It will also convert the
  profiling information to a format suitable for KCacheGrind if the
  output filename ends in ".callgrind". Fixes to the lsprofcalltree
  conversion process by Jean Paul Calderone and Itamar were also merged.
  See http://ddaa.net/blog/python/lsprof-calltree. (Ian Clatworthy)

* ``info`` now defaults to non-verbose mode, displaying only paths and
  abbreviated format info.  ``info -v`` displays all the information
  formerly displayed by ``info``.  (Aaron Bentley, Adeodato Simó)

* ``bzr missing`` now has better option names ``--this`` and ``--other``.
  (Elliot Murphy)

* The internal ``weave-list`` command has become ``versionedfile-list``,
  and now lists knits as well as weaves.  (Aaron Bentley)

* Automatic merge base selection uses a faster algorithm that chooses
  better bases in criss-cross merge situations (Aaron Bentley)

* Progress reporting in ``commit`` has been improved. The various logical
  stages are now reported on as follows, namely:

  * Collecting changes [Entry x/y] - Stage n/m
  * Saving data locally - Stage n/m
  * Uploading data to master branch - Stage n/m
  * Updating the working tree - Stage n/m
  * Running post commit hooks - Stage n/m

  If there is no master branch, the 3rd stage is omitted and the total
  number of stages is adjusted accordingly.

  Each hook that is run after commit is listed with a name (as hooks
  can be slow it is useful feedback).
  (Ian Clatworthy, Robert Collins)

* Various operations that are now faster due to avoiding unnecessary
  topological sorts. (Aaron Bentley)

* Make merge directives robust against broken bundles. (Aaron Bentley)

* The lsprof filename note is emitted via trace.note(), not standard
  output.  (Aaron Bentley)

* ``bzrlib`` now exports explicit API compatibility information to assist
  library users and plugins. See the ``bzrlib.api`` module for details.
  (Robert Collins)

* Remove unnecessary lock probes when acquiring a lockdir.
  (Martin Pool)

* ``bzr --version`` now shows the location of the bzr log file, which
  is especially useful on Windows.  (Martin Pool)

* -D now supports hooks to get debug tracing of hooks (though its currently
  minimal in nature). (Robert Collins)

* Long log format reports deltas on merge revisions.
  (John Arbash Meinel, Kent Gibson)

* Make initial push over ftp more resilient. (John Arbash Meinel)

* Print a summary of changes for update just like pull does.
  (Daniel Watkins, #113990)

* Add a -Dhpss option to trace smart protocol requests and responses.
  (Andrew Bennetts)

Library API Breaks
******************

* Testing cleanups -
  ``bzrlib.repository.RepositoryTestProviderAdapter`` has been moved
  to ``bzrlib.tests.repository_implementations``;
  ``bzrlib.repository.InterRepositoryTestProviderAdapter`` has been moved
  to ``bzrlib.tests.interrepository_implementations``;
  ``bzrlib.transport.TransportTestProviderAdapter`` has moved to
  ``bzrlib.tests.test_transport_implementations``.
  ``bzrlib.branch.BranchTestProviderAdapter`` has moved to
  ``bzrlib.tests.branch_implementations``.
  ``bzrlib.bzrdir.BzrDirTestProviderAdapter`` has moved to
  ``bzrlib.tests.bzrdir_implementations``.
  ``bzrlib.versionedfile.InterVersionedFileTestProviderAdapter`` has moved
  to ``bzrlib.tests.interversionedfile_implementations``.
  ``bzrlib.store.revision.RevisionStoreTestProviderAdapter`` has moved to
  ``bzrlib.tests.revisionstore_implementations``.
  ``bzrlib.workingtree.WorkingTreeTestProviderAdapter`` has moved to
  ``bzrlib.tests.workingtree_implementations``.
  These changes are an API break in the testing infrastructure only.
  (Robert Collins)

* Relocate TestCaseWithRepository to be more central. (Robert Collins)

* ``bzrlib.add.smart_add_tree`` will no longer perform glob expansion on
  win32. Callers of the function should do this and use the new
  ``MutableTree.smart_add`` method instead. (Robert Collins)

* ``bzrlib.add.glob_expand_for_win32`` is now
  ``bzrlib.win32utils.glob_expand``.  (Robert Collins)

* ``bzrlib.add.FastPath`` is now private and moved to
  ``bzrlib.mutabletree._FastPath``. (Robert Collins, Martin Pool)

* ``LockDir.wait`` removed.  (Martin Pool)

* The ``SmartServer`` hooks API has changed for the ``server_started`` and
  ``server_stopped`` hooks. The first parameter is now an iterable of
  backing URLs rather than a single URL. This is to reflect that many
  URLs may map to the external URL of the server. E.g. the server interally
  may have a chrooted URL but also the local file:// URL will be at the
  same location. (Robert Collins)

Internals
*********

* New SMTPConnection class to unify email handling.  (Adeodato Simó)

* Fix documentation of BzrError. (Adeodato Simó)

* Make BzrBadParameter an internal error. (Adeodato Simó)

* Remove use of 'assert False' to raise an exception unconditionally.
  (Martin Pool)

* Give a cleaner error when failing to decode knit index entry.
  (Martin Pool)

* TreeConfig would mistakenly search the top level when asked for options
  from a section. It now respects the section argument and only
  searches the specified section. (James Westby)

* Improve ``make api-docs`` output. (John Arbash Meinel)

* Use os.lstat rather than os.stat for osutils.make_readonly and
  osutils.make_writeable. This makes the difftools plugin more
  robust when dangling symlinks are found. (Elliot Murphy)

* New ``-Dlock`` option to log (to ~/.bzr.log) information on when
  lockdirs are taken or released.  (Martin Pool)

* ``bzrlib`` Hooks are now nameable using ``Hooks.name_hook``. This
  allows a nicer UI when hooks are running as the current hook can
  be displayed. (Robert Collins)

* ``Transport.get`` has had its interface made more clear for ease of use.
  Retrieval of a directory must now fail with either 'PathError' at open
  time, or raise 'ReadError' on a read. (Robert Collins)

* New method ``_maybe_expand_globs`` on the ``Command`` class for
  dealing with unexpanded glob lists - e.g. on the win32 platform. This
  was moved from ``bzrlib.add._prepare_file_list``. (Robert Collins)

* ``bzrlib.add.smart_add`` and ``bzrlib.add.smart_add_tree`` are now
  deprecated in favour of ``MutableTree.smart_add``. (Robert Collins,
  Martin Pool)

* New method ``external_url`` on Transport for obtaining the url to
  hand to external processes. (Robert Collins)

* Teach windows installers to build pyrex/C extensions.
  (Alexander Belchenko)

Testing
*******

* Removed the ``--keep-output`` option from selftest and clean up test
  directories as they're used.  This reduces the IO load from
  running the test suite and cuts the time by about half.
  (Andrew Bennetts, Martin Pool)

* Add scenarios as a public attribute on the TestAdapter classes to allow
  modification of the generated scenarios before adaption and easier
  testing. (Robert Collins)

* New testing support class ``TestScenarioApplier`` which multiplies
  out a single teste by a list of supplied scenarios. (RobertCollins)

* Setting ``repository_to_test_repository`` on a repository_implementations
  test will cause it to be called during repository creation, allowing the
  testing of repository classes which are not based around the Format
  concept. For example a repository adapter can be tested in this manner,
  by altering the repository scenarios to include a scenario that sets this
  attribute during the test parameterisation in
  ``bzrlib.tests.repository.repository_implementations``. (Robert Collins)

* Clean up many of the APIs for blackbox testing of Bazaar.  The standard
  interface is now self.run_bzr.  The command to run can be passed as
  either a list of parameters, a string containing the command line, or
  (deprecated) varargs parameters.  (Martin Pool)

* The base TestCase now isolates tests from -D parameters by clearing
  ``debug.debug_flags`` and restores it afterwards. (Robert Collins)

* Add a relpath parameter to get_transport methods in test framework to
  avoid useless cloning.
  (Vincent Ladeuil, #110448)


bzr 0.17
########

:Released:  2007-06-18

Bugfixes
********

* Fix crash of commit due to wrong lookup of filesystem encoding.
  (Colin Watson, #120647)

* Revert logging just to stderr in commit as broke unicode filenames.
  (Aaron Bentley, Ian Clatworthy, #120930)


bzr 0.17rc1
###########

:Released:  2007-06-12

Notes When Upgrading
********************

* The kind() and is_executable() APIs on the WorkingTree interface no
  longer implicitly (read) locks and unlocks the tree. This *might*
  impact some plug-ins and tools using this part of the API. If you find
  an issue that may be caused by this change, please let us know,
  particularly the plug-in/tool maintainer. If encountered, the API
  fix is to surround kind() and is_executable() calls with lock_read()
  and unlock() like so::

    work_tree.lock_read()
    try:
        kind = work_tree.kind(...)
    finally:
        work_tree.unlock()

Internals
*********
* Rework of LogFormatter API to provide beginning/end of log hooks and to
  encapsulate the details of the revision to be logged in a LogRevision
  object.
  In long log formats, merge revision ids are only shown when --show-ids
  is specified, and are labelled "revision-id:", as per mainline
  revisions, instead of "merged:". (Kent Gibson)

* New ``BranchBuilder`` API which allows the construction of particular
  histories quickly. Useful for testing and potentially other applications
  too. (Robert Collins)

Improvements
************

* There are two new help topics, working-trees and repositories that
  attempt to explain these concepts. (James Westby, John Arbash Meinel,
  Aaron Bentley)

* Added ``bzr log --limit`` to report a limited number of revisions.
  (Kent Gibson, #3659)

* Revert does not try to preserve file contents that were originally
  produced by reverting to a historical revision.  (Aaron Bentley)

* ``bzr log --short`` now includes ``[merge]`` for revisions which
  have more than one parent. This is a small improvement to help
  understanding what changes have occurred
  (John Arbash Meinel, #83887)

* TreeTransform avoids many renames when contructing large trees,
  improving speed.  3.25x speedups have been observed for construction of
  kernel-sized-trees, and checkouts are 1.28x faster.  (Aaron Bentley)

* Commit on large trees is now faster. In my environment, a commit of
  a small change to the Mozilla tree (55k files) has dropped from
  66 seconds to 32 seconds. For a small tree of 600 files, commit of a
  small change is 33% faster. (Ian Clatworthy)

* New --create-prefix option to bzr init, like for push.  (Daniel Watkins,
  #56322)

Bugfixes
********

* ``bzr push`` should only connect to the remote location one time.
  We have been connecting 3 times because we forget to pass around
  the Transport object. This adds ``BzrDir.clone_on_transport()``, so
  that we can pass in the Transport that we already have.
  (John Arbash Meinel, #75721)

* ``DirState.set_state_from_inventory()`` needs to properly order
  based on split paths, not just string paths.
  (John Arbash Meinel, #115947)

* Let TestUIFactoy encode the password prompt with its own stdout.
  (Vincent Ladeuil, #110204)

* pycurl should take use the range header that takes the range hint
  into account.
  (Vincent Ladeuil, #112719)

* WorkingTree4.get_file_sha1 no longer raises an exception when invoked
  on a missing file.  (Aaron Bentley, #118186)

* WorkingTree.remove works correctly with tree references, and when pwd is
  not the tree root. (Aaron Bentley)

* Merge no longer fails when a file is renamed in one tree and deleted
  in the other. (Aaron Bentley, #110279)

* ``revision-info`` now accepts dotted revnos, doesn't require a tree,
  and defaults to the last revision (Matthew Fuller, #90048)

* Tests no longer fail when BZR_REMOTE_PATH is set in the environment.
  (Daniel Watkins, #111958)

* ``bzr branch -r revid:foo`` can be used to branch any revision in
  your repository. (Previously Branch6 only supported revisions in your
  mainline). (John Arbash Meinel, #115343)

bzr 0.16
########

:Released:  2007-05-07

Bugfixes
********

* Handle when you have 2 directories with similar names, but one has a
  hyphen. (``'abc'`` versus ``'abc-2'``). The WT4._iter_changes
  iterator was using direct comparison and ``'abc/a'`` sorts after
  ``'abc-2'``, but ``('abc', 'a')`` sorts before ``('abc-2',)``.
  (John Arbash Meinel, #111227)

* Handle when someone renames a file on disk without telling bzr.
  Previously we would report the first file as missing, but not show
  the new unknown file. (John Arbash Meinel, #111288)

* Avoid error when running hooks after pulling into or pushing from
  a branch bound to a smartserver branch.  (Martin Pool, #111968)

Improvements
************

* Move developer documentation to doc/developers/. This reduces clutter in
  the root of the source tree and allows HACKING to be split into multiple
  files. (Robert Collins, Alexander Belchenko)

* Clean up the ``WorkingTree4._iter_changes()`` internal loops as well as
  ``DirState.update_entry()``. This optimizes the core logic for ``bzr
  diff`` and ``bzr status`` significantly improving the speed of
  both. (John Arbash Meinel)

bzr 0.16rc2
###########

:Released:  2007-04-30

Bugfixes
********

* Handle the case when you delete a file, and then rename another file
  on top of it. Also handle the case of ``bzr rm --keep foo``. ``bzr
  status`` should show the removed file and an unknown file in its
  place. (John Arbash Meinel, #109993)

* Bundles properly read and write revision properties that have an
  empty value. And when the value is not ASCII.
  (John Arbash Meinel, #109613)

* Fix the bzr commit message to be in text mode.
  (Alexander Belchenko, #110901)

* Also handle when you rename a file and create a file where it used
  to be. (John Arbash Meinel, #110256)

* ``WorkingTree4._iter_changes`` should not descend into unversioned
  directories. (John Arbash Meinel, #110399)

bzr 0.16rc1
###########

:Released:  2007-04-26

Notes When Upgrading
********************

* ``bzr remove`` and ``bzr rm`` will now remove the working file, if
  it could be recovered again.
  This has been done for consistency with svn and the unix rm command.
  The old ``remove`` behaviour has been retained in the new option
  ``bzr remove --keep``, which will just stop versioning the file,
  but not delete it.
  ``bzr remove --force`` have been added which will always delete the
  files.
  ``bzr remove`` is also more verbose.
  (Marius Kruger, #82602)

Improvements
************

* Merge directives can now be supplied as input to `merge` and `pull`,
  like bundles can.  (Aaron Bentley)

* Sending the SIGQUIT signal to bzr, which can be done on Unix by
  pressing Control-Backslash, drops bzr into a debugger.  Type ``'c'``
  to continue.  This can be disabled by setting the environment variable
  ``BZR_SIGQUIT_PDB=0``.  (Martin Pool)

* selftest now supports --list-only to list tests instead of running
  them. (Ian Clatworthy)

* selftest now supports --exclude PATTERN (or -x PATTERN) to exclude
  tests with names that match that regular expression.
  (Ian Clatworthy, #102679)

* selftest now supports --randomize SEED to run tests in a random order.
  SEED is typically the value 'now' meaning 'use the current time'.
  (Ian Clatworthy, #102686)

* New option ``--fixes`` to commit, which stores bug fixing annotations as
  revision properties. Built-in support for Launchpad, Debian, Trac and
  Bugzilla bug trackers. (Jonathan Lange, James Henstridge, Robert Collins)

* New API, ``bzrlib.bugtracker.tracker_registry``, for adding support for
  other bug trackers to ``fixes``. (Jonathan Lange, James Henstridge,
  Robert Collins)

* ``selftest`` has new short options ``-f`` and ``-1``.  (Martin
  Pool)

* ``bzrlib.tsort.MergeSorter`` optimizations. Change the inner loop
  into using local variables instead of going through ``self._var``.
  Improves the time to ``merge_sort`` a 10k revision graph by
  approximately 40% (~700->400ms).  (John Arbash Meinel)

* ``make docs`` now creates a man page at ``man1/bzr.1`` fixing bug 107388.
  (Robert Collins)

* ``bzr help`` now provides cross references to other help topics using
  the _see_also facility on command classes. Likewise the bzr_man
  documentation, and the bzr.1 man page also include this information.
  (Robert Collins)

* Tags are now included in logs, that use the long log formatter.
  (Erik Bågfors, Alexander Belchenko)

* ``bzr help`` provides a clearer message when a help topic cannot be
  found. (Robert Collins, #107656)

* ``bzr help`` now accepts optional prefixes for command help. The help
  for all commands can now be found at ``bzr help commands/COMMANDNAME``
  as well as ``bzr help COMMANDNAME`` (which only works for commands
  where the name is not the same as a more general help topic).
  (Robert Collins)

* ``bzr help PLUGINNAME`` will now return the module docstring from the
  plugin PLUGINNAME. (Robert Collins, #50408)

* New help topic ``urlspec`` which lists the availables transports.
  (Goffredo Baroncelli)

* doc/server.txt updated to document the default bzr:// port
  and also update the blurb about the hpss' current status.
  (Robert Collins, #107125).

* ``bzr serve`` now listens on interface 0.0.0.0 by default, making it
  serve out to the local LAN (and anyone in the world that can reach the
  machine running ``bzr serve``. (Robert Collins, #98918)

* A new smart server protocol version has been added.  It prefixes requests
  and responses with an explicit version identifier so that future protocol
  revisions can be dealt with gracefully.  (Andrew Bennetts, Robert Collins)

* The bzr protocol version 2 indicates success or failure in every response
  without depending on particular commands encoding that consistently,
  allowing future client refactorings to be much more robust about error
  handling. (Robert Collins, Martin Pool, Andrew Bennetts)

* The smart protocol over HTTP client has been changed to always post to the
  same ``.bzr/smart`` URL under the original location when it can.  This allows
  HTTP servers to only have to pass URLs ending in .bzr/smart to the smart
  server handler, and not arbitrary ``.bzr/*/smart`` URLs.  (Andrew Bennetts)

* digest authentication is now supported for proxies and HTTP by the urllib
  based http implementation. Tested against Apache 2.0.55 and Squid
  2.6.5. Basic and digest authentication are handled coherently for HTTP
  and proxy: if the user is provided in the url (bzr command line for HTTP,
  proxy environment variables for proxies), the password is prompted for
  (only once). If the password is provided, it is taken into account. Once
  the first authentication is successful, all further authentication
  roundtrips are avoided by preventively setting the right authentication
  header(s).
  (Vincent Ladeuil).

Internals
*********

* bzrlib API compatability with 0.8 has been dropped, cleaning up some
  code paths. (Robert Collins)

* Change the format of chroot urls so that they can be safely manipulated
  by generic url utilities without causing the resulting urls to have
  escaped the chroot. A side effect of this is that creating a chroot
  requires an explicit action using a ChrootServer.
  (Robert Collins, Andrew Bennetts)

* Deprecate ``Branch.get_root_id()`` because branches don't have root ids,
  rather than fixing bug #96847.  (Aaron Bentley)

* ``WorkingTree.apply_inventory_delta`` provides a better alternative to
  ``WorkingTree._write_inventory``.  (Aaron Bentley)

* Convenience method ``TestCase.expectFailure`` ensures that known failures
  do not silently pass.  (Aaron Bentley)

* ``Transport.local_abspath`` now raises ``NotLocalUrl`` rather than
  ``TransportNotPossible``. (Martin Pool, Ian Clatworthy)

* New SmartServer hooks facility. There are two initial hooks documented
  in ``bzrlib.transport.smart.SmartServerHooks``. The two initial hooks allow
  plugins to execute code upon server startup and shutdown.
  (Robert Collins).

* SmartServer in standalone mode will now close its listening socket
  when it stops, rather than waiting for garbage collection. This primarily
  fixes test suite hangs when a test tries to connect to a shutdown server.
  It may also help improve behaviour when dealing with a server running
  on a specific port (rather than dynamically assigned ports).
  (Robert Collins)

* Move most SmartServer code into a new package, bzrlib/smart.
  bzrlib/transport/remote.py contains just the Transport classes that used
  to be in bzrlib/transport/smart.py.  (Andrew Bennetts)

* urllib http implementation avoid roundtrips associated with
  401 (and 407) errors once the authentication succeeds.
  (Vincent Ladeuil).

* urlib http now supports querying the user for a proxy password if
  needed. Realm is shown in the prompt for both HTTP and proxy
  authentication when the user is required to type a password.
  (Vincent Ladeuil).

* Renamed SmartTransport (and subclasses like SmartTCPTransport) to
  RemoteTransport (and subclasses to RemoteTCPTransport, etc).  This is more
  consistent with its new home in ``bzrlib/transport/remote.py``, and because
  it's not really a "smart" transport, just one that does file operations
  via remote procedure calls.  (Andrew Bennetts)

* The ``lock_write`` method of ``LockableFiles``, ``Repository`` and
  ``Branch`` now accept a ``token`` keyword argument, so that separate
  instances of those objects can share a lock if it has the right token.
  (Andrew Bennetts, Robert Collins)

* New method ``get_branch_reference`` on ``BzrDir`` allows the detection of
  branch references - which the smart server component needs.

* The Repository API ``make_working_trees`` is now permitted to return
  False when ``set_make_working_trees`` is not implemented - previously
  an unimplemented ``set_make_working_trees`` implied the result True
  from ``make_working_trees``. This has been changed to accomodate the
  smart server, where it does not make sense (at this point) to ever
  make working trees by default. (Robert Collins)

* Command objects can now declare related help topics by having _see_also
  set to a list of related topic. (Robert Collins)

* ``bzrlib.help`` now delegates to the Command class for Command specific
  help. (Robert Collins)

* New class ``TransportListRegistry``, derived from the Registry class, which
  simplifies tracking the available Transports. (Goffredo Baroncelli)

* New function ``Branch.get_revision_id_to_revno_map`` which will
  return a dictionary mapping revision ids to dotted revnos. Since
  dotted revnos are defined in the context of the branch tip, it makes
  sense to generate them from a ``Branch`` object.
  (John Arbash Meinel)

* Fix the 'Unprintable error' message display to use the repr of the
  exception that prevented printing the error because the str value
  for it is often not useful in debugging (e.g. KeyError('foo') has a
  str() of 'foo' but a repr of 'KeyError('foo')' which is much more
  useful. (Robert Collins)

* ``urlutils.normalize_url`` now unescapes unreserved characters, such as "~".
  (Andrew Bennetts)

Bugfixes
********

* Don't fail bundle selftest if email has 'two' embedded.
  (Ian Clatworthy, #98510)

* Remove ``--verbose`` from ``bzr bundle``. It didn't work anyway.
  (Robert Widhopf-Fenk, #98591)

* Remove ``--basis`` from the checkout/branch commands - it didn't work
  properly and is no longer beneficial.
  (Robert Collins, #53675, #43486)

* Don't produce encoding error when adding duplicate files.
  (Aaron Bentley)

* Fix ``bzr log <file>`` so it only logs the revisions that changed
  the file, and does it faster.
  (Kent Gibson, John Arbash Meinel, #51980, #69477)

* Fix ``InterDirstateTre._iter_changes`` to handle when we come across
  an empty versioned directory, which now has files in it.
  (John Arbash Meinel, #104257)

* Teach ``common_ancestor`` to shortcut when the tip of one branch is
  inside the ancestry of the other. Saves a lot of graph processing
  (with an ancestry of 16k revisions, ``bzr merge ../already-merged``
  changes from 2m10s to 13s).  (John Arbash Meinel, #103757)

* Fix ``show_diff_trees`` to handle the case when a file is modified,
  and the containing directory is renamed. (The file path is different
  in this versus base, but it isn't marked as a rename).
  (John Arbash Meinel, #103870)

* FTP now works even when the FTP server does not support atomic rename.
  (Aaron Bentley, #89436)

* Correct handling in bundles and merge directives of timezones with
  that are not an integer number of hours offset from UTC.  Always
  represent the epoch time in UTC to avoid problems with formatting
  earlier times on win32.  (Martin Pool, Alexander Belchenko, John
  Arbash Meinel)

* Typo in the help for ``register-branch`` fixed. (Robert Collins, #96770)

* "dirstate" and "dirstate-tags" formats now produce branches compatible
  with old versions of bzr. (Aaron Bentley, #107168))

* Handle moving a directory when children have been added, removed,
  and renamed. (John Arbash Meinel, #105479)

* Don't preventively use basic authentication for proxy before receiving a
  407 error. Otherwise people willing to use other authentication schemes
  may expose their password in the clear (or nearly). This add one
  roundtrip in case basic authentication should be used, but plug the
  security hole.
  (Vincent Ladeuil)

* Handle http and proxy digest authentication.
  (Vincent Ladeuil, #94034).

Testing
*******

* Added ``bzrlib.strace.strace`` which will strace a single callable and
  return a StraceResult object which contains just the syscalls involved
  in running it. (Robert Collins)

* New test method ``reduceLockdirTimeout`` to drop the default (ui-centric)
  default time down to one suitable for tests. (Andrew Bennetts)

* Add new ``vfs_transport_factory`` attribute on tests which provides the
  common vfs backing for both the readonly and readwrite transports.
  This allows the RemoteObject tests to back onto local disk or memory,
  and use the existing ``transport_server`` attribute all tests know about
  to be the smart server transport. This in turn allows tests to
  differentiate between 'transport to access the branch', and
  'transport which is a VFS' - which matters in Remote* tests.
  (Robert Collins, Andrew Bennetts)

* The ``make_branch_and_tree`` method for tests will now create a
  lightweight checkout for the tree if the ``vfs_transport_factory`` is not
  a LocalURLServer. (Robert Collins, Andrew Bennetts)

* Branch implementation tests have been audited to ensure that all urls
  passed to Branch APIs use proper urls, except when local-disk paths
  are intended. This is so that tests correctly access the test transport
  which is often not equivalent to local disk in Remote* tests. As part
  of this many tests were adjusted to remove dependencies on local disk
  access.
  (Robert Collins, Andrew Bennetts)

* Mark bzrlib.tests and bzrlib.tests.TestUtil as providing assertFOO helper
  functions by adding a ``__unittest`` global attribute. (Robert Collins,
  Andrew Bennetts, Martin Pool, Jonathan Lange)

* Refactored proxy and authentication handling to simplify the
  implementation of new auth schemes for both http and proxy.
  (Vincent Ladeuil)

bzr 0.15
########

:Released: 2007-04-01

Bugfixes
********

* Handle incompatible repositories as a user issue when fetching.
  (Aaron Bentley)

* Don't give a recommendation to upgrade when branching or
  checking out a branch that contains an old-format working tree.
  (Martin Pool)

bzr 0.15rc3
###########

:Released:  2007-03-26

Changes
*******

* A warning is now displayed when opening working trees in older
  formats, to encourage people to upgrade to WorkingTreeFormat4.
  (Martin Pool)

Improvements
************

* HTTP redirections are now taken into account when a branch (or a
  bundle) is accessed for the first time. A message is issued at each
  redirection to inform the user. In the past, http redirections were
  silently followed for each request which significantly degraded the
  performances. The http redirections are not followed anymore by
  default, instead a RedirectRequested exception is raised. For bzrlib
  users needing to follow http redirections anyway,
  ``bzrlib.transport.do_catching_redirections`` provide an easy transition
  path.  (vila)

Internals
*********

* Added ``ReadLock.temporary_write_lock()`` to allow upgrading an OS read
  lock to an OS write lock. Linux can do this without unlocking, Win32
  needs to unlock in between. (John Arbash Meinel)

* New parameter ``recommend_upgrade`` to ``BzrDir.open_workingtree``
  to silence (when false) warnings about opening old formats.
  (Martin Pool)

* Fix minor performance regression with bzr-0.15 on pre-dirstate
  trees. (We were reading the working inventory too many times).
  (John Arbash Meinel)

* Remove ``Branch.get_transaction()`` in favour of a simple cache of
  ``revision_history``.  Branch subclasses should override
  ``_gen_revision_history`` rather than ``revision_history`` to make use of
  this cache, and call ``_clear_revision_history_cache`` and
  ``_cache_revision_history`` at appropriate times. (Andrew Bennetts)

Bugfixes
********

* Take ``smtp_server`` from user config into account.
  (vila, #92195)

* Restore Unicode filename handling for versioned and unversioned files.
  (John Arbash Meinel, #92608)

* Don't fail during ``bzr commit`` if a file is marked removed, and
  the containing directory is auto-removed.  (John Arbash Meinel, #93681)

* ``bzr status FILENAME`` failed on Windows because of an uncommon
  errno. (``ERROR_DIRECTORY == 267 != ENOTDIR``).
  (Wouter van Heyst, John Arbash Meinel, #90819)

* ``bzr checkout source`` should create a local branch in the same
  format as source. (John Arbash Meinel, #93854)

* ``bzr commit`` with a kind change was failing to update the
  last-changed-revision for directories.  The
  InventoryDirectory._unchanged only looked at the ``parent_id`` and name,
  ignoring the fact that the kind could have changed, too.
  (John Arbash Meinel, #90111)

* ``bzr mv dir/subdir other`` was incorrectly updating files inside
  the directory. So that there was a chance it would break commit,
  etc. (John Arbash Meinel, #94037)

* Correctly handles mutiple permanent http redirections.
  (vila, #88780)

bzr 0.15rc2
###########

:Released:  2007-03-14

Notes When Upgrading
********************

* Release 0.15rc2 of bzr changes the ``bzr init-repo`` command to
  default to ``--trees`` instead of ``--no-trees``.
  Existing shared repositories are not affected.

Improvements
************

* New ``merge-directive`` command to generate machine- and human-readable
  merge requests.  (Aaron Bentley)

* New ``submit:`` revision specifier makes it easy to diff against the
  common ancestor with the submit location (Aaron Bentley)

* Added support for Putty's SSH implementation. (Dmitry Vasiliev)

* Added ``bzr status --versioned`` to report only versioned files,
  not unknowns. (Kent Gibson)

* Merge now autodetects the correct line-ending style for its conflict
  markers.  (Aaron Bentley)

Internals
*********

* Refactored SSH vendor registration into SSHVendorManager class.
  (Dmitry Vasiliev)

Bugfixes
********

* New ``--numbered-dirs`` option to ``bzr selftest`` to use
  numbered dirs for TestCaseInTempDir. This is default behavior
  on Windows. Anyone can force named dirs on Windows
  with ``--no-numbered-dirs``. (Alexander Belchenko)

* Fix ``RevisionSpec_revid`` to handle the Unicode strings passed in
  from the command line. (Marien Zwart, #90501)

* Fix ``TreeTransform._iter_changes`` when both the source and
  destination are missing. (Aaron Bentley, #88842)

* Fix commit of merges with symlinks in dirstate trees.
  (Marien Zwart)

* Switch the ``bzr init-repo`` default from --no-trees to --trees.
  (Wouter van Heyst, #53483)


bzr 0.15rc1
###########

:Released:  2007-03-07

Surprises
*********

* The default disk format has changed. Please run 'bzr upgrade' in your
  working trees to upgrade. This new default is compatible for network
  operations, but not for local operations. That is, if you have two
  versions of bzr installed locally, after upgrading you can only use the
  bzr 0.15 version. This new default does not enable tags or nested-trees
  as they are incompatible with bzr versions before 0.15 over the network.

* For users of bzrlib: Two major changes have been made to the working tree
  api in bzrlib. The first is that many methods and attributes, including
  the inventory attribute, are no longer valid for use until one of
  ``lock_read``/``lock_write``/``lock_tree_write`` has been called,
  and become invalid again after unlock is called. This has been done
  to improve performance and correctness as part of the dirstate
  development.
  (Robert Collins, John A Meinel, Martin Pool, and others).

* For users of bzrlib: The attribute 'tree.inventory' should be considered
  readonly. Previously it was possible to directly alter this attribute, or
  its contents, and have the tree notice this. This has been made
  unsupported - it may work in some tree formats, but in the newer dirstate
  format such actions will have no effect and will be ignored, or even
  cause assertions. All operations possible can still be carried out by a
  combination of the tree API, and the bzrlib.transform API. (Robert
  Collins, John A Meinel, Martin Pool, and others).

Improvements
************

* Support for OS Windows 98. Also .bzr.log on any windows system
  saved in My Documents folder. (Alexander Belchenko)

* ``bzr mv`` enhanced to support already moved files.
  In the past the mv command would have failed if the source file doesn't
  exist. In this situation ``bzr mv`` would now detect that the file has
  already moved and update the repository accordingly, if the target file
  does exist.
  A new option ``--after`` has been added so that if two files already
  exist, you could notify Bazaar that you have moved a (versioned) file
  and replaced it with another. Thus in this case ``bzr move --after``
  will only update the Bazaar identifier.
  (Steffen Eichenberg, Marius Kruger)

* ``ls`` now works on treeless branches and remote branches.
  (Aaron Bentley)

* ``bzr help global-options`` describes the global options.
  (Aaron Bentley)

* ``bzr pull --overwrite`` will now correctly overwrite checkouts.
  (Robert Collins)

* Files are now allowed to change kind (e.g. from file to symlink).
  Supported by ``commit``, ``revert`` and ``status``
  (Aaron Bentley)

* ``inventory`` and ``unknowns`` hidden in favour of ``ls``
  (Aaron Bentley)

* ``bzr help checkouts`` descibes what checkouts are and some possible
  uses of them. (James Westby, Aaron Bentley)

* A new ``-d`` option to push, pull and merge overrides the default
  directory.  (Martin Pool)

* Branch format 6: smaller, and potentially faster than format 5.  Supports
  ``append_history_only`` mode, where the log view and revnos do not change,
  except by being added to.  Stores policy settings in
  ".bzr/branch/branch.conf".

* ``append_only`` branches:  Format 6 branches may be configured so that log
  view and revnos are always consistent.  Either create the branch using
  "bzr init --append-revisions-only" or edit the config file as descriped
  in docs/configuration.txt.

* rebind: Format 6 branches retain the last-used bind location, so if you
  "bzr unbind", you can "bzr bind" to bind to the previously-selected
  bind location.

* Builtin tags support, created and deleted by the ``tag`` command and
  stored in the branch.  Tags can be accessed with the revisionspec
  ``-rtag:``, and listed with ``bzr tags``.  Tags are not versioned
  at present. Tags require a network incompatible upgrade. To perform this
  upgrade, run ``bzr upgrade --dirstate-tags`` in your branch and
  repositories. (Martin Pool)

* The ``bzr://`` transport now has a well-known port number, 4155,
  which it will use by default.  (Andrew Bennetts, Martin Pool)

* Bazaar now looks for user-installed plugins before looking for site-wide
  plugins. (Jonathan Lange)

* ``bzr resolve`` now detects and marks resolved text conflicts.
  (Aaron Bentley)

Internals
*********

* Internally revision ids and file ids are now passed around as utf-8
  bytestrings, rather than treating them as Unicode strings. This has
  performance benefits for Knits, since we no longer need to decode the
  revision id for each line of content, nor for each entry in the index.
  This will also help with the future dirstate format.
  (John Arbash Meinel)

* Reserved ids (any revision-id ending in a colon) are rejected by
  versionedfiles, repositories, branches, and working trees
  (Aaron Bentley)

* Minor performance improvement by not creating a ProgressBar for
  every KnitIndex we create. (about 90ms for a bzr.dev tree)
  (John Arbash Meinel)

* New easier to use Branch hooks facility. There are five initial hooks,
  all documented in bzrlib.branch.BranchHooks.__init__ - ``'set_rh'``,
  ``'post_push'``, ``'post_pull'``, ``'post_commit'``,
  ``'post_uncommit'``. These hooks fire after the matching operation
  on a branch has taken place, and were originally added for the
  branchrss plugin. (Robert Collins)

* New method ``Branch.push()`` which should be used when pushing from a
  branch as it makes performance and policy decisions to match the UI
  level command ``push``. (Robert Collins).

* Add a new method ``Tree.revision_tree`` which allows access to cached
  trees for arbitrary revisions. This allows the in development dirstate
  tree format to provide access to the callers to cached copies of
  inventory data which are cheaper to access than inventories from the
  repository.
  (Robert Collins, Martin Pool)

* New ``Branch.last_revision_info`` method, this is being done to allow
  optimization of requests for both the number of revisions and the last
  revision of a branch with smartservers and potentially future branch
  formats. (Wouter van Heyst, Robert Collins)

* Allow ``'import bzrlib.plugins.NAME'`` to work when the plugin NAME has not
  yet been loaded by ``load_plugins()``. This allows plugins to depend on each
  other for code reuse without requiring users to perform file-renaming
  gymnastics. (Robert Collins)

* New Repository method ``'gather_stats'`` for statistic data collection.
  This is expected to grow to cover a number of related uses mainly
  related to bzr info. (Robert Collins)

* Log formatters are now managed with a registry.
  ``log.register_formatter`` continues to work, but callers accessing
  the FORMATTERS dictionary directly will not.

* Allow a start message to be passed to the ``edit_commit_message``
  function.  This will be placed in the message offered to the user
  for editing above the separator. It allows a template commit message
  to be used more easily. (James Westby)

* ``GPGStrategy.sign()`` will now raise ``BzrBadParameterUnicode`` if
  you pass a Unicode string rather than an 8-bit string. Callers need
  to be updated to encode first. (John Arbash Meinel)

* Branch.push, pull, merge now return Result objects with information
  about what happened, rather than a scattering of various methods.  These
  are also passed to the post hooks.  (Martin Pool)

* File formats and architecture is in place for managing a forest of trees
  in bzr, and splitting up existing trees into smaller subtrees, and
  finally joining trees to make a larger tree. This is the first iteration
  of this support, and the user-facing aspects still require substantial
  work.  If you wish to experiment with it, use ``bzr upgrade
  --dirstate-with-subtree`` in your working trees and repositories.
  You can use the hidden commands ``split`` and ``join`` and to create
  and manipulate nested trees, but please consider using the nested-trees
  branch, which contains substantial UI improvements, instead.
  http://code.aaronbentley.com/bzr/bzrrepo/nested-trees/
  (Aaron Bentley, Martin Pool, Robert Collins).

Bugfixes
********

* ``bzr annotate`` now uses dotted revnos from the viewpoint of the
  branch, rather than the last changed revision of the file.
  (John Arbash Meinel, #82158)

* Lock operations no longer hang if they encounter a permission problem.
  (Aaron Bentley)

* ``bzr push`` can resume a push that was canceled before it finished.
  Also, it can push even if the target directory exists if you supply
  the ``--use-existing-dir`` flag.
  (John Arbash Meinel, #30576, #45504)

* Fix http proxy authentication when user and an optional
  password appears in the ``*_proxy`` vars. (Vincent Ladeuil,
  #83954).

* ``bzr log branch/file`` works for local treeless branches
  (Aaron Bentley, #84247)

* Fix problem with UNC paths on Windows 98. (Alexander Belchenko, #84728)

* Searching location of CA bundle for PyCurl in env variable
  (``CURL_CA_BUNDLE``), and on win32 along the PATH.
  (Alexander Belchenko, #82086)

* ``bzr init`` works with unicode argument LOCATION.
  (Alexander Belchenko, #85599)

* Raise ``DependencyNotPresent`` if pycurl do not support https.
  (Vincent Ladeuil, #85305)

* Invalid proxy env variables should not cause a traceback.
  (Vincent Ladeuil, #87765)

* Ignore patterns normalised to use '/' path separator.
  (Kent Gibson, #86451)

* bzr rocks. It sure does! Fix case. (Vincent Ladeuil, #78026)

* Fix bzrtools shelve command for removed lines beginning with "--"
  (Johan Dahlberg, #75577)

Testing
*******

* New ``--first`` option to ``bzr selftest`` to run specified tests
  before the rest of the suite.  (Martin Pool)


bzr 0.14
########

:Released:  2007-01-23

Improvements
************

* ``bzr help global-options`` describes the global options. (Aaron Bentley)

Bug Fixes
*********

* Skip documentation generation tests if the tools to do so are not
  available. Fixes running selftest for installled copies of bzr.
  (John Arbash Meinel, #80330)

* Fix the code that discovers whether bzr is being run from it's
  working tree to handle the case when it isn't but the directory
  it is in is below a repository. (James Westby, #77306)


bzr 0.14rc1
###########

:Released:  2007-01-16

Improvements
************

* New connection: ``bzr+http://`` which supports tunnelling the smart
  protocol over an HTTP connection. If writing is enabled on the bzr
  server, then you can write over the http connection.
  (Andrew Bennetts, John Arbash Meinel)

* Aliases now support quotation marks, so they can contain whitespace
  (Marius Kruger)

* PyCurlTransport now use a single curl object. By specifying explicitly
  the 'Range' header, we avoid the need to use two different curl objects
  (and two connections to the same server). (Vincent Ladeuil)

* ``bzr commit`` does not prompt for a message until it is very likely to
  succeed.  (Aaron Bentley)

* ``bzr conflicts`` now takes --text to list pathnames of text conflicts
  (Aaron Bentley)

* Fix ``iter_lines_added_or_present_in_versions`` to use a set instead
  of a list while checking if a revision id was requested. Takes 10s
  off of the ``fileids_affected_by_revision_ids`` time, which is 10s
  of the ``bzr branch`` time. Also improve ``fileids_...`` time by
  filtering lines with a regex rather than multiple ``str.find()``
  calls. (saves another 300ms) (John Arbash Meinel)

* Policy can be set for each configuration key. This allows keys to be
  inherited properly across configuration entries. For example, this
  should enable you to do::

    [/home/user/project]
    push_location = sftp://host/srv/project/
    push_location:policy = appendpath

  And then a branch like ``/home/user/project/mybranch`` should get an
  automatic push location of ``sftp://host/srv/project/mybranch``.
  (James Henstridge)

* Added ``bzr status --short`` to make status report svn style flags
  for each file.  For example::

    $ bzr status --short
    A  foo
    A  bar
    D  baz
    ?  wooley

* 'bzr selftest --clean-output' allows easily clean temporary tests
  directories without running tests. (Alexander Belchenko)

* ``bzr help hidden-commands`` lists all hidden commands. (Aaron Bentley)

* ``bzr merge`` now has an option ``--pull`` to fall back to pull if
  local is fully merged into remote. (Jan Hudec)

* ``bzr help formats`` describes available directory formats. (Aaron Bentley)

Internals
*********

* A few tweaks directly to ``fileids_affected_by_revision_ids`` to
  help speed up processing, as well allowing to extract unannotated
  lines. Between the two ``fileids_affected_by_revision_ids`` is
  improved by approx 10%. (John Arbash Meinel)

* Change Revision serialization to only write out millisecond
  resolution. Rather than expecting floating point serialization to
  preserve more resolution than we need. (Henri Weichers, Martin Pool)

* Test suite ends cleanly on Windows.  (Vincent Ladeuil)

* When ``encoding_type`` attribute of class Command is equal to 'exact',
  force sys.stdout to be a binary stream on Windows, and therefore
  keep exact line-endings (without LF -> CRLF conversion).
  (Alexander Belchenko)

* Single-letter short options are no longer globally declared.  (Martin
  Pool)

* Before using detected user/terminal encoding bzr should check
  that Python has corresponding codec. (Alexander Belchenko)

* Formats for end-user selection are provided via a FormatRegistry (Aaron Bentley)

Bug Fixes
*********

* ``bzr missing --verbose`` was showing adds/removals in the wrong
  direction. (John Arbash Meinel)

* ``bzr annotate`` now defaults to showing dotted revnos for merged
  revisions. It cuts them off at a depth of 12 characters, but you can
  supply ``--long`` to see the full number. You can also use
  ``--show-ids`` to display the original revision ids, rather than
  revision numbers and committer names. (John Arbash Meinel, #75637)

* bzr now supports Win32 UNC path (e.g. ``\HOST\path``.
  (Alexander Belchenko, #57869)

* Win32-specific: output of cat, bundle and diff commands don't mangle
  line-endings (Alexander Belchenko, #55276)

* Replace broken fnmatch based ignore pattern matching with custom pattern
  matcher.
  (Kent Gibson, Jan Hudec #57637)

* pycurl and urllib can detect short reads at different places. Update
  the test suite to test more cases. Also detect http error code 416
  which was raised for that specific bug. Also enhance the urllib
  robustness by detecting invalid ranges (and pycurl's one by detecting
  short reads during the initial GET). (Vincent Ladeuil, #73948)

* The urllib connection sharing interacts badly with urllib2
  proxy setting (the connections didn't go thru the proxy
  anymore). Defining a proper ProxyHandler solves the
  problem.  (Vincent Ladeuil, #74759)

* Use urlutils to generate relative URLs, not osutils
  (Aaron Bentley, #76229)

* ``bzr status`` in a readonly directory should work without giving
  lots of errors. (John Arbash Meinel, #76299)

* Mention the revisionspec topic for the revision option help.
  (Wouter van Heyst, #31663)

* Allow plugins import from zip archives.
  (Alexander Belchenko, #68124)


bzr 0.13
########

:Released:  2006-12-05

No changes from 0.13rc


bzr 0.13rc1
###########

:Released:  2006-11-27

Improvements
************

* New command ``bzr remove-tree`` allows the removal of the working
  tree from a branch.
  (Daniel Silverstone)

* urllib uses shared keep-alive connections, so http
  operations are substantially faster.
  (Vincent Ladeuil, #53654)

* ``bzr export`` allows an optional branch parameter, to export a bzr
  tree from some other url. For example:
  ``bzr export bzr.tar.gz http://bazaar-vcs.org/bzr/bzr.dev``
  (Daniel Silverstone)

* Added ``bzr help topics`` to the bzr help system. This gives a
  location for general information, outside of a specific command.
  This includes updates for ``bzr help revisionspec`` the first topic
  included. (Goffredo Baroncelli, John Arbash Meinel, #42714)

* WSGI-compatible HTTP smart server.  See ``doc/http_smart_server.txt``.
  (Andrew Bennetts)

* Knit files will now cache full texts only when the size of the
  deltas is as large as the size of the fulltext. (Or after 200
  deltas, whichever comes first). This has the most benefit on large
  files with small changes, such as the inventory for a large project.
  (eg For a project with 2500 files, and 7500 revisions, it changes
  the size of inventory.knit from 11MB to 5.4MB) (John Arbash Meinel)

Internals
*********

* New -D option given before the command line turns on debugging output
  for particular areas.  -Derror shows tracebacks on all errors.
  (Martin Pool)

* Clean up ``bzr selftest --benchmark bundle`` to correct an import,
  and remove benchmarks that take longer than 10min to run.
  (John Arbash Meinel)

* Use ``time.time()`` instead of ``time.clock()`` to decide on
  progress throttling. Because ``time.clock()`` is actually CPU time,
  so over a high-latency connection, too many updates get throttled.
  (John Arbash Meinel)

* ``MemoryTransport.list_dir()`` would strip the first character for
  files or directories in root directory. (John Arbash Meinel)

* New method ``get_branch_reference`` on 'BzrDir' allows the detection of
  branch references - which the smart server component needs.

* New ``ChrootTransportDecorator``, accessible via the ``chroot+`` url
  prefix.  It disallows any access to locations above a set URL.  (Andrew
  Bennetts)

Bug Fixes
*********

* Now ``_KnitIndex`` properly decode revision ids when loading index data.
  And optimize the knit index parsing code.
  (Dmitry Vasiliev, John Arbash Meinel)

* ``bzrlib/bzrdir.py`` was directly referencing ``bzrlib.workingtree``,
  without importing it. This prevented ``bzr upgrade`` from working
  unless a plugin already imported ``bzrlib.workingtree``
  (John Arbash Meinel, #70716)

* Suppress the traceback on invalid URLs (Vincent Ladeuil, #70803).

* Give nicer error message when an http server returns a 403
  error code. (Vincent Ladeuil, #57644).

* When a multi-range http GET request fails, try a single
  range one. If it fails too, forget about ranges. Remember that until
  the death of the transport and propagates that to the clones.
  (Vincent Ladeuil, #62276, #62029).

* Handles user/passwords supplied in url from command
  line (for the urllib implementation). Don't request already
  known passwords (Vincent Ladeuil, #42383, #44647, #48527)

* ``_KnitIndex.add_versions()`` dictionary compresses revision ids as they
  are added. This fixes bug where fetching remote revisions records
  them as full references rather than integers.
  (John Arbash Meinel, #64789)

* ``bzr ignore`` strips trailing slashes in patterns.
  Also ``bzr ignore`` rejects absolute paths. (Kent Gibson, #4559)

* ``bzr ignore`` takes multiple arguments. (Cheuksan Edward Wang, #29488)

* mv correctly handles paths that traverse symlinks.
  (Aaron Bentley, #66964)

* Give nicer looking error messages when failing to connect over ssh.
  (John Arbash Meinel, #49172)

* Pushing to a remote branch does not currently update the remote working
  tree. After a remote push, ``bzr status`` and ``bzr diff`` on the remote
  machine now show that the working tree is out of date.
  (Cheuksan Edward Wang #48136)

* Use patiencediff instead of difflib for determining deltas to insert
  into knits. This avoids the O(N^3) behavior of difflib. Patience
  diff should be O(N^2). (Cheuksan Edward Wang, #65714)

* Running ``bzr log`` on nonexistent file gives an error instead of the
  entire log history. (Cheuksan Edward Wang #50793)

* ``bzr cat`` can look up contents of removed or renamed files. If the
  pathname is ambiguous, i.e. the files in the old and new trees have
  different id's, the default is the file in the new tree. The user can
  use "--name-from-revision" to select the file in the old tree.
  (Cheuksan Edward Wang, #30190)

Testing
*******

* TestingHTTPRequestHandler really handles the Range header
  (previously it was ignoring it and returning the whole file,).

bzr 0.12
########

:Released:  2006-10-30

Internals
*********

* Clean up ``bzr selftest --benchmark bundle`` to correct an import,
  and remove benchmarks that take longer than 10min to run.
  (John Arbash Meinel)

bzr 0.12rc1
###########

:Released:  2006-10-23

Improvements
************

* ``bzr log`` now shows dotted-decimal revision numbers for all revisions,
  rather than just showing a decimal revision number for revisions on the
  mainline. These revision numbers are not yet accepted as input into bzr
  commands such as log, diff etc. (Robert Collins)

* revisions can now be specified using dotted-decimal revision numbers.
  For instance, ``bzr diff -r 1.2.1..1.2.3``. (Robert Collins)

* ``bzr help commands`` output is now shorter (Aaron Bentley)

* ``bzr`` now uses lazy importing to reduce the startup time. This has
  a moderate effect on lots of actions, especially ones that have
  little to do. For example ``bzr rocks`` time is down to 116ms from
  283ms. (John Arbash Meinel)

* New Registry class to provide name-to-object registry-like support,
  for example for schemes where plugins can register new classes to
  do certain tasks (e.g. log formatters). Also provides lazy registration
  to allow modules to be loaded on request.
  (John Arbash Meinel, Adeodato Simó)

API Incompatability
*******************

* LogFormatter subclasses show now expect the 'revno' parameter to
  show() to be a string rather than an int. (Robert Collins)

Internals
*********

* ``TestCase.run_bzr``, ``run_bzr_captured``, and ``run_bzr_subprocess``
  can take a ``working_dir='foo'`` parameter, which will change directory
  for the command. (John Arbash Meinel)

* ``bzrlib.lazy_regex.lazy_compile`` can be used to create a proxy
  around a regex, which defers compilation until first use.
  (John Arbash Meinel)

* ``TestCase.run_bzr_subprocess`` defaults to supplying the
  ``--no-plugins`` parameter to ensure test reproducability, and avoid
  problems with system-wide installed plugins. (John Arbash Meinel)

* Unique tree root ids are now supported. Newly created trees still
  use the common root id for compatibility with bzr versions before 0.12.
  (Aaron Bentley)

* ``WorkingTree.set_root_id(None)`` is now deprecated. Please
  pass in ``inventory.ROOT_ID`` if you want the default root id value.
  (Robert Collins, John Arbash Meinel)

* New method ``WorkingTree.flush()`` which will write the current memory
  inventory out to disk. At the same time, ``read_working_inventory`` will
  no longer trash the current tree inventory if it has been modified within
  the current lock, and the tree will now ``flush()`` automatically on
  ``unlock()``. ``WorkingTree.set_root_id()`` has been updated to take
  advantage of this functionality. (Robert Collins, John Arbash Meinel)

* ``bzrlib.tsort.merge_sorted`` now accepts ``generate_revnos``. This
  parameter will cause it to add another column to its output, which
  contains the dotted-decimal revno for each revision, as a tuple.
  (Robert Collins)

* ``LogFormatter.show_merge`` is deprecated in favour of
  ``LogFormatter.show_merge_revno``. (Robert Collins)

Bug Fixes
*********

* Avoid circular imports by creating a deprecated function for
  ``bzrlib.tree.RevisionTree``. Callers should have been using
  ``bzrlib.revisontree.RevisionTree`` anyway. (John Arbash Meinel,
  #66349)

* Don't use ``socket.MSG_WAITALL`` as it doesn't exist on all
  platforms. (Martin Pool, #66356)

* Don't require ``Content-Type`` in range responses. Assume they are a
  single range if ``Content-Type`` does not exist.
  (John Arbash Meinel, #62473)

* bzr branch/pull no longer complain about progress bar cleanup when
  interrupted during fetch.  (Aaron Bentley, #54000)

* ``WorkingTree.set_parent_trees()`` uses the trees to directly write
  the basis inventory, rather than going through the repository. This
  allows us to have 1 inventory read, and 2 inventory writes when
  committing a new tree. (John Arbash Meinel)

* When reverting, files that are not locally modified that do not exist
  in the target are deleted, not just unversioned (Aaron Bentley)

* When trying to acquire a lock, don't fail immediately. Instead, try
  a few times (up to 1 hour) before timing out. Also, report why the
  lock is unavailable (John Arbash Meinel, #43521, #49556)

* Leave HttpTransportBase daughter classes decides how they
  implement cloning. (Vincent Ladeuil, #61606)

* diff3 does not indicate conflicts on clean merge. (Aaron Bentley)

* If a commit fails, the commit message is stored in a file at the root of
  the tree for later commit. (Cheuksan Edward Wang, Stefan Metzmacher,
  #32054)

Testing
*******

* New test base class TestCaseWithMemoryTransport offers memory-only
  testing facilities: its not suitable for tests that need to mutate disk
  state, but most tests should not need that and should be converted to
  TestCaseWithMemoryTransport. (Robert Collins)

* ``TestCase.make_branch_and_memory_tree`` now takes a format
  option to set the BzrDir, Repository and Branch formats of the
  created objects. (Robert Collins, John Arbash Meinel)

bzr 0.11
########

:Released:  2006-10-02

* Smart server transport test failures on windows fixed. (Lukáš Lalinský).

bzr 0.11rc2
###########

:Released:  2006-09-27

Bug Fixes
*********

* Test suite hangs on windows fixed. (Andrew Bennets, Alexander Belchenko).

* Commit performance regression fixed. (Aaron Bentley, Robert Collins, John
  Arbash Meinel).

bzr 0.11rc1
###########

:Released:  2006-09-25

Improvements
************

* Knit files now wait to create their contents until the first data is
  added. The old code used to create an empty .knit and a .kndx with just
  the header. However, this caused a lot of extra round trips over sftp.
  This can change the time for ``bzr push`` to create a new remote branch
  from 160s down to 100s. This also affects ``bzr commit`` performance when
  adding new files, ``bzr commit`` on a new kernel-like tree drops from 50s
  down to 40s (John Arbash Meinel, #44692)

* When an entire subtree has been deleted, commit will now report that
  just the top of the subtree has been deleted, rather than reporting
  all the individual items. (Robert Collins)

* Commit performs one less XML parse. (Robert Collins)

* ``bzr checkout`` now operates on readonly branches as well
  as readwrite branches. This fixes bug #39542. (Robert Collins)

* ``bzr bind`` no longer synchronises history with the master branch.
  Binding should be followed by an update or push to synchronise the
  two branches. This is closely related to the fix for bug #39542.
  (Robert Collins)

* ``bzrlib.lazy_import.lazy_import`` function to create on-demand
  objects.  This allows all imports to stay at the global scope, but
  modules will not actually be imported if they are not used.
  (John Arbash Meinel)

* Support ``bzr://`` and ``bzr+ssh://`` urls to work with the new RPC-based
  transport which will be used with the upcoming high-performance smart
  server. The new command ``bzr serve`` will invoke bzr in server mode,
  which processes these requests. (Andrew Bennetts, Robert Collins, Martin
  Pool)

* New command ``bzr version-info`` which can be used to get a summary
  of the current state of the tree. This is especially useful as part
  of a build commands. See ``doc/version_info.txt`` for more information
  (John Arbash Meinel)

Bug Fixes
*********

* ``'bzr inventory [FILE...]'`` allows restricting the file list to a
  specific set of files. (John Arbash Meinel, #3631)

* Don't abort when annotating empty files (John Arbash Meinel, #56814)

* Add ``Stanza.to_unicode()`` which can be passed to another Stanza
  when nesting stanzas. Also, add ``read_stanza_unicode`` to handle when
  reading a nested Stanza. (John Arbash Meinel)

* Transform._set_mode() needs to stat the right file.
  (John Arbash Meinel, #56549)

* Raise WeaveFormatError rather than StopIteration when trying to read
  an empty Weave file. (John Arbash Meinel, #46871)

* Don't access e.code for generic URLErrors, only HTTPErrors have .code.
  (Vincent Ladeuil, #59835)

* Handle boundary="" lines properly to allow access through a Squid proxy.
  (John Arbash Meinel, #57723)

* revert now removes newly-added directories (Aaron Bentley, #54172)

* ``bzr upgrade sftp://`` shouldn't fail to upgrade v6 branches if there
  isn't a working tree. (David Allouche, #40679)

* Give nicer error messages when a user supplies an invalid --revision
  parameter. (John Arbash Meinel, #55420)

* Handle when LANG is not recognized by python. Emit a warning, but
  just revert to using 'ascii'. (John Arbash Meinel, #35392)

* Don't use ``preexec_fn`` on win32, as it is not supported by subprocess.
  (John Arbash Meinel)

* Skip specific tests when the dependencies aren't met. This includes
  some ``setup.py`` tests when ``python-dev`` is not available, and
  some tests that depend on paramiko. (John Arbash Meinel, Mattheiu Moy)

* Fallback to Paramiko properly, if no ``ssh`` executable exists on
  the system. (Andrew Bennetts, John Arbash Meinel)

* ``Branch.bind(other_branch)`` no longer takes a write lock on the
  other branch, and will not push or pull between the two branches.
  API users will need to perform a push or pull or update operation if they
  require branch synchronisation to take place. (Robert Collins, #47344)

* When creating a tarball or zipfile export, export unicode names as utf-8
  paths. This may not work perfectly on all platforms, but has the best
  chance of working in the common case. (John Arbash Meinel, #56816)

* When committing, only files that exist in working tree or basis tree
  may be specified (Aaron Bentley, #50793)

Portability
***********

* Fixes to run on Python 2.5 (Brian M. Carlson, Martin Pool, Marien Zwart)

Internals
*********

* TestCaseInTempDir now creates a separate directory for HOME, rather
  than having HOME set to the same location as the working directory.
  (John Arbash Meinel)

* ``run_bzr_subprocess()`` can take an optional ``env_changes={}`` parameter,
  which will update os.environ inside the spawned child. It also can
  take a ``universal_newlines=True``, which helps when checking the output
  of the command. (John Arbash Meinel)

* Refactor SFTP vendors to allow easier re-use when ssh is used.
  (Andrew Bennetts)

* ``Transport.list_dir()`` and ``Transport.iter_files_recursive()`` should always
  return urlescaped paths. This is now tested (there were bugs in a few
  of the transports) (Andrew Bennetts, David Allouche, John Arbash Meinel)

* New utility function ``symbol_versioning.deprecation_string``. Returns the
  formatted string for a callable, deprecation format pair. (Robert Collins)

* New TestCase helper applyDeprecated. This allows you to call a callable
  which is deprecated without it spewing to the screen, just by supplying
  the deprecation format string issued for it. (Robert Collins)

* Transport.append and Transport.put have been deprecated in favor of
  ``.append_bytes``, ``.append_file``, ``.put_bytes``, and
  ``.put_file``. This removes the ambiguity in what type of object the
  functions take.  ``Transport.non_atomic_put_{bytes,file}`` has also
  been added. Which works similarly to ``Transport.append()`` except for
  SFTP, it doesn't have a round trip when opening the file. Also, it
  provides functionality for creating a parent directory when trying
  to create a file, rather than raise NoSuchFile and forcing the
  caller to repeat their request.
  (John Arbash Meinel)

* WorkingTree has a new api ``unversion`` which allow the unversioning of
  entries by their file id. (Robert Collins)

* ``WorkingTree.pending_merges`` is deprecated.  Please use the
  ``get_parent_ids`` (introduced in 0.10) method instead. (Robert Collins)

* WorkingTree has a new ``lock_tree_write`` method which locks the branch for
  read rather than write. This is appropriate for actions which only need
  the branch data for reference rather than mutation. A new decorator
  ``needs_tree_write_lock`` is provided in the workingtree module. Like the
  ``needs_read_lock`` and ``needs_write_lock`` decorators this allows static
  declaration of the locking requirements of a function to ensure that
  a lock is taken out for casual scripts. (Robert Collins, #54107)

* All WorkingTree methods which write to the tree, but not to the branch
  have been converted to use ``needs_tree_write_lock`` rather than
  ``needs_write_lock``. Also converted is the revert, conflicts and tree
  transform modules. This provides a modest performance improvement on
  metadir style trees, due to the reduce lock-acquisition, and a more
  significant performance improvement on lightweight checkouts from
  remote branches, where trivial operations used to pay a significant
  penalty. It also provides the basis for allowing readonly checkouts.
  (Robert Collins)

* Special case importing the standard library 'copy' module. This shaves
  off 40ms of startup time, while retaining compatibility. See:
  ``bzrlib/inspect_for_copy.py`` for more details. (John Arbash Meinel)

* WorkingTree has a new parent class MutableTree which represents the
  specialisations of Tree which are able to be altered. (Robert Collins)

* New methods mkdir and ``put_file_bytes_non_atomic`` on MutableTree that
  mutate the tree and its contents. (Robert Collins)

* Transport behaviour at the root of the URL is now defined and tested.
  (Andrew Bennetts, Robert Collins)

Testing
*******

* New test helper classs MemoryTree. This is typically accessed via
  ``self.make_branch_and_memory_tree()`` in test cases. (Robert Collins)

* Add ``start_bzr_subprocess`` and ``stop_bzr_subprocess`` to allow test
  code to continue running concurrently with a subprocess of bzr.
  (Andrew Bennetts, Robert Collins)

* Add a new method ``Transport.get_smart_client()``. This is provided to
  allow upgrades to a richer interface than the VFS one provided by
  Transport. (Andrew Bennetts, Martin Pool)

bzr 0.10
########

:Released:  2006-08-29

Improvements
************
* 'merge' now takes --uncommitted, to apply uncommitted changes from a
  tree.  (Aaron Bentley)

* 'bzr add --file-ids-from' can be used to specify another path to use
  for creating file ids, rather than generating all new ones. Internally,
  the 'action' passed to ``smart_add_tree()`` can return ``file_ids`` that
  will be used, rather than having bzrlib generate new ones.
  (John Arbash Meinel, #55781)

* ``bzr selftest --benchmark`` now allows a ``--cache-dir`` parameter.
  This will cache some of the intermediate trees, and decrease the
  setup time for benchmark tests. (John Arbash Meinel)

* Inverse forms are provided for all boolean options.  For example,
  --strict has --no-strict, --no-recurse has --recurse (Aaron Bentley)

* Serialize out Inventories directly, rather than using ElementTree.
  Writing out a kernel sized inventory drops from 2s down to ~350ms.
  (Robert Collins, John Arbash Meinel)

Bug Fixes
*********

* Help diffutils 2.8.4 get along with binary tests (Marien Zwart: #57614)

* Change LockDir so that if the lock directory doesn't exist when
  ``lock_write()`` is called, an attempt will be made to create it.
  (John Arbash Meinel, #56974)

* ``bzr uncommit`` preserves pending merges. (John Arbash Meinel, #57660)

* Active FTP transport now works as intended. (ghozzy, #56472)

* Really fix mutter() so that it won't ever raise a UnicodeError.
  It means it is possible for ~/.bzr.log to contain non UTF-8 characters.
  But it is a debugging log, not a real user file.
  (John Arbash Meinel, #56947, #53880)

* Change Command handle to allow Unicode command and options.
  At present we cannot register Unicode command names, so we will get
  BzrCommandError('unknown command'), or BzrCommandError('unknown option')
  But that is better than a UnicodeError + a traceback.
  (John Arbash Meinel, #57123)

* Handle TZ=UTC properly when reading/writing revisions.
  (John Arbash Meinel, #55783, #56290)

* Use ``GPG_TTY`` to allow gpg --cl to work with gpg-agent in a pipeline,
  (passing text to sign in on stdin). (John Arbash Meinel, #54468)

* External diff does the right thing for binaries even in foreign
  languages. (John Arbash Meinel, #56307)

* Testament handles more cases when content is unicode. Specific bug was
  in handling of revision properties.
  (John Arbash Meinel, Holger Krekel, #54723)

* The bzr selftest was failing on installed versions due to a bug in a new
  test helper. (John Arbash Meinel, Robert Collins, #58057)

Internals
*********

* ``bzrlib.cache_utf8`` contains ``encode()`` and ``decode()`` functions
  which can be used to cache the conversion between utf8 and Unicode.
  Especially helpful for some of the knit annotation code, which has to
  convert revision ids to utf8 to annotate lines in storage.
  (John Arbash Meinel)

* ``setup.py`` now searches the filesystem to find all packages which
  need to be installed. This should help make the life of packagers
  easier. (John Arbash Meinel)

bzr 0.9.0
#########

:Released:  2006-08-11

Surprises
*********

* The hard-coded built-in ignore rules have been removed. There are
  now two rulesets which are enforced. A user global one in
  ``~/.bazaar/ignore`` which will apply to every tree, and the tree
  specific one '.bzrignore'.
  ``~/.bazaar/ignore`` will be created if it does not exist, but with
  a more conservative list than the old default.
  This fixes bugs with default rules being enforced no matter what.
  The old list of ignore rules from bzr is available by
  running 'bzr ignore --old-default-rules'.
  (Robert Collins, Martin Pool, John Arbash Meinel)

* 'branches.conf' has been changed to 'locations.conf', since it can apply
  to more locations than just branch locations.
  (Aaron Bentley)

Improvements
************

* The revision specifier "revno:" is extended to accept the syntax
  revno:N:branch. For example,
  revno:42:http://bazaar-vcs.org/bzr/bzr.dev/ means revision 42 in
  bzr.dev.  (Matthieu Moy)

* Tests updates to ensure proper URL handling, UNICODE support, and
  proper printing when the user's terminal encoding cannot display
  the path of a file that has been versioned.
  ``bzr branch`` can take a target URL rather than only a local directory.
  ``Branch.get_parent()/set_parent()`` now save a relative path if possible,
  and normalize the parent based on root, allowing access across
  different transports. (John Arbash Meinel, Wouter van Heyst, Martin Pool)
  (Malone #48906, #42699, #40675, #5281, #3980, #36363, #43689,
  #42517, #42514)

* On Unix, detect terminal width using an ioctl not just $COLUMNS.
  Use terminal width for single-line logs from ``bzr log --line`` and
  pending-merge display.  (Robert Widhopf-Fenk, Gustavo Niemeyer)
  (Malone #3507)

* On Windows, detect terminal width using GetConsoleScreenBufferInfo.
  (Alexander Belchenko)

* Speedup improvement for 'date:'-revision search. (Guillaume Pinot).

* Show the correct number of revisions pushed when pushing a new branch.
  (Robert Collins).

* 'bzr selftest' now shows a progress bar with the number of tests, and
  progress made. 'make check' shows tests in -v mode, to be more useful
  for the PQM status window. (Robert Collins).
  When using a progress bar, failed tests are printed out, rather than
  being overwritten by the progress bar until the suite finishes.
  (John Arbash Meinel)

* 'bzr selftest --benchmark' will run a new benchmarking selftest.
  'bzr selftest --benchmark --lsprof-timed' will use lsprofile to generate
  profile data for the individual profiled calls, allowing for fine
  grained analysis of performance.
  (Robert Collins, Martin Pool).

* 'bzr commit' shows a progress bar. This is useful for commits over sftp
  where commit can take an appreciable time. (Robert Collins)

* 'bzr add' is now less verbose in telling you what ignore globs were
  matched by files being ignored. Instead it just tells you how many
  were ignored (because you might reasonably be expecting none to be
  ignored). 'bzr add -v' is unchanged and will report every ignored
  file. (Robert Collins).

* ftp now has a test server if medusa is installed. As part of testing,
  ftp support has been improved, including support for supplying a
  non-standard port. (John Arbash Meinel).

* 'bzr log --line' shows the revision number, and uses only the
  first line of the log message (#5162, Alexander Belchenko;
  Matthieu Moy)

* 'bzr status' has had the --all option removed. The 'bzr ls' command
  should be used to retrieve all versioned files. (Robert Collins)

* 'bzr bundle OTHER/BRANCH' will create a bundle which can be sent
  over email, and applied on the other end, while maintaining ancestry.
  This bundle can be applied with either 'bzr merge' or 'bzr pull',
  the same way you would apply another branch.
  (John Arbash Meinel, Aaron Bentley)

* 'bzr whoami' can now be used to set your identity from the command line,
  for a branch or globally.  (Robey Pointer)

* 'bzr checkout' now aliased to 'bzr co', and 'bzr annotate' to 'bzr ann'.
  (Michael Ellerman)

* 'bzr revert DIRECTORY' now reverts the contents of the directory as well.
  (Aaron Bentley)

* 'bzr get sftp://foo' gives a better error when paramiko is not present.
  Also updates things like 'http+pycurl://' if pycurl is not present.
  (John Arbash Meinel) (Malone #47821, #52204)

* New env variable ``BZR_PROGRESS_BAR``, sets the default progress bar type.
  Can be set to 'none' or 'dummy' to disable the progress bar, 'dots' or
  'tty' to create the respective type. (John Arbash Meinel, #42197, #51107)

* Improve the help text for 'bzr diff' to explain what various options do.
  (John Arbash Meinel, #6391)

* 'bzr uncommit -r 10' now uncommits revisions 11.. rather than uncommitting
  revision 10. This makes -r10 more in line with what other commands do.
  'bzr uncommit' also now saves the pending merges of the revisions that
  were removed. So it is safe to uncommit after a merge, fix something,
  and commit again. (John Arbash Meinel, #32526, #31426)

* 'bzr init' now also works on remote locations.
  (Wouter van Heyst, #48904)

* HTTP support has been updated. When using pycurl we now support
  connection keep-alive, which reduces dns requests and round trips.
  And for both urllib and pycurl we support multi-range requests,
  which decreases the number of round-trips. Performance results for
  ``bzr branch http://bazaar-vcs.org/bzr/bzr.dev/`` indicate
  http branching is now 2-3x faster, and ``bzr pull`` in an existing
  branch is as much as 4x faster.
  (Michael Ellerman, Johan Rydberg, John Arbash Meinel, #46768)

* Performance improvements for sftp. Branching and pulling are now up to
  2x faster. Utilize paramiko.readv() support for async requests if it
  is available (paramiko > 1.6) (John Arbash Meinel)

Bug Fixes
*********

* Fix shadowed definition of TestLocationConfig that caused some
  tests not to run.
  (Erik Bågfors, Michael Ellerman, Martin Pool, #32587)

* Fix unnecessary requirement of sign-my-commits that it be run from
  a working directory.  (Martin Pool, Robert Collins)

* 'bzr push location' will only remember the push location if it succeeds
  in connecting to the remote location. (John Arbash Meinel, #49742)

* 'bzr revert' no longer toggles the executable bit on win32
  (John Arbash Meinel, #45010)

* Handle broken pipe under win32 correctly. (John Arbash Meinel)

* sftp tests now work correctly on win32 if you have a newer paramiko
  (John Arbash Meinel)

* Cleanup win32 test suite, and general cleanup of places where
  file handles were being held open. (John Arbash Meinel)

* When specifying filenames for 'diff -r x..y', the name of the file in the
  working directory can be used, even if its name is different in both x
  and y.

* File-ids containing single- or double-quotes are handled correctly by
  push. (Aaron Bentley, #52227)

* Normalize unicode filenames to ensure cross-platform consistency.
  (John Arbash Meinel, #43689)

* The argument parser can now handle '-' as an argument. Currently
  no code interprets it specially (it is mostly handled as a file named
  '-'). But plugins, and future operations can use it.
  (John Arbash meinel, #50984)

* Bundles can properly read binary files with a plain '\r' in them.
  (John Arbash Meinel, #51927)

* Tuning ``iter_entries()`` to be more efficient (John Arbash Meinel, #5444)

* Lots of win32 fixes (the test suite passes again).
  (John Arbash Meinel, #50155)

* Handle openbsd returning None for sys.getfilesystemencoding() (#41183)

* Support ftp APPE (append) to allow Knits to be used over ftp (#42592)

* Removals are only committed if they match the filespec (or if there is
  no filespec).  (#46635, Aaron Bentley)

* smart-add recurses through all supplied directories
  (John Arbash Meinel, #52578)

* Make the bundle reader extra lines before and after the bundle text.
  This allows you to parse an email with the bundle inline.
  (John Arbash Meinel, #49182)

* Change the file id generator to squash a little bit more. Helps when
  working with long filenames on windows. (Also helps for unicode filenames
  not generating hidden files). (John Arbash Meinel, #43801)

* Restore terminal mode on C-c while reading sftp password.  (#48923,
  Nicholas Allen, Martin Pool)

* Timestamps are rounded to 1ms, and revision entries can be recreated
  exactly. (John Arbash Meinel, Jamie Wilkinson, #40693)

* Branch.base has changed to a URL, but ~/.bazaar/locations.conf should
  use local paths, since it is user visible (John Arbash Meinel, #53653)

* ``bzr status foo`` when foo was unversioned used to cause a full delta
  to be generated (John Arbash Meinel, #53638)

* When reading revision properties, an empty value should be considered
  the empty string, not None (John Arbash Meinel, #47782)

* ``bzr diff --diff-options`` can now handle binary files being changed.
  Also, the output is consistent when --diff-options is not supplied.
  (John Arbash Meinel, #54651, #52930)

* Use the right suffixes for loading plugins (John Arbash Meinel, #51810)

* Fix ``Branch.get_parent()`` to handle the case when the parent is not
  accessible (John Arbash Meinel, #52976)

Internals
*********

* Combine the ignore rules into a single regex rather than looping over
  them to reduce the threshold where  N^2 behaviour occurs in operations
  like status. (Jan Hudec, Robert Collins).

* Appending to ``bzrlib.DEFAULT_IGNORE`` is now deprecated. Instead, use
  one of the add functions in bzrlib.ignores. (John Arbash Meinel)

* 'bzr push' should only push the ancestry of the current revision, not
  all of the history in the repository. This is especially important for
  shared repositories. (John Arbash Meinel)

* ``bzrlib.delta.compare_trees`` now iterates in alphabetically sorted order,
  rather than randomly walking the inventories. (John Arbash Meinel)

* Doctests are now run in temporary directories which are cleaned up when
  they finish, rather than using special ScratchDir/ScratchBranch objects.
  (Martin Pool)

* Split ``check`` into separate methods on the branch and on the repository,
  so that it can be specialized in ways that are useful or efficient for
  different formats.  (Martin Pool, Robert Collins)

* Deprecate ``Repository.all_revision_ids``; most methods don't really need
  the global revision graph but only that part leading up to a particular
  revision.  (Martin Pool, Robert Collins)

* Add a BzrDirFormat ``control_formats`` list which allows for control formats
  that do not use '.bzr' to store their data - i.e. '.svn', '.hg' etc.
  (Robert Collins, Jelmer Vernooij).

* ``bzrlib.diff.external_diff`` can be redirected to any file-like object.
  Uses subprocess instead of spawnvp.
  (James Henstridge, John Arbash Meinel, #4047, #48914)

* New command line option '--profile-imports', which will install a custom
  importer to log time to import modules and regex compilation time to
  sys.stderr (John Arbash Meinel)

* 'EmptyTree' is now deprecated, please use ``repository.revision_tree(None)``
  instead. (Robert Collins)

* "RevisionTree" is now in bzrlib/revisiontree.py. (Robert Collins)

bzr 0.8.2
#########

:Released:  2006-05-17

Bug Fixes
*********

* setup.py failed to install launchpad plugin.  (Martin Pool)

bzr 0.8.1
#########

:Released:  2006-05-16

Bug Fixes
*********

* Fix failure to commit a merge in a checkout.  (Martin Pool,
  Robert Collins, Erik Bågfors, #43959)

* Nicer messages from 'commit' in the case of renames, and correct
  messages when a merge has occured. (Robert Collins, Martin Pool)

* Separate functionality from assert statements as they are skipped in
  optimized mode of python. Add the same check to pending merges.
  (Olaf Conradi, #44443)

Changes
*******

* Do not show the None revision in output of bzr ancestry. (Olaf Conradi)

* Add info on standalone branches without a working tree.
  (Olaf Conradi, #44155)

* Fix bug in knits when raising InvalidRevisionId. (Olaf Conradi, #44284)

Changes
*******

* Make editor invocation comply with Debian Policy. First check
  environment variables VISUAL and EDITOR, then try editor from
  alternatives system. If that all fails, fall back to the pre-defined
  list of editors. (Olaf Conradi, #42904)

New Features
************

* New 'register-branch' command registers a public branch into
  Launchpad.net, where it can be associated with bugs, etc.
  (Martin Pool, Bjorn Tillenius, Robert Collins)

Internals
*********

* New public api in InventoryEntry - ``describe_change(old, new)`` which
  provides a human description of the changes between two old and
  new. (Robert Collins, Martin Pool)

Testing
*******

* Fix test case for bzr info in upgrading a standalone branch to metadir,
  uses bzrlib api now. (Olaf Conradi)

bzr 0.8
#######

:Released:  2006-05-08

Notes When Upgrading
********************

Release 0.8 of bzr introduces a new format for history storage, called
'knit', as an evolution of to the 'weave' format used in 0.7.  Local
and remote operations are faster using knits than weaves.  Several
operations including 'init', 'init-repo', and 'upgrade' take a
--format option that controls this.  Branching from an existing branch
will keep the same format.

It is possible to merge, pull and push between branches of different
formats but this is slower than moving data between homogenous
branches.  It is therefore recommended (but not required) that you
upgrade all branches for a project at the same time.  Information on
formats is shown by 'bzr info'.

bzr 0.8 now allows creation of 'repositories', which hold the history
of files and revisions for several branches.  Previously bzr kept all
the history for a branch within the .bzr directory at the root of the
branch, and this is still the default.  To create a repository, use
the new 'bzr init-repo' command.  Branches exist as directories under
the repository and contain just a small amount of information
indicating the current revision of the branch.

bzr 0.8 also supports 'checkouts', which are similar to in cvs and
subversion.  Checkouts are associated with a branch (optionally in a
repository), which contains all the historical information.  The
result is that a checkout can be deleted without losing any
already-committed revisions.  A new 'update' command is also available.

Repositories and checkouts are not supported with the 0.7 storage
format.  To use them you must upgrad to either knits, or to the
'metaweave' format, which uses weaves but changes the .bzr directory
arrangement.


Improvements
************

* sftp paths can now be relative, or local, according to the lftp
  convention. Paths now take the form::

      sftp://user:pass@host:port/~/relative/path
      or
      sftp://user:pass@host:port/absolute/path

* The FTP transport now tries to reconnect after a temporary
  failure. ftp put is made atomic. (Matthieu Moy)

* The FTP transport now maintains a pool of connections, and
  reuses them to avoid multiple connections to the same host (like
  sftp did). (Daniel Silverstone)

* The ``bzr_man.py`` file has been removed. To create the man page now,
  use ``./generate_docs.py man``. The new program can also create other files.
  Run ``python generate_docs.py --help`` for usage information.
  (Hans Ulrich Niedermann & James Blackwell).

* Man Page now gives full help (James Blackwell).
  Help also updated to reflect user config now being stored in .bazaar
  (Hans Ulrich Niedermann)

* It's now possible to set aliases in bazaar.conf (Erik Bågfors)

* Pull now accepts a --revision argument (Erik Bågfors)

* ``bzr re-sign`` now allows multiple revisions to be supplied on the command
  line. You can now use the following command to sign all of your old
  commits::

    find .bzr/revision-store// -name my@email-* \
      | sed 's/.*\/\/..\///' \
      | xargs bzr re-sign

* Upgrade can now upgrade over the network. (Robert Collins)

* Two new commands 'bzr checkout' and 'bzr update' allow for CVS/SVN-alike
  behaviour.  By default they will cache history in the checkout, but
  with --lightweight almost all data is kept in the master branch.
  (Robert Collins)

* 'revert' unversions newly-versioned files, instead of deleting them.

* 'merge' is more robust.  Conflict messages have changed.

* 'merge' and 'revert' no longer clobber existing files that end in '~' or
  '.moved'.

* Default log format can be set in configuration and plugins can register
  their own formatters. (Erik Bågfors)

* New 'reconcile' command will check branch consistency and repair indexes
  that can become out of sync in pre 0.8 formats. (Robert Collins,
  Daniel Silverstone)

* New 'bzr init --format' and 'bzr upgrade --format' option to control
  what storage format is created or produced.  (Robert Collins,
  Martin Pool)

* Add parent location to 'bzr info', if there is one.  (Olaf Conradi)

* New developer commands 'weave-list' and 'weave-join'.  (Martin Pool)

* New 'init-repository' command, plus support for repositories in 'init'
  and 'branch' (Aaron Bentley, Erik Bågfors, Robert Collins)

* Improve output of 'info' command. Show all relevant locations related to
  working tree, branch and repository. Use kibibytes for binary quantities.
  Fix off-by-one error in missing revisions of working tree.  Make 'info'
  work on branches, repositories and remote locations.  Show locations
  relative to the shared repository, if applicable.  Show locking status
  of locations.  (Olaf Conradi)

* Diff and merge now safely handle binary files. (Aaron Bentley)

* 'pull' and 'push' now normalise the revision history, so that any two
  branches with the same tip revision will have the same output from 'log'.
  (Robert Collins)

* 'merge' accepts --remember option to store parent location, like 'push'
  and 'pull'. (Olaf Conradi)

* bzr status and diff when files given as arguments do not exist
  in the relevant trees.  (Martin Pool, #3619)

* Add '.hg' to the default ignore list.  (Martin Pool)

* 'knit' is now the default disk format. This improves disk performance and
  utilization, increases incremental pull performance, robustness with SFTP
  and allows checkouts over SFTP to perform acceptably.
  The initial Knit code was contributed by Johan Rydberg based on a
  specification by Martin Pool.
  (Robert Collins, Aaron Bentley, Johan Rydberg, Martin Pool).

* New tool to generate all-in-one html version of the manual.  (Alexander
  Belchenko)

* Hitting CTRL-C while doing an SFTP push will no longer cause stale locks
  to be left in the SFTP repository. (Robert Collins, Martin Pool).

* New option 'diff --prefix' to control how files are named in diff
  output, with shortcuts '-p0' and '-p1' corresponding to the options for
  GNU patch.  (Alexander Belchenko, Goffredo Baroncelli, Martin Pool)

* Add --revision option to 'annotate' command.  (Olaf Conradi)

* If bzr shows an unexpected revision-history after pulling (perhaps due
  to a reweave) it can now be corrected by 'bzr reconcile'.
  (Robert Collins)

Changes
*******

* Commit is now verbose by default, and shows changed filenames and the
  new revision number.  (Robert Collins, Martin Pool)

* Unify 'mv', 'move', 'rename'.  (Matthew Fuller, #5379)

* 'bzr -h' shows help.  (Martin Pool, Ian Bicking, #35940)

* Make 'pull' and 'push' remember location on failure using --remember.
  (Olaf Conradi)

* For compatibility, make old format for using weaves inside metadir
  available as 'metaweave' format.  Rename format 'metadir' to 'default'.
  Clean up help for option --format in commands 'init', 'init-repo' and
  'upgrade'.  (Olaf Conradi)

Internals
*********

* The internal storage of history, and logical branch identity have now
  been split into Branch, and Repository. The common locking and file
  management routines are now in bzrlib.lockablefiles.
  (Aaron Bentley, Robert Collins, Martin Pool)

* Transports can now raise DependencyNotPresent if they need a library
  which is not installed, and then another implementation will be
  tried.  (Martin Pool)

* Remove obsolete (and no-op) `decode` parameter to `Transport.get`.
  (Martin Pool)

* Using Tree Transform for merge, revert, tree-building

* WorkingTree.create, Branch.create, ``WorkingTree.create_standalone``,
  Branch.initialize are now deprecated. Please see ``BzrDir.create_*`` for
  replacement API's. (Robert Collins)

* New BzrDir class represents the .bzr control directory and manages
  formatting issues. (Robert Collins)

* New repository.InterRepository class encapsulates Repository to
  Repository actions and allows for clean selection of optimised code
  paths. (Robert Collins)

* ``bzrlib.fetch.fetch`` and ``bzrlib.fetch.greedy_fetch`` are now
  deprecated, please use ``branch.fetch`` or ``repository.fetch``
  depending on your needs. (Robert Collins)

* deprecated methods now have a ``is_deprecated`` flag on them that can
  be checked, if you need to determine whether a given callable is
  deprecated at runtime. (Robert Collins)

* Progress bars are now nested - see
  ``bzrlib.ui.ui_factory.nested_progress_bar``.
  (Robert Collins, Robey Pointer)

* New API call ``get_format_description()`` for each type of format.
  (Olaf Conradi)

* Changed ``branch.set_parent()`` to accept None to remove parent.
  (Olaf Conradi)

* Deprecated BzrError AmbiguousBase.  (Olaf Conradi)

* WorkingTree.branch is now a read only property.  (Robert Collins)

* bzrlib.ui.text.TextUIFactory now accepts a ``bar_type`` parameter which
  can be None or a factory that will create a progress bar. This is
  useful for testing or for overriding the bzrlib.progress heuristic.
  (Robert Collins)

* New API method ``get_physical_lock_status()`` to query locks present on a
  transport.  (Olaf Conradi)

* Repository.reconcile now takes a thorough keyword parameter to allow
  requesting an indepth reconciliation, rather than just a data-loss
  check. (Robert Collins)

* ``bzrlib.ui.ui_factory protocol`` now supports ``get_boolean`` to prompt
  the user for yes/no style input. (Robert Collins)

Testing
*******

* SFTP tests now shortcut the SSH negotiation, reducing test overhead
  for testing SFTP protocol support. (Robey Pointer)

* Branch formats are now tested once per implementation (see ``bzrlib.
  tests.branch_implementations``. This is analagous to the transport
  interface tests, and has been followed up with working tree,
  repository and BzrDir tests. (Robert Collins)

* New test base class TestCaseWithTransport provides a transport aware
  test environment, useful for testing any transport-interface using
  code. The test suite option --transport controls the transport used
  by this class (when its not being used as part of implementation
  contract testing). (Robert Collins)

* Close logging handler on disabling the test log. This will remove the
  handler from the internal list inside python's logging module,
  preventing shutdown from closing it twice.  (Olaf Conradi)

* Move test case for uncommit to blackbox tests.  (Olaf Conradi)

* ``run_bzr`` and ``run_bzr_captured`` now accept a 'stdin="foo"'
  parameter which will provide String("foo") to the command as its stdin.

bzr 0.7
#######

:Released: 2006-01-09

Changes
*******

* .bzrignore is excluded from exports, on the grounds that it's a bzr
  internal-use file and may not be wanted.  (Jamie Wilkinson)

* The "bzr directories" command were removed in favor of the new
  --kind option to the "bzr inventory" command.  To list all
  versioned directories, now use "bzr inventory --kind directory".
  (Johan Rydberg)

* Under Windows configuration directory is now ``%APPDATA%\bazaar\2.0``
  by default. (John Arbash Meinel)

* The parent of Bzr configuration directory can be set by ``BZR_HOME``
  environment variable. Now the path for it is searched in ``BZR_HOME``,
  then in HOME. Under Windows the order is: ``BZR_HOME``, ``APPDATA``
  (usually points to ``C:\Documents and Settings\User Name\Application Data``),
  ``HOME``. (John Arbash Meinel)

* Plugins with the same name in different directories in the bzr plugin
  path are no longer loaded: only the first successfully loaded one is
  used. (Robert Collins)

* Use systems' external ssh command to open connections if possible.
  This gives better integration with user settings such as ProxyCommand.
  (James Henstridge)

* Permissions on files underneath .bzr/ are inherited from the .bzr
  directory. So for a shared repository, simply doing 'chmod -R g+w .bzr/'
  will mean that future file will be created with group write permissions.

* configure.in and config.guess are no longer in the builtin default
  ignore list.

* '.sw[nop]' pattern ignored, to ignore vim swap files for nameless
  files.  (John Arbash Meinel, Martin Pool)

Improvements
************

* "bzr INIT dir" now initializes the specified directory, and creates
  it if it does not exist.  (John Arbash Meinel)

* New remerge command (Aaron Bentley)

* Better zsh completion script.  (Steve Borho)

* 'bzr diff' now returns 1 when there are changes in the working
  tree. (Robert Collins)

* 'bzr push' now exists and can push changes to a remote location.
  This uses the transport infrastructure, and can store the remote
  location in the ~/.bazaar/branches.conf configuration file.
  (Robert Collins)

* Test directories are only kept if the test fails and the user requests
  that they be kept.

* Tweaks to short log printing

* Added branch nicks, new nick command, printing them in log output.
  (Aaron Bentley)

* If ``$BZR_PDB`` is set, pop into the debugger when an uncaught exception
  occurs.  (Martin Pool)

* Accept 'bzr resolved' (an alias for 'bzr resolve'), as this is
  the same as Subversion.  (Martin Pool)

* New ftp transport support (on ftplib), for ftp:// and aftp://
  URLs.  (Daniel Silverstone)

* Commit editor temporary files now start with ``bzr_log.``, to allow
  text editors to match the file name and set up appropriate modes or
  settings.  (Magnus Therning)

* Improved performance when integrating changes from a remote weave.
  (Goffredo Baroncelli)

* Sftp will attempt to cache the connection, so it is more likely that
  a connection will be reused, rather than requiring multiple password
  requests.

* bzr revno now takes an optional argument indicating the branch whose
  revno should be printed.  (Michael Ellerman)

* bzr cat defaults to printing the last version of the file.
  (Matthieu Moy, #3632)

* New global option 'bzr --lsprof COMMAND' runs bzr under the lsprof
  profiler.  (Denys Duchier)

* Faster commits by reading only the headers of affected weave files.
  (Denys Duchier)

* 'bzr add' now takes a --dry-run parameter which shows you what would be
  added, but doesn't actually add anything. (Michael Ellerman)

* 'bzr add' now lists how many files were ignored per glob.  add --verbose
  lists the specific files.  (Aaron Bentley)

* 'bzr missing' now supports displaying changes in diverged trees and can
  be limited to show what either end of the comparison is missing.
  (Aaron Bently, with a little prompting from Daniel Silverstone)

Bug Fixes
*********

* SFTP can walk up to the root path without index errors. (Robert Collins)

* Fix bugs in running bzr with 'python -O'.  (Martin Pool)

* Error when run with -OO

* Fix bug in reporting http errors that don't have an http error code.
  (Martin Pool)

* Handle more cases of pipe errors in display commands

* Change status to 3 for all errors

* Files that are added and unlinked before committing are completely
  ignored by diff and status

* Stores with some compressed texts and some uncompressed texts are now
  able to be used. (John A Meinel)

* Fix for bzr pull failing sometimes under windows

* Fix for sftp transport under windows when using interactive auth

* Show files which are both renamed and modified as such in 'bzr
  status' output.  (Daniel Silverstone, #4503)

* Make annotate cope better with revisions committed without a valid
  email address.  (Marien Zwart)

* Fix representation of tab characters in commit messages.
  (Harald Meland)

* List of plugin directories in ``BZR_PLUGIN_PATH`` environment variable is
  now parsed properly under Windows. (Alexander Belchenko)

* Show number of revisions pushed/pulled/merged. (Robey Pointer)

* Keep a cached copy of the basis inventory to speed up operations
  that need to refer to it.  (Johan Rydberg, Martin Pool)

* Fix bugs in bzr status display of non-ascii characters.
  (Martin Pool)

* Remove Makefile.in from default ignore list.
  (Tollef Fog Heen, Martin Pool, #6413)

* Fix failure in 'bzr added'.  (Nathan McCallum, Martin Pool)

Testing
*******

* Fix selftest asking for passwords when there are no SFTP keys.
  (Robey Pointer, Jelmer Vernooij)

* Fix selftest run with 'python -O'.  (Martin Pool)

* Fix HTTP tests under Windows. (John Arbash Meinel)

* Make tests work even if HOME is not set (Aaron Bentley)

* Updated ``build_tree`` to use fixed line-endings for tests which read
  the file cotents and compare. Make some tests use this to pass under
  Windows. (John Arbash Meinel)

* Skip stat and symlink tests under Windows. (Alexander Belchenko)

* Delay in selftest/testhashcash is now issued under win32 and Cygwin.
  (John Arbash Meinel)

* Use terminal width to align verbose test output.  (Martin Pool)

* Blackbox tests are maintained within the bzrlib.tests.blackbox directory.
  If adding a new test script please add that to
  ``bzrlib.tests.blackbox.__init__``. (Robert Collins)

* Much better error message if one of the test suites can't be
  imported.  (Martin Pool)

* Make check now runs the test suite twice - once with the default locale,
  and once with all locales forced to C, to expose bugs. This is not
  trivially done within python, so for now its only triggered by running
  Make check. Integrators and packagers who wish to check for full
  platform support should run 'make check' to test the source.
  (Robert Collins)

* Tests can now run TestSkipped if they can't execute for any reason.
  (Martin Pool) (NB: TestSkipped should only be raised for correctable
  reasons - see the wiki spec ImprovingBzrTestSuite).

* Test sftp with relative, absolute-in-homedir and absolute-not-in-homedir
  paths for the transport tests. Introduce blackbox remote sftp tests that
  test the same permutations. (Robert Collins, Robey Pointer)

* Transport implementation tests are now independent of the local file
  system, which allows tests for esoteric transports, and for features
  not available in the local file system. They also repeat for variations
  on the URL scheme that can introduce issues in the transport code,
  see bzrlib.transport.TransportTestProviderAdapter() for this.
  (Robert Collins).

* ``TestCase.build_tree`` uses the transport interface to build trees,
  pass in a transport parameter to give it an existing connection.
  (Robert Collins).

Internals
*********

* WorkingTree.pull has been split across Branch and WorkingTree,
  to allow Branch only pulls. (Robert Collins)

* ``commands.display_command`` now returns the result of the decorated
  function. (Robert Collins)

* LocationConfig now has a ``set_user_option(key, value)`` call to save
  a setting in its matching location section (a new one is created
  if needed). (Robert Collins)

* Branch has two new methods, ``get_push_location`` and
  ``set_push_location`` to respectively, get and set the push location.
  (Robert Collins)

* ``commands.register_command`` now takes an optional flag to signal that
  the registrant is planning to decorate an existing command. When
  given multiple plugins registering a command is not an error, and
  the original command class (whether built in or a plugin based one) is
  returned to the caller. There is a new error 'MustUseDecorated' for
  signalling when a wrapping command should switch to the original
  version. (Robert Collins)

* Some option parsing errors will raise 'BzrOptionError', allowing
  granular detection for decorating commands. (Robert Collins).

* ``Branch.read_working_inventory`` has moved to
  ``WorkingTree.read_working_inventory``. This necessitated changes to
  ``Branch.get_root_id``, and a move of ``Branch.set_inventory`` to
  WorkingTree as well. To make it clear that a WorkingTree cannot always
  be obtained ``Branch.working_tree()`` will raise
  ``errors.NoWorkingTree`` if one cannot be obtained. (Robert Collins)

* All pending merges operations from Branch are now on WorkingTree.
  (Robert Collins)

* The follow operations from Branch have moved to WorkingTree::

      add()
      commit()
      move()
      rename_one()
      unknowns()

  (Robert Collins)

* ``bzrlib.add.smart_add_branch`` is now ``smart_add_tree``. (Robert Collins)

* New "rio" serialization format, similar to rfc-822. (Martin Pool)

* Rename selftests to ``bzrlib.tests.test_foo``.  (John A Meinel, Martin
  Pool)

* ``bzrlib.plugin.all_plugins`` has been changed from an attribute to a
  query method. (Robert Collins)

* New options to read only the table-of-contents of a weave.
  (Denys Duchier)

* Raise NoSuchFile when someone tries to add a non-existant file.
  (Michael Ellerman)

* Simplify handling of DivergedBranches in ``cmd_pull()``.
  (Michael Ellerman)

* Branch.controlfile* logic has moved to lockablefiles.LockableFiles, which
  is exposed as ``Branch().control_files``. Also this has been altered with the
  controlfile pre/suffix replaced by simple method names like 'get' and
  'put'. (Aaron Bentley, Robert Collins).

* Deprecated functions and methods can now be marked as such using the
  ``bzrlib.symbol_versioning`` module. Marked method have their docstring
  updated and will issue a DeprecationWarning using the warnings module
  when they are used. (Robert Collins)

* ``bzrlib.osutils.safe_unicode`` now exists to provide parameter coercion
  for functions that need unicode strings. (Robert Collins)

bzr 0.6
#######

:Released: 2005-10-28

Improvements
************

* pull now takes --verbose to show you what revisions are added or removed
  (John A Meinel)

* merge now takes a --show-base option to include the base text in
  conflicts.
  (Aaron Bentley)

* The config files are now read using ConfigObj, so '=' should be used as
  a separator, not ':'.
  (Aaron Bentley)

* New 'bzr commit --strict' option refuses to commit if there are
  any unknown files in the tree.  To commit, make sure all files are
  either ignored, added, or deleted.  (Michael Ellerman)

* The config directory is now ~/.bazaar, and there is a single file
  ~/.bazaar/bazaar.conf storing email, editor and other preferences.
  (Robert Collins)

* 'bzr add' no longer takes a --verbose option, and a --quiet option
  has been added that suppresses all output.

* Improved zsh completion support in contrib/zsh, from Clint
  Adams.

* Builtin 'bzr annotate' command, by Martin Pool with improvements from
  Goffredo Baroncelli.

* 'bzr check' now accepts -v for verbose reporting, and checks for
  ghosts in the branch. (Robert Collins)

* New command 're-sign' which will regenerate the gpg signature for
  a revision. (Robert Collins)

* If you set ``check_signatures=require`` for a path in
  ``~/.bazaar/branches.conf`` then bzr will invoke your
  ``gpg_signing_command`` (defaults to gpg) and record a digital signature
  of your commit. (Robert Collins)

* New sftp transport, based on Paramiko.  (Robey Pointer)

* 'bzr pull' now accepts '--clobber' which will discard local changes
  and make this branch identical to the source branch. (Robert Collins)

* Just give a quieter warning if a plugin can't be loaded, and
  put the details in .bzr.log.  (Martin Pool)

* 'bzr branch' will now set the branch-name to the last component of the
  output directory, if one was supplied.

* If the option ``post_commit`` is set to one (or more) python function
  names (must be in the bzrlib namespace), then they will be invoked
  after the commit has completed, with the branch and ``revision_id`` as
  parameters. (Robert Collins)

* Merge now has a retcode of 1 when conflicts occur. (Robert Collins)

* --merge-type weave is now supported for file contents.  Tree-shape
  changes are still three-way based.  (Martin Pool, Aaron Bentley)

* 'bzr check' allows the first revision on revision-history to have
  parents - something that is expected for cheap checkouts, and occurs
  when conversions from baz do not have all history.  (Robert Collins).

* 'bzr merge' can now graft unrelated trees together, if your specify
  0 as a base. (Aaron Bentley)

* 'bzr commit branch' and 'bzr commit branch/file1 branch/file2' now work
  (Aaron Bentley)

* Add '.sconsign*' to default ignore list.  (Alexander Belchenko)

* 'bzr merge --reprocess' minimizes conflicts

Testing
*******

* The 'bzr selftest --pattern' option for has been removed, now
  test specifiers on the command line can be simple strings, or
  regexps, or both. (Robert Collins)

* Passing -v to selftest will now show the time each test took to
  complete, which will aid in analysing performance regressions and
  related questions. (Robert Collins)

* 'bzr selftest' runs all tests, even if one fails, unless '--one'
  is given. (Martin Pool)

* There is a new method for TestCaseInTempDir, assertFileEqual, which
  will check that a given content is equal to the content of the named
  file. (Robert Collins)

* Fix test suite's habit of leaving many temporary log files in $TMPDIR.
  (Martin Pool)

Internals
*********

* New 'testament' command and concept for making gpg-signatures
  of revisions that are not tied to a particular internal
  representation.  (Martin Pool).

* Per-revision properties ('revprops') as key-value associated
  strings on each revision created when the revision is committed.
  Intended mainly for the use of external tools.  (Martin Pool).

* Config options have moved from bzrlib.osutils to bzrlib.config.
  (Robert Collins)

* Improved command line option definitions allowing explanations
  for individual options, among other things.  Contributed by
  Magnus Therning.

* Config options have moved from bzrlib.osutils to bzrlib.config.
  Configuration is now done via the config.Config interface:
  Depending on whether you have a Branch, a Location or no information
  available, construct a ``*Config``, and use its ``signature_checking``,
  ``username`` and ``user_email`` methods. (Robert Collins)

* Plugins are now loaded under bzrlib.plugins, not bzrlib.plugin, and
  they are made available for other plugins to use. You should not
  import other plugins during the ``__init__`` of your plugin though, as
  no ordering is guaranteed, and the plugins directory is not on the
  python path. (Robert Collins)

* Branch.relpath has been moved to WorkingTree.relpath. WorkingTree no
  no longer takes an inventory, rather it takes an option branch
  parameter, and if None is given will open the branch at basedir
  implicitly. (Robert Collins)

* Cleaner exception structure and error reporting.  Suggested by
  Scott James Remnant.  (Martin Pool)

* Branch.remove has been moved to WorkingTree, which has also gained
  ``lock_read``, ``lock_write`` and ``unlock`` methods for convenience.
  (Robert Collins)

* Two decorators, ``needs_read_lock`` and ``needs_write_lock`` have been
  added to the branch module. Use these to cause a function to run in a
  read or write lock respectively. (Robert Collins)

* ``Branch.open_containing`` now returns a tuple (Branch, relative-path),
  which allows direct access to the common case of 'get me this file
  from its branch'. (Robert Collins)

* Transports can register using ``register_lazy_transport``, and they
  will be loaded when first used.  (Martin Pool)

* 'pull' has been factored out of the command as ``WorkingTree.pull()``.
  A new option to WorkingTree.pull has been added, clobber, which will
  ignore diverged history and pull anyway.
  (Robert Collins)

* config.Config has a ``get_user_option`` call that accepts an option name.
  This will be looked up in branches.conf and bazaar.conf as normal.
  It is intended that this be used by plugins to support options -
  options of built in programs should have specific methods on the config.
  (Robert Collins)

* ``merge.merge_inner`` now has tempdir as an optional parameter.
  (Robert Collins)

* Tree.kind is not recorded at the top level of the hierarchy, as it was
  missing on EmptyTree, leading to a bug with merge on EmptyTrees.
  (Robert Collins)

* ``WorkingTree.__del__`` has been removed, it was non deterministic and not
  doing what it was intended to. See ``WorkingTree.__init__`` for a comment
  about future directions. (Robert Collins/Martin Pool)

* bzrlib.transport.http has been modified so that only 404 urllib errors
  are returned as NoSuchFile. Other exceptions will propagate as normal.
  This allows debuging of actual errors. (Robert Collins)

* bzrlib.transport.Transport now accepts *ONLY* url escaped relative paths
  to apis like 'put', 'get' and 'has'. This is to provide consistent
  behaviour - it operates on url's only. (Robert Collins)

* Transports can register using ``register_lazy_transport``, and they
  will be loaded when first used.  (Martin Pool)

* ``merge_flex`` no longer calls ``conflict_handler.finalize()``, instead that
  is called by ``merge_inner``. This is so that the conflict count can be
  retrieved (and potentially manipulated) before returning to the caller
  of ``merge_inner``. Likewise 'merge' now returns the conflict count to the
  caller. (Robert Collins)

* ``revision.revision_graph`` can handle having only partial history for
  a revision - that is no revisions in the graph with no parents.
  (Robert Collins).

* New ``builtins.branch_files`` uses the standard ``file_list`` rules to
  produce a branch and a list of paths, relative to that branch
  (Aaron Bentley)

* New TestCase.addCleanup facility.

* New ``bzrlib.version_info`` tuple (similar to ``sys.version_info``),
  which can be used by programs importing bzrlib.

Bug Fixes
*********

* Better handling of branches in directories with non-ascii names.
  (Joel Rosdahl, Panagiotis Papadakos)

* Upgrades of trees with no commits will not fail due to accessing
  [-1] in the revision-history. (Andres Salomon)


bzr 0.1.1
#########

:Released: 2005-10-12

Bug Fixes
*********

* Fix problem in pulling over http from machines that do not
  allow directories to be listed.

* Avoid harmless warning about invalid hash cache after
  upgrading branch format.

Performance
***********

* Avoid some unnecessary http operations in branch and pull.


bzr 0.1
#######

:Released: 2005-10-11

Notes
*****

* 'bzr branch' over http initially gives a very high estimate
  of completion time but it should fall as the first few
  revisions are pulled in.  branch is still slow on
  high-latency connections.

Bug Fixes
*********

* bzr-man.py has been updated to work again. Contributed by
  Rob Weir.

* Locking is now done with fcntl.lockf which works with NFS
  file systems. Contributed by Harald Meland.

* When a merge encounters a file that has been deleted on
  one side and modified on the other, the old contents are
  written out to foo.BASE and foo.SIDE, where SIDE is this
  or OTHER. Contributed by Aaron Bentley.

* Export was choosing incorrect file paths for the content of
  the tarball, this has been fixed by Aaron Bentley.

* Commit will no longer commit without a log message, an
  error is returned instead. Contributed by Jelmer Vernooij.

* If you commit a specific file in a sub directory, any of its
  parent directories that are added but not listed will be
  automatically included. Suggested by Michael Ellerman.

* bzr commit and upgrade did not correctly record new revisions
  for files with only a change to their executable status.
  bzr will correct this when it encounters it. Fixed by
  Robert Collins

* HTTP tests now force off the use of ``http_proxy`` for the duration.
  Contributed by Gustavo Niemeyer.

* Fix problems in merging weave-based branches that have
  different partial views of history.

* Symlink support: working with symlinks when not in the root of a
  bzr tree was broken, patch from Scott James Remnant.

Improvements
************

* 'branch' now accepts a --basis parameter which will take advantage
  of local history when making a new branch. This allows faster
  branching of remote branches. Contributed by Aaron Bentley.

* New tree format based on weave files, called version 5.
  Existing branches can be upgraded to this format using
  'bzr upgrade'.

* Symlinks are now versionable. Initial patch by
  Erik Toubro Nielsen, updated to head by Robert Collins.

* Executable bits are tracked on files. Patch from Gustavo
  Niemeyer.

* 'bzr status' now shows unknown files inside a selected directory.
  Patch from Heikki Paajanen.

* Merge conflicts are recorded in .bzr. Two new commands 'conflicts'
  and 'resolve' have needed added, which list and remove those
  merge conflicts respectively. A conflicted tree cannot be committed
  in. Contributed by Aaron Bentley.

* 'rm' is now an alias for 'remove'.

* Stores now split out their content in a single byte prefixed hash,
  dropping the density of files per directory by 256. Contributed by
  Gustavo Niemeyer.

* 'bzr diff -r branch:URL' will now perform a diff between two branches.
  Contributed by Robert Collins.

* 'bzr log' with the default formatter will show merged revisions,
  indented to the right. Initial implementation contributed by Gustavo
  Niemeyer, made incremental by Robert Collins.


Internals
*********

* Test case failures have the exception printed after the log
  for your viewing pleasure.

* InventoryEntry is now an abstract base class, use one of the
  concrete InventoryDirectory etc classes instead.

* Branch raises an UnsupportedFormatError when it detects a
  bzr branch it cannot understand. This allows for precise
  handling of such circumstances.

* Remove RevisionReference class; ``Revision.parent_ids`` is now simply a
  list of their ids and ``parent_sha1s`` is a list of their corresponding
  sha1s (for old branches only at the moment.)

* New method-object style interface for Commit() and Fetch().

* Renamed ``Branch.last_patch()`` to ``Branch.last_revision()``, since
  we call them revisions not patches.

* Move ``copy_branch`` to ``bzrlib.clone.copy_branch``.  The destination
  directory is created if it doesn't exist.

* Inventories now identify the files which were present by
  giving the revision *of that file*.

* Inventory and Revision XML contains a version identifier.
  This must be consistent with the overall branch version
  but allows for more flexibility in future upgrades.

Testing
*******

* Removed testsweet module so that tests can be run after
  bzr installed by 'bzr selftest'.

* 'bzr selftest' command-line arguments can now be partial ids
  of tests to run, e.g. ``bzr selftest test_weave``


bzr 0.0.9
#########

:Released: 2005-09-23

Bug Fixes
*********

* Fixed "branch -r" option.

* Fix remote access to branches containing non-compressed history.
  (Robert Collins).

* Better reliability of http server tests.  (John Arbash-Meinel)

* Merge graph maximum distance calculation fix.  (Aaron Bentley)

* Various minor bug in windows support have been fixed, largely in the
  test suite. Contributed by Alexander Belchenko.

Improvements
************

* Status now accepts a -r argument to give status between chosen
  revisions. Contributed by Heikki Paajanen.

* Revision arguments no longer use +/-/= to control ranges, instead
  there is a 'before' namespace, which limits the successive namespace.
  For example '$ bzr log -r date:yesterday..before:date:today' will
  select everything from yesterday and before today. Contributed by
  Robey Pointer

* There is now a bzr.bat file created by distutils when building on
  Windows. Contributed by Alexander Belchenko.

Internals
*********

* Removed uuid() as it was unused.

* Improved 'fetch' code for pulling revisions from one branch into
  another (used by pull, merged, etc.)


bzr 0.0.8
#########

:Released: 2005-09-20


Improvements
************

* Adding a file whose parent directory is not versioned will
  implicitly add the parent, and so on up to the root. This means
  you should never need to explictly add a directory, they'll just
  get added when you add a file in the directory.  Contributed by
  Michael Ellerman.

* Ignore ``.DS_Store`` (contains Mac metadata) by default.
  (Nir Soffer)

* If you set ``BZR_EDITOR`` in the environment, it is checked in
  preference to EDITOR and the config file for the interactive commit
  editing program. Related to this is a bugfix where a missing program
  set in EDITOR would cause editing to fail, now the fallback program
  for the operating system is still tried.

* Files that are not directories/symlinks/regular files will no longer
  cause bzr to fail, it will just ignore them by default. You cannot add
  them to the tree though - they are not versionable.


Internals
*********

* Refactor xml packing/unpacking.

Bug Fixes
*********

* Fixed 'bzr mv' by Ollie Rutherfurd.

* Fixed strange error when trying to access a nonexistent http
  branch.

* Make sure that the hashcache gets written out if it can't be
  read.


Portability
***********

* Various Windows fixes from Ollie Rutherfurd.

* Quieten warnings about locking; patch from Matt Lavin.


bzr-0.0.7
#########

:Released: 2005-09-02

New Features
************

* ``bzr shell-complete`` command contributed by Clint Adams to
  help with intelligent shell completion.

* New expert command ``bzr find-merge-base`` for debugging merges.


Enhancements
************

* Much better merge support.

* merge3 conflicts are now reported with markers like '<<<<<<<'
  (seven characters) which is the same as CVS and pleases things
  like emacs smerge.


Bug Fixes
*********

* ``bzr upgrade`` no longer fails when trying to fix trees that
  mention revisions that are not present.

* Fixed bugs in listing plugins from ``bzr plugins``.

* Fix case of $EDITOR containing options for the editor.

* Fix log -r refusing to show the last revision.
  (Patch from Goffredo Baroncelli.)


Changes
*******

* ``bzr log --show-ids`` shows the revision ids of all parents.

* Externally provided commands on your $BZRPATH no longer need
  to recognize --bzr-usage to work properly, and can just handle
  --help themselves.


Library
*******

* Changed trace messages to go through the standard logging
  framework, so that they can more easily be redirected by
  libraries.



bzr-0.0.6
#########

:Released: 2005-08-18

New Features
************

* Python plugins, automatically loaded from the directories on
  ``BZR_PLUGIN_PATH`` or ``~/.bzr.conf/plugins`` by default.

* New 'bzr mkdir' command.

* Commit mesage is fetched from an editor if not given on the
  command line; patch from Torsten Marek.

* ``bzr log -m FOO`` displays commits whose message matches regexp
  FOO.

* ``bzr add`` with no arguments adds everything under the current directory.

* ``bzr mv`` does move or rename depending on its arguments, like
  the Unix command.

* ``bzr missing`` command shows a summary of the differences
  between two trees.  (Merged from John Arbash-Meinel.)

* An email address for commits to a particular tree can be
  specified by putting it into .bzr/email within a branch.  (Based
  on a patch from Heikki Paajanen.)


Enhancements
************

* Faster working tree operations.


Changes
*******

* 3rd-party modules shipped with bzr are copied within the bzrlib
  python package, so that they can be installed by the setup
  script without clashing with anything already existing on the
  system.  (Contributed by Gustavo Niemeyer.)

* Moved plugins directory to bzrlib/, so that there's a standard
  plugin directory which is not only installed with bzr itself but
  is also available when using bzr from the development tree.
  ``BZR_PLUGIN_PATH`` and ``DEFAULT_PLUGIN_PATH`` are then added to the
  standard plugins directory.

* When exporting to a tarball with ``bzr export --format tgz``, put
  everything under a top directory rather than dumping it into the
  current directory.   This can be overridden with the ``--root``
  option.  Patch from William Dodé and John Meinel.

* New ``bzr upgrade`` command to upgrade the format of a branch,
  replacing ``bzr check --update``.

* Files within store directories are no longer marked readonly on
  disk.

* Changed ``bzr log`` output to a more compact form suggested by
  John A Meinel.  Old format is available with the ``--long`` or
  ``-l`` option, patched by William Dodé.

* By default the commit command refuses to record a revision with
  no changes unless the ``--unchanged`` option is given.

* The ``--no-plugins``, ``--profile`` and ``--builtin`` command
  line options must come before the command name because they
  affect what commands are available; all other options must come
  after the command name because their interpretation depends on
  it.

* ``branch`` and ``clone`` added as aliases for ``branch``.

* Default log format is back to the long format; the compact one
  is available with ``--short``.


Bug Fixes
*********

* Fix bugs in committing only selected files or within a subdirectory.


bzr-0.0.5
#########

:Released:  2005-06-15

Changes
*******

* ``bzr`` with no command now shows help rather than giving an
  error.  Suggested by Michael Ellerman.

* ``bzr status`` output format changed, because svn-style output
  doesn't really match the model of bzr.  Now files are grouped by
  status and can be shown with their IDs.  ``bzr status --all``
  shows all versioned files and unknown files but not ignored files.

* ``bzr log`` runs from most-recent to least-recent, the reverse
  of the previous order.  The previous behaviour can be obtained
  with the ``--forward`` option.

* ``bzr inventory`` by default shows only filenames, and also ids
  if ``--show-ids`` is given, in which case the id is the second
  field.


Enhancements
************

* New 'bzr whoami --email' option shows only the email component
  of the user identification, from Jo Vermeulen.

* New ``bzr ignore PATTERN`` command.

* Nicer error message for broken pipe, interrupt and similar
  conditions that don't indicate an internal error.

* Add ``.*.sw[nop] .git .*.tmp *,v`` to default ignore patterns.

* Per-branch locks keyed on ``.bzr/branch-lock``, available in
  either read or write mode.

* New option ``bzr log --show-ids`` shows revision and file ids.

* New usage ``bzr log FILENAME`` shows only revisions that
  affected that file.

* Changed format for describing changes in ``bzr log -v``.

* New option ``bzr commit --file`` to take a message from a file,
  suggested by LarstiQ.

* New syntax ``bzr status [FILE...]`` contributed by Bartosz
  Oler.  File may be in a branch other than the working directory.

* ``bzr log`` and ``bzr root`` can be given an http URL instead of
  a filename.

* Commands can now be defined by external programs or scripts
  in a directory on $BZRPATH.

* New "stat cache" avoids reading the contents of files if they
  haven't changed since the previous time.

* If the Python interpreter is too old, try to find a better one
  or give an error.  Based on a patch from Fredrik Lundh.

* New optional parameter ``bzr info [BRANCH]``.

* New form ``bzr commit SELECTED`` to commit only selected files.

* New form ``bzr log -r FROM:TO`` shows changes in selected
  range; contributed by John A Meinel.

* New option ``bzr diff --diff-options 'OPTS'`` allows passing
  options through to an external GNU diff.

* New option ``bzr add --no-recurse`` to add a directory but not
  their contents.

* ``bzr --version`` now shows more information if bzr is being run
  from a branch.


Bug Fixes
*********

* Fixed diff format so that added and removed files will be
  handled properly by patch.  Fix from Lalo Martins.

* Various fixes for files whose names contain spaces or other
  metacharacters.


Testing
*******

* Converted black-box test suites from Bourne shell into Python;
  now run using ``./testbzr``.  Various structural improvements to
  the tests.

* testbzr by default runs the version of bzr found in the same
  directory as the tests, or the one given as the first parameter.

* testbzr also runs the internal tests, so the only command
  required to check is just ``./testbzr``.

* testbzr requires python2.4, but can be used to test bzr running
  under a different version.

* Tests added for many other changes in this release.


Internal
********

* Included ElementTree library upgraded to 1.2.6 by Fredrik Lundh.

* Refactor command functions into Command objects based on HCT by
  Scott James Remnant.

* Better help messages for many commands.

* Expose ``bzrlib.open_tracefile()`` to start the tracefile; until
  this is called trace messages are just discarded.

* New internal function ``find_touching_revisions()`` and hidden
  command touching-revisions trace the changes to a given file.

* Simpler and faster ``compare_inventories()`` function.

* ``bzrlib.open_tracefile()`` takes a tracefilename parameter.

* New AtomicFile class.

* New developer commands ``added``, ``modified``.


Portability
***********

* Cope on Windows on python2.3 by using the weaker random seed.
  2.4 is now only recommended.


bzr-0.0.4
#########

:Released:  2005-04-22

Enhancements
************

* 'bzr diff' optionally takes a list of files to diff.  Still a bit
  basic.  Patch from QuantumG.

* More default ignore patterns.

* New 'bzr log --verbose' shows a list of files changed in the
  changeset.  Patch from Sebastian Cote.

* Roll over ~/.bzr.log if it gets too large.

* Command abbreviations 'ci', 'st', 'stat', '?' based on a patch
  by Jason Diamon.

* New 'bzr help commands' based on a patch from Denys Duchier.


Changes
*******

* User email is determined by looking at $BZREMAIL or ~/.bzr.email
  or $EMAIL.  All are decoded by the locale preferred encoding.
  If none of these are present user@hostname is used.  The host's
  fully-qualified name is not used because that tends to fail when
  there are DNS problems.

* New 'bzr whoami' command instead of username user-email.


Bug Fixes
*********

* Make commit safe for hardlinked bzr trees.

* Some Unicode/locale fixes.

* Partial workaround for ``difflib.unified_diff`` not handling
  trailing newlines properly.


Internal
********

* Allow docstrings for help to be in PEP0257 format.  Patch from
  Matt Brubeck.

* More tests in test.sh.

* Write profile data to a temporary file not into working
  directory and delete it when done.

* Smaller .bzr.log with process ids.


Portability
***********

* Fix opening of ~/.bzr.log on Windows.  Patch from Andrew
  Bennetts.

* Some improvements in handling paths on Windows, based on a patch
  from QuantumG.


bzr-0.0.3
#########

:Released:  2005-04-06

Enhancements
************

* New "directories" internal command lists versioned directories
  in the tree.

* Can now say "bzr commit --help".

* New "rename" command to rename one file to a different name
  and/or directory.

* New "move" command to move one or more files into a different
  directory.

* New "renames" command lists files renamed since base revision.

* New cat command contributed by janmar.

Changes
*******

* .bzr.log is placed in $HOME (not pwd) and is always written in
  UTF-8.  (Probably not a completely good long-term solution, but
  will do for now.)

Portability
***********

* Workaround for difflib bug in Python 2.3 that causes an
  exception when comparing empty files.  Reported by Erik Toubro
  Nielsen.

Internal
********

* Refactored inventory storage to insert a root entry at the top.

Testing
*******

* Start of shell-based black-box testing in test.sh.


bzr-0.0.2.1
###########

Portability
***********

* Win32 fixes from Steve Brown.


bzr-0.0.2
#########

:Codename: "black cube"
:Released: 2005-03-31

Enhancements
************

* Default ignore list extended (see bzrlib/__init__.py).

* Patterns in .bzrignore are now added to the default ignore list,
  rather than replacing it.

* Ignore list isn't reread for every file.

* More help topics.

* Reinstate the 'bzr check' command to check invariants of the
  branch.

* New 'ignored' command lists which files are ignored and why;
  'deleted' lists files deleted in the current working tree.

* Performance improvements.

* New global --profile option.

* Ignore patterns like './config.h' now correctly match files in
  the root directory only.


bzr-0.0.1
#########

:Released:  2005-03-26

Enhancements
************

* More information from info command.

* Can now say "bzr help COMMAND" for more detailed help.

* Less file flushing and faster performance when writing logs and
  committing to stores.

* More useful verbose output from some commands.

Bug Fixes
*********

* Fix inverted display of 'R' and 'M' during 'commit -v'.

Portability
***********

* Include a subset of ElementTree-1.2.20040618 to make
  installation easier.

* Fix time.localtime call to work with Python 2.3 (the minimum
  supported).


bzr-0.0.0.69
############

:Released:  2005-03-22

Enhancements
************

* First public release.

* Storage of local versions: init, add, remove, rm, info, log,
  diff, status, etc.


bzr ?.?.? (not released yet)
############################

:Codename: template
:2.0.2: ???

Compatibility Breaks
********************

New Features
************

Bug Fixes
*********

Improvements
************

Documentation
*************

API Changes
***********

Internals
*********

Testing
*******



..
   vim: tw=74 ft=rst ff=unix encoding=utf-8<|MERGE_RESOLUTION|>--- conflicted
+++ resolved
@@ -18,14 +18,11 @@
   ``weave-plan-merge``, ``weave-merge-text``.
   (Martin Pool)
 
-* ``Repository.get_inventory_sha1()`` has been removed. (Jelmer Vernooij)
-
-<<<<<<< HEAD
+* ``Repository.get_inventory_sha1()`` and ``Repository.get_revision_xml()`` 
+  have been removed. (Jelmer Vernooij)
+
 * ``Repository.get_revision_inventory()`` has been removed in favor of
   ``Repository.get_inventory()``. (Jelmer Vernooij)
-=======
-* ``Repository.get_revision_xml()`` has been removed. (Jelmer Vernooij)
->>>>>>> 7897233e
 
 * All test servers have been moved out of the bzrlib.transport hierarchy to
   bzrlib.tests.test_server *except* for MemoryServer, ChrootServer and
