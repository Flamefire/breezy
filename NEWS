--------------------
Bazaar Release Notes
--------------------

.. contents::

IN DEVELOPMENT
--------------

  CHANGES:

    * ``bzr log file`` has been changed. It now uses a different method
      for determining which revisions to show as merging the changes to
      the file. It now only shows revisions which merged the change
      towards your mainline. This simplifies the output, makes it faster,
      and reduces memory consumption.  (John Arbash Meinel)

    * ``bzr+http//`` will now optionally load plugins and write logs on the
      server. (Marius Kruger)

  FEATURES

    * bzr is now compatible with python-2.6. python-2.6 is not yet officially
      supported (nor released, tests were conducted with the dev version of
      python-2.6rc2), but all known problems have been fixed . Feedback
      welcome.
      (Vincent Ladeuil, #269535)

  IMPROVEMENTS:

    * ``bzr annotate`` will now include uncommitted changes from the local
      working tree by default. Such uncommitted changes are given the
      revision number they would get if a commit was done, followed with a
      ? to indicate that its not actually known. (Robert Collins, #3439)

    * ``bzr branch`` now accepts a ``--standalone`` option, which creates a
      standalone branch regardless of the presence of shared repositories.
      (Daniel Watkins)

    * ``bzr push`` is faster in the case there are no new revisions to
      push.  It is also faster if there are no tags in the local branch.
      (Andrew Bennetts)

    * File changes during a commit will update the tree stat cache.
      (Robert Collins)

    * Location aliases can now accept a trailing path.  (Micheal Hudson)

    * New hooks ``Lock.hooks`` when LockDirs are acquired and released. 
      (Robert Collins, MartinPool)

    * Switching in heavyweight checkouts uses the master branch's context, not
      the checkout's context.  (Adrian Wilkins)

    * ``status`` on large trees is now faster, due to optimisations in the
      walkdirs code. Of particular note, the walkdirs code now performs
      a temporary ``chdir()`` while reading a single directory; if your
      platform has non thread-local current working directories (and is
      not windows which has its own implementation), this may introduce a
      race condition during concurrent uses of bzrlib. The bzrlib CLI
      will not encounter this as it is single threaded for working tree
      operations. (Robert Collins)

    * The C extensions now build on python 2.4 (Robert Collins, #271939)

  BUG FIXES:

    * Branching from a shared repository on a smart server into a new
      repository now preserves the repository format.
      (Andrew Bennetts, #269214)

    * ``bzr log`` now accepts a ``--change`` option.
      (Vincent Ladeuil, #248427)

    * ``bzr missing`` now accepts an ``--include-merges`` option.
      (Vincent Ladeuil, #233817)

    * Don't try to filter (internally) '.bzr' from the files to be deleted if
      it's not there.
      (Vincent Ladeuil, #272648)

    * Fix '_in_buffer' AttributeError when using the -Dhpss debug flag.
      (Andrew Bennetts)

    * Fix TooManyConcurrentRequests errors caused by a connection failure
      when doing ``bzr pull`` or ``bzr merge`` from a ``bzr+ssh`` URL.
      (Andrew Bennetts, #246233)

    * Fixed ``bzr st -r branch:PATH_TO_BRANCH`` where the other branch
      is in a different repository than the current one.
      (Lukáš Lalinský, #144421)

    * Make the first line of the manpage preamble a comment again.
      (David Futcher, #242106)

    * The autopacking logic will now always create a single new pack from
      all of the content which it deems is worth moving. This avoids the
      'repack a single pack' bug and should result in better packing
      overall.  (John Arbash Meinel, #242510, #172644)

    * Trivial documentation fix.
      (John Arbash Meinel, #270471)

  DOCUMENTATION:

    * Explain revision/range identifiers. (Daniel Clemente)

  API CHANGES:

    * ``CommitBuilder.record_entry_contents`` returns one more element in
      its result tuple - an optional file system hash for the hash cache
      to use. (Robert Collins)

    * ``dirstate.DirState.update_entry`` will now only calculate the sha1
      of a file if it is likely to be needed in determining the output
      of iter_changes. (Robert Collins)

    * The PackRepository, RepositoryPackCollection, NewPack classes have a
      slightly changed interface to support different index types; as a
      result other users of these classes need to supply the index types
      they want. (Robert Collins)

  TESTING:

    * ``bzrlib.tests.repository_implementations`` has been renamed to
      ``bzrlib.tests.per_repository`` so that we have a common structure
      (and it is shorter). (John Arbash Meinel, #239343)

    * ``LocalTransport.abspath()`` now returns a drive letter if the
      transport has one, fixing numerous tests on Windows.
      (Mark Hammond)

    * The full test suite is passing again on OSX.
      (Guillermo Gonzalez, Vincent Ladeuil)

    * PreviewTree is now tested via intertree_implementations.
      (Aaron Bentley)

  INTERNALS:

    * A new hook, ``Branch.open``, has been added, which is called when
      branch objects are opened. (Robert Collins)

    * ``bzrlib.osutils._walkdirs_utf8`` has been refactored into common
      tree walking, and modular directory listing code to aid future
      performance optimisations and refactoring. (Robert Collins)

    * ``bzrlib.trace.debug_memory`` can be used to get a quick memory dump
      in the middle of processing. It only reports memory if
      ``/proc/PID/status`` is available. (John Arbash Meinel)

    * New method ``RevisionSpec.as_tree`` for representing the revision
      specifier as a revision tree object. (Lukáš Lalinský)

    * New race-free method on MutableTree ``get_file_with_stat`` for use
      when generating stat cache results. (Robert Collins)

    * New win32utils.get_local_appdata_location() provides access to a local
      directory for storing data.  (Mark Hammond)

    * To be compatible with python-2.6 a few new rules should be
      observed. 'message' attribute can't be used anymore in exception
      classes, 'sha' and 'md5' modules have been deprecated (use
      osutils.[md5|sha]), object__init__ and object.__new__ don't accept
      parameters anymore.
      (Vincent Ladeuil)

bzr 1.7.1rc1 2008-09-24
-----------------------

This release just includes an update to how the merge algorithm handles
file paths when we encounter complex history.

  FEATURES:

    * If we encounter a criss-cross in history, use information from
      direct Least Common Ancestors to resolve inventory shape (locations
      of files, adds, deletes, etc). This is similar in concept to using
      ``--lca`` for merging file texts, only applied to paths.
      (John Arbash Meinel)


bzr 1.7 2008-09-23
------------------

This release includes many bug fixes and a few performance and feature
improvements.  ``bzr rm`` will now scan for missing files and remove them,
like how ``bzr add`` scans for unknown files and adds them. A bit more
polish has been applied to the stacking code. The b-tree indexing code has
been brought in, with an eye on using it in a future repository format.
There are only minor installer changes since bzr-1.7rc2.

  FEATURES

    * Some small updates to the win32 installer. Include localization
      files found in plugins, and include the builtin distutils as part of
      packaging qbzr. (Mark Hammond)


bzr 1.7rc2 2008-09-17
---------------------

A few bug fixes from 1.7rc1. The biggest change is a new
``RemoteBranch.get_stacked_on_url`` rpc. This allows clients that are
trying to access a Stacked branch over the smart protocol, to properly
connect to the stacked-on location.

  BUG FIXES:

    * Branching from a shared repository on a smart server into a new
      repository now preserves the repository format.
      (Andrew Bennetts, #269214)

   * Branching from a stacked branch via ``bzr+ssh`` can properly connect
     to the stacked-on branch.  (Martin Pool, #261315)

    * ``bzr init`` no longer re-opens the BzrDir multiple times.
      (Vincent Ladeuil)

    * Fix '_in_buffer' AttributeError when using the -Dhpss debug flag.
      (Andrew Bennetts)


bzr 1.7rc1 2008-09-09
---------------------

This release candidate for bzr 1.7 has several bug fixes and a few
performance and feature improvements.  ``bzr rm`` will now scan for
missing files and remove them, like how ``bzr add`` scans for unknown
files and adds them. A bit more polish has been applied to the stacking
code. The b-tree indexing code has been brought in, with an eye on using
it in a future repository format.


  CHANGES:

    * ``bzr export`` can now export a subdirectory of a project.
      (Robert Collins)

    * ``bzr remove-tree`` will now refuse to remove a tree with uncommitted
      changes, unless the ``--force`` option is specified.
      (Lukáš Lalinský, #74101)

    * ``bzr rm`` will now scan for files that are missing and remove just
      them automatically, much as ``bzr add`` scans for new files that
      are not ignored and adds them automatically. (Robert Collins)

  FEATURES

    * Support for GSSAPI authentication when using FTP as documented in 
      RFC2228. (Jelmer Vernooij, #49623)

    * Add support for IPv6 in the smart server. (Jelmer Vernooij, #165014)

  IMPROVEMENTS:

    * A url like ``log+file:///tmp`` will log all access to that Transport 
      to ``.bzr.log``, which may help in debugging or profiling.
      (Martin Pool)

    * ``bzr branch`` and ``bzr push`` use the default stacking policy if the
      branch format supports it. (Aaron Bentley)

    * ``bzr init`` and ``bzr init-repo`` will now print out the same as
      ``bzr info`` if it completed successfully.
      (Marius Kruger)

    * ``bzr uncommit`` logs the old tip revision id, and displays how to
      restore the branch to that tip using ``bzr pull``.  This allows you
      to recover if you realize you uncommitted the wrong thing.
      (John Arbash Meinel)

    * Fix problems in accessing stacked repositories over ``bzr://``.
      (Martin Pool, #261315)

    * ``SFTPTransport.readv()`` was accidentally using ``list += string``,
      which 'works', but adds each character separately to the list,
      rather than using ``list.append(string)``. Fixing this makes the
      SFTP transport a little bit faster (~20%) and use a bit less memory.
      (John Arbash Meinel)

    * When reading index files, if we happen to read the whole file in a
      single request treat it as a ``_buffer_all`` request. This happens
      most often on small indexes over remote transports, where we default
      to reading 64kB. It saves a round trip for each small index during
      fetch operations. Also, if we have read more than 50% of an index
      file, trigger a ``_buffer_all`` on the next request. This works
      around some inefficiencies because reads don't fall neatly on page
      boundaries, so we would ignore those bytes, but request them again
      later. This could trigger a total read size of more than the whole
      file. (John Arbash Meinel)

  BUG FIXES:

    * ``bzr rm`` is now aliased to ``bzr del`` for the convenience of svn
      users. (Robert Collins, #205416)

    * Catch the infamous "select/poll returned error" which occurs when
      pycurl try to send a body request to an HTTP/1.0 server which has
      already refused to handle the request. (Vincent Ladeuil, #225020)

    * Fix ``ObjectNotLocked`` errors when using various commands
      (including ``bzr cat`` and ``bzr annotate``) in combination with a
      smart server URL.  (Andrew Bennetts, #237067)

    * ``FTPTransport.stat()`` would return ``0000`` as the permission bits
      for the containing ``.bzr/`` directory (it does not implement
      permissions). This would cause us to set all subdirectories to
      ``0700`` and files to ``0600`` rather than leaving them unmodified.
      Now we ignore ``0000`` as the permissions and assume they are
      invalid. (John Arbash Meinel, #259855)

    * Merging from a previously joined branch will no longer cause 
      a traceback. (Jelmer Vernooij, #203376)

    * Pack operations on windows network shares will work even with large
      files. (Robert Collins, #255656)

    * Running ``bzr st PATH_TO_TREE`` will no longer suppress merge
      status. Status is also about 7% faster on mozilla sized trees
      when the path to the root of the tree has been given. Users of
      the internal ``show_tree_status`` function should be aware that
      the show_pending flag is now authoritative for showing pending
      merges, as it was originally. (Robert Collins, #225204)

    * Set valid default _param_name for Option so that ListOption can embed
      '-' in names. (Vincent Ladeuil, #263249)

    * Show proper error rather than traceback when an unknown revision 
      id is specified to ``bzr cat-revision``. (Jelmer Vernooij, #175569)

    * Trailing text in the dirstate file could cause the C dirstate parser
      to try to allocate an invalid amount of memory. We now properly
      check and test for parsing a dirstate with invalid trailing data.
      (John Arbash Meinel, #186014)

    * Unexpected error responses from a smart server no longer cause the
      client to traceback.  (Andrew Bennetts, #263527)
      
    * Use a Windows api function to get a Unicode host name, rather than
      assuming the host name is ascii.
      (Mark Hammond, John Arbash Meinel, #256550)

    * ``WorkingTree4`` trees will now correctly report missing-and-new
      paths in the output of ``iter_changes``. (Robert Collins)

  DOCUMENTATION:

    * Updated developer documentation.  (Martin Pool)

  API CHANGES:

    * Exporters now take 4 parameters. (Robert Collins)

    * ``Tree.iter_changes`` will now return False for the content change
      field when a file is missing in the basis tree and not present in
      the target tree. Previously it returned True unconditionally.
      (Robert Collins)

    * The deprecated ``Branch.abspath`` and unimplemented 
      ``Branch.rename_one`` and ``Branch.move`` were removed. (Jelmer Vernooij)

    * BzrDir.clone_on_transport implementations must now accept a stacked_on
      parameter.  (Aaron Bentley)

    * BzrDir.cloning_metadir implementations must now take a require_stacking
      parameter.  (Aaron Bentley)

  TESTING:

    * ``addCleanup`` now takes ``*arguments`` and ``**keyword_arguments``
      which are then passed to the cleanup callable as it is run. In
      addition, addCleanup no longer requires that the callables passed to
      it be unique. (Jonathan Lange)

    * Fix some tests that fail on Windows because files are deleted while 
      still in use. 
      (Mark Hammond)

    * ``selftest``'s ``--starting-with`` option can now use predefined
      prefixes so that one can say ``bzr selftest -s bp.loom`` instead of
      ``bzr selftest -s bzrlib.plugins.loom``. (Vincent Ladeuil)

    * ``selftest``'s ``--starting-with`` option now accepts multiple values.
      (Vincent Ladeuil)

  INTERNALS:

    * A new plugin interface, ``bzrlib.log.log_adapters``, has been added.
      This allows dynamic log output filtering by plugins.
      (Robert Collins)

    * ``bzrlib.btree_index`` is now available, providing a b-tree index
      layer. The design is memory conservative (limited memory cache),
      faster to seek (approx 100 nodes per page, gives 100-way fan out),
      and stores compressed pages allowing more keys per page.
      (Robert Collins, John Arbash Meinel)

    * ``bzrlib.diff.DiffTree.show_diff`` now skips changes where the kind
      is unknown in both source and target.
      (Robert Collins, Aaron Bentley)

    * ``GraphIndexBuilder.add_node`` and ``BTreeBuilder`` have been
      streamlined a bit. This should make creating large indexes faster.
      (In benchmarking, it now takes less time to create a BTree index than
      it takes to read the GraphIndex one.) (John Arbash Meinel)

    * Mail clients for `bzr send` are now listed in a registry.  This
      allows plugins to add new clients by registering them with
      ``bzrlib.mail_client.mail_client_registry``.  All of the built-in
      clients now use this mechanism.  (Neil Martinsen-Burrell)


bzr 1.6.1 2008-09-05
--------------------

A couple regressions were found in the 1.6 release. There was a
performance issue when using ``bzr+ssh`` to branch large repositories,
and some problems with stacking and ``rich-root`` capable repositories.


bzr 1.6.1rc2 2008-09-03
-----------------------

  BUG FIXES:

    * Copying between ``rich-root`` and ``rich-root-pack`` (and vice
      versa) was accidentally using the inter-model fetcher, instead of
      recognizing that both were 'rich root' formats.
      (John Arbash Meinel, #264321)


bzr 1.6.1rc1 2008-08-29
-----------------------

This release fixes a few regressions found in the 1.6 client. Fetching
changes was using an O(N^2) buffering algorithm, so for large projects it
would cause memory thrashing. There is also a specific problem with the
``--1.6-rich-root`` format, which prevented stacking on top of
``--rich-root-pack`` repositories, and could allow users to accidentally
fetch experimental data (``-subtree``) without representing it properly.
The ``--1.6-rich-root`` format has been deprecated and users are
recommended to upgrade to ``--1.6.1-rich-root`` immediately.  Also we
re-introduced a workaround for users who have repositories with incorrect
nodes (not possible if you only used official releases).
I should also clarify that none of this is data loss level issues, but
still sufficient enough to warrant an updated release.

  BUG FIXES:

    * ``RemoteTransport.readv()`` was being inefficient about how it
      buffered the readv data and processed it. It would keep appending to
      the same string (causing many copies) and then pop bytes out of the
      start of the string (causing more copies).
      With this patch "bzr+ssh://local" can improve dramatically,
      especially for projects with large files.
      (John Arbash Meinel)

    * Revision texts were always meant to be stored as fulltexts. There
      was a bug in a bzr.dev version that would accidentally create deltas
      when copying from a Pack repo to a Knit repo. This has been fixed,
      but to support those repositories, we know always request full texts
      for Revision texts. (John Arbash Meinel, #261339)

    * The previous ``--1.6-rich-root`` format used an incorrect xml
      serializer, which would accidentally support fetching from a
      repository that supported subtrees, even though the local one would
      not. We deprecated that format, and introduced a new one that uses
      the correct serializer ``--1.6.1-rich-root``.
      (John Arbash Meinel, #262333)


bzr 1.6 2008-08-25
------------------

Finally, the long awaited bzr 1.6 has been released. This release includes
new features like Stacked Branches, improved weave merge, and an updated
server protocol (now on v3) which will allow for better cross version
compatibility. With this release we have deprecated Knit format
repositories, and recommend that users upgrade them, we will continue to
support reading and writing them for the forseeable future, but we will
not be tuning them for performance as pack repositories have proven to be
better at scaling. This will also be the first release to bundle
TortoiseBzr in the standalone Windows installer.


bzr 1.6rc5 2008-08-19
---------------------

  BUG FIXES: 

    * Disable automatic detection of stacking based on a containing
      directory of the target. It interacted badly with push, and needs a
      bit more work to get the edges polished before it should happen
      automatically. (John Arbash Meinel, #259275)
      (This change was reverted when merged to bzr.dev)
  

bzr 1.6rc4 2008-08-18
---------------------

  BUG FIXES: 

    * Fix a regression in knit => pack fetching.  We had a logic
      inversion, causing the fetch to insert fulltexts in random order,
      rather than preserving deltas.  (John Arbash Meinel, #256757)


bzr 1.6rc3 2008-08-14
---------------------

  CHANGES:

    * Disable reading ``.bzrrules`` as a per-branch rule preferences
      file. The feature was not quite ready for a full release.
      (Robert Collins)

  IMPROVEMENTS:

<<<<<<< HEAD
    * ``bzr switch`` will now update the branch nickname for regular checkouts
      too. It previously only did this for lightweight checkouts.
      (Marius Kruger, #230903)
=======
    * Update the windows installer to bundle TortoiseBzr and ``qbzr``
      into the standalone installer. This will be the first official
      windows release that installs Tortoise by default.
      (Mark Hammond)

  BUG FIXES: 

    * Fix a regression in ``bzr+http`` support. There was a missing
      function (``_read_line``) that needed to be carried over from
      ``bzr+ssh`` support. (Andrew Bennetts)

    * ``GraphIndex`` objects will internally read an entire index if more
      than 1/20th of their keyspace is requested in a single operation.
      This largely mitigates a performance regression in ``bzr log FILE``
      and completely corrects the performance regression in ``bzr log``.
      The regression was caused by removing an accomodation which had been
      supporting the index format in use. A newer index format is in
      development which is substantially faster. (Robert Collins)


bzr 1.6rc2 2008-08-13
---------------------

This release candidate has a few minor bug fixes, and some regression
fixes for Windows.

  BUG FIXES:

    * ``bzr upgrade`` on remote branches accessed via bzr:// and
      bzr+ssh:// now works.  (Andrew Bennetts)

    * Change the ``get_format_description()`` strings for
      ``RepositoryFormatKnitPack5`` et al to be single line messages.
      (Aaron Bentley)

    * Fix for a regression on Win32 where we would try to call
      ``os.listdir()`` on a file and not catch the exception properly.
      (Windows raises a different exception.) This would manifest in
      places like ``bzr rm file`` or ``bzr switch``.
      (Mark Hammond, John Arbash Meinel)

    * ``Inventory.copy()`` was failing to set the revision property for
      the root entry. (Jelmer Vernooij)

    * sftp transport: added missing ``FileExists`` case to
      ``_translate_io_exception`` (Christophe Troestler, #123475)

    * The help for ``bzr ignored`` now suggests ``bzr ls --ignored`` for
      scripting use. (Robert Collins, #3834)

    * The default ``annotate`` logic will now always assign the
      last-modified value of a line to one of the revisions that modified
      it, rather than a merge revision. This would happen when both sides
      claimed to have modified the line resulting in the same text. The
      choice is arbitrary but stable, so merges in different directions
      will get the same results.  (John Arbash Meinel, #232188)


bzr 1.6rc1 2008-08-06
---------------------

This release candidate for bzr 1.6 solidifies the new branch stacking
feature.  Bazaar now recommends that users upgrade all knit repositories,
because later formats are much faster.  However, we plan to continue read/write and
upgrade support for knit repostories for the forseeable future.  Several
other bugs and performance issues were fixed.

  CHANGES:

    * Knit format repositories are deprecated and bzr will now emit
      warnings whenever it encounters one.  Use ``bzr upgrade`` to upgrade
      knit repositories to pack format.  (Andrew Bennetts)

  IMPROVEMENTS:

    * ``bzr check`` can now be told which elements at a location it should
      check.  (Daniel Watkins)

    * Commit now supports ``--exclude`` (or ``-x``) to exclude some files
      from the commit. (Robert Collins, #3117)

    * Fetching data between repositories that have the same model but no 
      optimised fetcher will not reserialise all the revisions, increasing
      performance. (Robert Collins, John Arbash Meinel)

    * Give a more specific error when target branch is not reachable.
      (James Westby)
>>>>>>> a6691d54

    * Implemented a custom ``walkdirs_utf8`` implementation for win32.
      This uses a pyrex extension to get direct access to the
      ``FindFirstFileW`` style apis, rather than using ``listdir`` +
      ``lstat``. Shows a very strong improvement in commands like
      ``status`` and ``diff`` which have to iterate the working tree.
      Anywhere from 2x-6x faster depending on the size of the tree (bigger
      trees, bigger benefit.) (John Arbash Meinel)

    * New registry for log properties handles  and the method in 
      LongLogFormatter to display the custom properties returned by the 
      registered handlers. (Guillermo Gonzalez, #162469)

  BUG FIXES:

    * Add more tests that stacking does not create deltas spanning
      physical repository boundaries.
      (Martin Pool, #252428)

    * Better message about incompatible repositories.
      (Martin Pool, #206258)

    * ``bzr branch --stacked`` ensures the destination branch format can
      support stacking, even if the origin does not.
      (Martin Pool)

    * ``bzr export`` no longer exports ``.bzrrules``.
      (Ian Clatworthy)

    * ``bzr serve --directory=/`` now correctly allows the whole
      filesystem to be accessed on Windows, not just the root of the drive
      that Python is running from.
      (Adrian Wilkins, #240910)

    * Deleting directories by hand before running ``bzr rm`` will not
      cause subsequent errors in ``bzr st`` and ``bzr commit``.
      (Robert Collins, #150438)

    * Fix a test case that was failing if encoding wasn't UTF-8.
      (John Arbash Meinel, #247585)

    * Fix "no buffer space available" error when branching with the new
      smart server protocol to or from Windows.
      (Andrew Bennetts, #246180)

    * Fixed problem in branching from smart server.
      (#249256, Michael Hudson, Martin Pool) 

    * Handle a file turning in to a directory in TreeTransform.
      (James Westby, #248448)

  API CHANGES:

    * ``MutableTree.commit`` has an extra optional keywork parameter
      ``exclude`` that will be unconditionally supplied by the command
      line UI - plugins that add tree formats may need an update.
      (Robert Collins)

    * The API minimum version for plugin compatibility has been raised to
      1.6 - there are significant changes throughout the code base.
      (Robert Collins)

    * The generic fetch code now uses three attributes on Repository objects
      to control fetch. The streams requested are controlled via :
      ``_fetch_order`` and ``_fetch_uses_deltas``. Setting these
      appropriately allows different repository implementations to recieve
      data in their optimial form. If the ``_fetch_reconcile`` is set then
      a reconcile operation is triggered at the end of the fetch.
      (Robert Collins)

    * The ``put_on_disk`` and ``get_tar_item`` methods in
      ``InventoryEntry`` were deprecated. (Ian Clatworthy)

    * ``Repository.is_shared`` doesn't take a read lock. It didn't
      need one in the first place (nobody cached the value, and
      ``RemoteRepository`` wasn't taking one either). This saves a round
      trip when probing Pack repositories, as they read the ``pack-names``
      file when locked. And during probe, locking the repo isn't very
      useful. (John Arbash Meinel)

  INTERNALS:

    * ``bzrlib.branchbuilder.BranchBuilder`` is now much more capable of
      putting together a real history without having to create a full
      WorkingTree. It is recommended that tests that are not directly
      testing the WorkingTree use BranchBuilder instead.  See
      ``BranchBuilder.build_snapshot`` or
      ``TestCaseWithMemoryTree.make_branch_builder``.  (John Arbash Meinel)

    * ``bzrlib.builtins.internal_tree_files`` broken into two giving a new
      helper ``safe_relpath_files`` - used by the new ``exclude``
      parameter to commit. (Robert Collins)

    * Make it easier to introduce new WorkingTree formats.
      (Ian Clatworthy)

    * The code for exporting trees was refactored not to use the
      deprecated ``InventoryEntry`` methods. (Ian Clatworthy)

    * RuleSearchers return () instead of [] now when there are no matches.
      (Ian Clatworthy)


bzr 1.6beta3 2008-07-17
-----------------------

This release adds a new 'stacked branches' feature allowing branches to
share storage without being in the same repository or on the same machine.
(See the user guide for more details.)  It also adds a new hook, improved
weaves, aliases for related locations, faster bzr+ssh push, and several
bug fixes.

  FEATURES:

    * New ``pre_change_branch_tip`` hook that is called before the
      branch tip is moved, while the branch is write-locked.  See the User
      Reference for signature details.  (Andrew Bennetts)

    * Rule-based preferences can now be defined for selected files in
      selected branches, allowing commands and plugins to provide
      custom behaviour for files matching defined patterns.
      See ``Rule-based preferences`` (part of ``Configuring Bazaar``)
      in the User Guide and ``bzr help rules`` for more information.
      (Ian Clatworthy)

    * Sites may suggest a branch to stack new branches on.  (Aaron Bentley)

    * Stacked branches are now supported. See ``bzr help branch`` and 
      ``bzr help push``.  Branches must be in the ``development1`` format
      to stack, though the stacked-on branch can be of any format. 
      (Robert Collins)

  IMPROVEMENTS:

    * ``bzr export --format=tgz --root=NAME -`` to export a gzipped tarball 
      to stdout; also ``tar`` and ``tbz2``.
      (Martin Pool)

    * ``bzr (re)merge --weave`` will now use a standard Weave algorithm,
      rather than the annotation-based merge it was using. It does so by
      building up a Weave of the important texts, without needing to build
      the full ancestry. (John Arbash Meinel, #238895)

    * ``bzr send`` documents and better supports ``emacsclient`` (proper
      escaping of mail headers and handling of the MUA Mew).
      (Christophe Troestler)

    * Remembered locations can be specified by aliases, e.g. :parent, :public,
      :submit.  (Aaron Bentley)

    * The smart protocol now has improved support for setting branches'
      revision info directly.  This makes operations like push
      faster.  The new request method name is
      ``Branch.set_last_revision_ex``.  (Andrew Bennetts)

  BUG FIXES:

    * Bazaar is now able to be a client to the web server of IIS 6 and 7.
      The broken implementations of RFC822 in Python and RFC2046 in IIS
      combined with boundary-line checking in Bazaar previously made this
      impossible. (NB, IIS 5 does not suffer from this problem).
      (Adrian Wilkins, #247585)

    * ``bzr log --long`` with a ghost in your mainline now handles that
      ghost properly. (John Arbash Meinel, #243536)

    * ``check`` handles the split-up .bzr layout correctly, so no longer
      requires a branch to be present.
      (Daniel Watkins, #64783)

    * Clearer message about how to set the PYTHONPATH if bzrlib can't be
      loaded. 
      (Martin Pool, #205230)

    * Errors about missing libraries are now shown without a traceback,
      and with a suggestion to install the library.  The full traceback is 
      still in ``.bzr.log`` and can be shown with ``-Derror``.
      (Martin Pool, #240161)

    * Fetch from a stacked branch copies all required data.
      (Aaron Bentley, #248506)

    * Handle urls such as ftp://user@host.com@www.host.com where the user
      name contains an @.
      (Neil Martinsen-Burrell, #228058)

    * ``needs_read_lock`` and ``needs_write_lock`` now suppress an error during
      ``unlock`` if there was an error in the original function. This helps
      most when there is a failure with a smart server action, since often the
      connection closes and we cannot unlock.
      (Andrew Bennetts, John Arbash Meinel, #125784)

    * Obsolete hidden command ``bzr fetch`` removed.
      (Martin Pool, #172870)

    * Raise the correct exception when doing ``-rbefore:0`` or ``-c0``.
      (John Arbash Meinel, #239933)

    * You can now compare file revisions in Windows diff programs from 
      Cygwin Bazaar.
      (Matt McClure, #209281)

    * revision_history now tolerates mainline ghosts for Branch format 6.
      (Aaron Bentley, #235055)

    * Set locale from environment for third party libs.
      (Martin von Gagern, #128496)

  DOCUMENTATION:

    * Added *Using stacked branches* to the User Guide.
      (Ian Clatworthy)

    * Updated developer documentation.
      (Martin Pool)

  TESTING:

   * ``-Dmemory`` will cause /proc/PID/status to be catted before bzr
     exits, allowing low-key analysis of peak memory use. (Robert Collins)

   * ``TestCaseWithTransport.make_branch_and_tree`` tries harder to return
     a tree with a ``branch`` attribute of the right format.  This was
     preventing some ``RemoteBranch`` tests from actually running with
     ``RemoteBranch`` instances.  (Andrew Bennetts)

  API CHANGES:

    * Removed ``Repository.text_store``, ``control_store``, etc.  Instead,
      there are new attributes ``texts, inventories, revisions,
      signatures``, each of which is a ``VersionedFiles``.  See the
      Repository docstring for more details.
      (Robert Collins)

    * ``Branch.pull`` now accepts an ``_override_hook_target`` optional
      parameter.  If you have a subclass of ``Branch`` that overrides
      ``pull`` then you should add this parameter.  (Andrew Bennetts)

    * ``bzrlib.check.check()`` has been deprecated in favour of the more
      aptly-named ``bzrlib.check.check_branch()``.
      (Daniel Watkins)

    * ``Tree.print_file`` and ``Repository.print_file`` are deprecated.
      These methods are bad APIs because they write directly to sys.stdout.
      bzrlib does not use them internally, and there are no direct tests
      for them. (Alexander Belchenko)

  INTERNALS:

    * ``cat`` command no longer uses ``Tree.print_file()`` internally.
      (Alexander Belchenko)

    * New class method ``BzrDir.open_containing_tree_branch_or_repository``
      which eases the discovery of the tree, the branch and the repository
      containing a given location.
      (Daniel Watkins)

    * New ``versionedfile.KeyMapper`` interface to abstract out the access to
      underlying .knit/.kndx etc files in repositories with partitioned
      storage. (Robert Collins)

    * Obsolete developer-use command ``weave-join`` has been removed.
      (Robert Collins)

    * ``RemoteToOtherFetcher`` and ``get_data_stream_for_search`` removed,
      to support new ``VersionedFiles`` layering.
      (Robert Collins)


bzr 1.6beta2 2008-06-10
-----------------------

This release contains further progress towards our 1.6 goals of shallow
repositories, and contains a fix for some user-affecting bugs in the
repository layer.  Building working trees during checkout and branch is
now faster.

  BUG FIXES:

    * Avoid KnitCorrupt error extracting inventories from some repositories.
      (The data is not corrupt; an internal check is detecting a problem
      reading from the repository.)
      (Martin Pool, Andrew Bennetts, Robert Collins, #234748)

    * ``bzr status`` was breaking if you merged the same revision twice.
      (John Arbash Meinel, #235407)

    * Fix infinite loop consuming 100% CPU when a connection is lost while
      reading a response body via the smart protocol v1 or v2.
      (Andrew Bennetts)
      
    * Inserting a bundle which changes the contents of a file with no trailing
      end of line, causing a knit snapshot in a 'knits' repository will no longer
      cause KnitCorrupt. (Robert Collins)

    * ``RemoteBranch.pull`` needs to return the ``self._real_branch``'s
      pull result. It was instead just returning None, which breaks ``bzr
      pull``. (John Arbash Meinel, #238149)

    * Sanitize branch nick before using it as an attachment filename in
      ``bzr send``. (Lukáš Lalinský, #210218)

    * Squash ``inv_entry.symlink_target`` to a plain string when
      generating DirState details. This prevents from getting a
      ``UnicodeError`` when you have symlinks and non-ascii filenames.
      (John Arbash Meinel, #135320)

  IMPROVEMENTS:

    * Added the 'alias' command to set/unset and display aliases. (Tim Penhey)

    * ``added``, ``modified``, and ``unknowns`` behaviour made consistent (all three
      now quote paths where required). Added ``--null`` option to ``added`` and 
      ``modified`` (for null-separated unknowns, use ``ls --unknown --null``)
      (Adrian Wilkins)

    * Faster branching (1.09x) and lightweight checkouts (1.06x) on large trees.
      (Ian Clatworthy, Aaron Bentley)

  DOCUMENTATION:

    * Added *Bazaar Zen* section to the User Guide. (Ian Clatworthy)

  TESTING:

    * Fix the test HTTPServer to be isolated from chdir calls made while it is
      running, allowing it to be used in blackbox tests. (Robert Collins)

  API CHANGES:

    * ``WorkingTree.set_parent_(ids/trees)`` will now filter out revisions
      which are in the ancestry of other revisions. So if you merge the same
      tree twice, or merge an ancestor of an existing merge, it will only
      record the newest. (If you merge a descendent, it will replace its
      ancestor). (John Arbash Meinel, #235407)

    * ``RepositoryPolicy.__init__`` now requires stack_on and stack_on_pwd,
      through the derived classes do not.  (Aaron Bentley)

  INTERNALS:

    * ``bzrlib.bzrdir.BzrDir.sprout`` now accepts ``stacked`` to control
      creating stacked branches. (Robert Collins)

    * Knit record serialisation is now stricter on what it will accept, to
      guard against potential internal bugs, or broken input. (Robert Collins)


bzr 1.6beta1 2008-06-02
-----------------------


Commands that work on the revision history such as push, pull, missing,
uncommit and log are now substantially faster.  This release adds a
translation of some of the user documentation into Spanish.  (Contributions of
other translations would be very welcome.)  Bazaar 1.6beta1 adds a new network
protocol which is used by default and which allows for more efficient transfers
and future extensions.


  NOTES WHEN UPGRADING:

    * There is a new version of the network protocol used for bzr://, bzr+ssh://
      and bzr+http:// connections.  This will allow more efficient requests and
      responses, and more graceful fallback when a server is too old to
      recognise a request from a more recent client.  Bazaar 1.6 will
      interoperate with 0.16 and later versions, but servers should be upgraded
      when possible.  Bazaar 1.6 no longer interoperates with 0.15 and earlier via
      these protocols.  Use alternatives like SFTP or upgrade those servers.
      (Andrew Bennetts, #83935)

  CHANGES:

    * Deprecation warnings will not be suppressed when running ``bzr selftest``
      so that developers can see if their code is using deprecated functions.
      (John Arbash Meinel)

  FEATURES:

    * Adding ``-Derror`` will now display a traceback when a plugin fails to
      load. (James Westby)

  IMPROVEMENTS:

    * ``bzr branch/push/pull -r XXX`` now have a helper function for finding
      the revno of the new revision (``Graph.find_distance_to_null``). This
      should make something like ``bzr branch -r -100`` in a shared, no-trees
      repository much snappier. (John Arbash Meinel)

    * ``bzr log --short -r X..Y`` no longer needs to access the full revision
      history. This makes it noticeably faster when logging the last few
      revisions. (John Arbash Meinel)

    * ``bzr ls`` now accepts ``-V`` as an alias for ``--versioned``. 
      (Jerad Cramp, #165086)

    * ``bzr missing`` uses the new ``Graph.find_unique_ancestors`` and
      ``Graph.find_differences`` to determine missing revisions without having
      to search the whole ancestry. (John Arbash Meinel, #174625)

    * ``bzr uncommit`` now uses partial history access, rather than always
      extracting the full revision history for a branch. This makes it
      resolve the appropriate revisions much faster (in testing it drops
      uncommit from 1.5s => 0.4s). It also means ``bzr log --short`` is one
      step closer to not using full revision history.
      (John Arbash Meinel, #172649)

  BUGFIXES:

    * ``bzr merge --lca`` should handle when two revisions have no common
      ancestor other than NULL_REVISION. (John Arbash Meinel, #235715)

    * ``bzr status`` was breaking if you merged the same revision twice.
      (John Arbash Meinel, #235407)

    * ``bzr push`` with both ``--overwrite`` and ``-r NNN`` options no longer
      fails.  (Andrew Bennetts, #234229)
      
    * Correctly track the base URL of a smart medium when using bzr+http://
      URLs, which was causing spurious "No repository present" errors with
      branches in shared repositories accessed over bzr+http.
      (Andrew Bennetts, #230550)

    * Define ``_remote_is_at_least_1_2`` on ``SmartClientMedium`` so that all
      implementations have the attribute.  Fixes 'PyCurlTransport' object has no
      attribute '_remote_is_at_least_1_2' attribute errors.
      (Andrew Bennetts, #220806)

    * Failure to delete an obsolete pack file should just give a warning
      message, not a fatal error.  It may for example fail if the file is still
      in use by another process.
      (Martin Pool)
      
    * Fix MemoryError during large fetches over HTTP by limiting the amount of
      data we try to read per ``recv`` call.  The problem was observed with
      Windows and a proxy, but might affect other environments as well.
      (Eric Holmberg, #215426)

    * Handle old merge directives correctly in Merger.from_mergeable.  Stricter
      get_parent_map requirements exposed a latent bug here.  (Aaron Bentley)

    * Issue a warning and ignore passwords declared in authentication.conf when
      used for an ssh scheme (sftp or bzr+ssh).
      (Vincent Ladeuil, #203186)

    * Make both http implementations raise appropriate exceptions on 403
      Forbidden when POSTing smart requests.
      (Vincent Ladeuil, #230223)

    * Properly *title* header names in http requests instead of capitalizing
      them.
      (Vincent Ladeuil, #229076)

    * The "Unable to obtain lock" error message now also suggests using
      ``bzr break-lock`` to fix it.  (Martin Albisetti, #139202)

    * Treat an encoding of '' as ascii; this can happen when bzr is run
      under vim on Mac OS X.
      (Neil Martinsen-Burrell)

    * ``VersionedFile.make_mpdiffs()`` was raising an exception that wasn't in
      scope. (Daniel Fischer #235687)

  DOCUMENTATION:

    * Added directory structure and started translation of docs in spanish.
      (Martin Albisetti, Lucio Albenga)

    * Incorporate feedback from Jelmer Vernooij and Neil Martinsen-Burrell
      on the plugin and integration chapters of the User Guide.
      (Ian Clatworthy)

    * More Bazaar developer documentation about packaging and release process,
      and about use of Python reprs.
      (Martin Pool, Martin Albisetti)

    * Updated Tortise strategy document. (Mark Hammond)

  TESTING:

    * ``bzrlib.tests.adapt_tests`` was broken and unused - it has been fixed.
      (Robert Collins)

    * Fix the test HTTPServer to be isolated from chdir calls made while it is
      running, allowing it to be used in blackbox tests. (Robert Collins)

    * New helper function for splitting test suites
      ``split_suite_by_condition``. (Robert Collins)

  INTERNALS:

    * ``Branch.missing_revisions`` has been deprecated. Similar functionality
      can be obtained using ``bzrlib.missing.find_unmerged``. The api was
      fairly broken, and the function was unused, so we are getting rid of it.
      (John Arbash Meinel)

  API CHANGES:

    * ``Branch.abspath`` is deprecated; use the Tree or Transport 
      instead.  (Martin Pool)

    * ``Branch.update_revisions`` now takes an optional ``Graph``
      object. This can be used by ``update_revisions`` when it is
      checking ancestry, and allows callers to prefer request to go to a
      local branch.  (John Arbash Meinel)

    * Branch, Repository, Tree and BzrDir should expose a Transport as an
      attribute if they have one, rather than having it indirectly accessible
      as ``.control_files._transport``.  This doesn't add a requirement
      to support a Transport in cases where it was not needed before;
      it just simplifies the way it is reached.  (Martin Pool)

    * ``bzr missing --mine-only`` will return status code 0 if you have no
      new revisions, but the remote does. Similarly for ``--theirs-only``.
      The new code only checks one side, so it doesn't know if the other
      side has changes. This seems more accurate with the request anyway.
      It also changes the output to print '[This|Other] branch is up to
      date.' rather than displaying nothing.  (John Arbash Meinel)

    * ``LockableFiles.put_utf8``, ``put_bytes`` and ``controlfilename``
      are now deprecated in favor of using Transport operations.
      (Martin Pool)

    * Many methods on ``VersionedFile``, ``Repository`` and in
      ``bzrlib.revision``  deprecated before bzrlib 1.5 have been removed.
      (Robert Collins)

    * ``RevisionSpec.wants_revision_history`` can be set to False for a given
      ``RevisionSpec``. This will disable the existing behavior of passing in
      the full revision history to ``self._match_on``. Useful for specs that
      don't actually need access to the full history. (John Arbash Meinel)

    * The constructors of ``SmartClientMedium`` and its subclasses now require a
      ``base`` parameter.  ``SmartClientMedium`` implementations now also need
      to provide a ``remote_path_from_transport`` method.  (Andrew Bennetts)
      
    * The default permissions for creating new files and directories 
      should now be obtained from ``BzrDir._get_file_mode()`` and 
      ``_get_dir_mode()``, rather than from LockableFiles.  The ``_set_file_mode``
      and ``_set_dir_mode`` variables on LockableFiles which were advertised
      as a way for plugins to control this are no longer consulted.
      (Martin Pool)

    * ``VersionedFile.join`` is deprecated. This method required local
      instances of both versioned file objects and was thus hostile to being
      used for streaming from a smart server. The new get_record_stream and
      insert_record_stream are meant to efficiently replace this method.
      (Robert Collins)

    * ``WorkingTree.set_parent_(ids/trees)`` will now filter out revisions
      which are in the ancestry of other revisions. So if you merge the same
      tree twice, or merge an ancestor of an existing merge, it will only
      record the newest. (If you merge a descendent, it will replace its
      ancestor). (John Arbash Meinel, #235407)

    * ``WorkingTreeFormat2.stub_initialize_remote`` is now private.
      (Martin Pool) 


bzr 1.5 2008-05-16
------------------

This release of Bazaar includes several updates to the documentation, and fixes
to prepare for making rich root support the default format. Many bugs have been
squashed, including fixes to log, bzr+ssh inter-operation with older servers.

  CHANGES:

    * Suppress deprecation warnings when bzrlib is a 'final' release. This way
      users of packaged software won't be bothered with DeprecationWarnings,
      but developers and testers will still see them. (John Arbash Meinel)

  DOCUMENTATION:

    * Incorporate feedback from Jelmer Vernooij and Neil Martinsen-Burrell
      on the plugin and integration chapters of the User Guide.
      (Ian Clatworthy)


bzr 1.5rc1 2008-05-09
---------------------

  NOTES WHEN UPGRADING:

  CHANGES:

    * Broader support of GNU Emacs mail clients. Set
      ``mail_client=emacsclient`` in your bazaar.conf and ``send`` will pop the
      bundle in a mail buffer according to the value of ``mail-user-agent``
      variable. (Xavier Maillard)

  FEATURES:

  IMPROVEMENTS:

    * Diff now handles revision specs like "branch:" and "submit:" more
      efficiently.  (Aaron Bentley, #202928)

    * More friendly error given when attempt to start the smart server
      on an address already in use. (Andrea Corbellini, #200575)

    * Pull completes much faster when there is nothing to pull.
      (Aaron Bentley)

  BUGFIXES:

    * Authentication.conf can define sections without password.
      (Vincent Ladeuil, #199440)

    * Avoid muttering every time a child update does not cause a progress bar
      update. (John Arbash Meinel, #213771)

    * ``Branch.reconcile()`` is now implemented. This allows ``bzr reconcile``
      to fix when a Branch has a non-canonical mainline history. ``bzr check``
      also detects this condition. (John Arbash Meinel, #177855)

    * ``bzr log -r ..X bzr://`` was failing, because it was getting a request
      for ``revision_id=None`` which was not a string.
      (John Arbash Meinel, #211661)

    * ``bzr commit`` now works with Microsoft's FTP service.
      (Andreas Deininger)

    * Catch definitions outside sections in authentication.conf.
      (Vincent Ladeuil, #217650)

    * Conversion from non-rich-root to rich-root(-pack) updates inventory
      sha1s, even when bundles are used.  (Aaron Bentley, #181391)

    * Conversion from non-rich-root to rich-root(-pack) works correctly even
      though search keys are not topologically sorted.  (Aaron Bentley)

    * Conversion from non-rich-root to rich-root(-pack) works even when a
      parent revision has a different root id.  (Aaron Bentley, #177874)

    * Disable strace testing until strace is fixed (see bug #103133) and emit a
      warning when selftest ends to remind us of leaking tests.
      (Vincent Ladeuil, #226769)

    * Fetching all revisions from a repository does not cause pack collisions.
      (Robert Collins, Aaron Bentley, #212908)

    * Fix error about "attempt to add line-delta in non-delta knit".
      (Andrew Bennetts, #217701)

    * Pushing a branch in "dirstate" format (Branch5) over bzr+ssh would break
      if the remote server was < version 1.2. This was due to a bug in the
      RemoteRepository.get_parent_map() fallback code.
      (John Arbash Meinel, #214894)

    * Remove leftover code in ``bzr_branch`` that inappropriately creates 
      a ``branch-name`` file in the branch control directory.
      (Martin Pool)

    * Set SO_REUSEADDR on server sockets of ``bzr serve`` to avoid problems
      rebinding the socket when starting the server a second time.
      (John Arbash Meinel, Martin Pool, #164288)

    * Severe performance degradation in fetching from knit repositories to
      knits and packs due to parsing the entire revisions.kndx on every graph
      walk iteration fixed by using the Repository.get_graph API.  There was
      another regression in knit => knit fetching which re-read the index for
      every revision each side had in common.
      (Robert Collins, John Arbash Meinel)

    * When logging the changes to a particular file, there was a bug if there
      were ghosts in the revision ancestry. (John Arbash Meinel, #209948)

    * xs4all's ftp server returns a temporary error when trying to list an
      empty directory, rather than returning an empty list. Adding a
      workaround so that we don't get spurious failures.
      (John Arbash Meinel, #215522)

  DOCUMENTATION:

    * Expanded the User Guide to include new chapters on popular plugins and
      integrating Bazaar into your environment. The *Best practices* chapter
      was renamed to *Miscellaneous topics* as suggested by community
      feedback as well. (Ian Clatworthy)

    * Document outlining strategies for TortoiseBzr. (Mark Hammond)

    * Improved the documentation on hooks. (Ian Clatworthy)

    * Update authentication docs regarding ssh agents.
      (Vincent Ladeuil, #183705)

  TESTING:

    * Add ``thread_name_suffix`` parameter to SmartTCPServer_for_testing, to
      make it easy to identify which test spawned a thread with an unhandled
      exception. (Andrew Bennetts)

    * New ``--debugflag``/``-E`` option to ``bzr selftest`` for setting
      options for debugging tests, these are complementary to the the -D
      options.  The ``-Dselftest_debug`` global option has been replaced by the
      ``-E=allow_debug`` option for selftest. (Andrew Bennetts)

    * Parameterised test ids are preserved correctly to aid diagnosis of test
      failures. (Robert Collins, Andrew Bennetts)

    * selftest now accepts --starting-with <id> to load only the tests whose id
      starts with the one specified. This greatly speeds up running the test
      suite on a limited set of tests and can be used to run the tests for a
      single module, a single class or even a single test.  (Vincent Ladeuil)

    * The test suite modules have been modified to define load_tests() instead
      of test_suite(). That speeds up selective loading (via --load-list)
      significantly and provides many examples on how to migrate (grep for
      load_tests).  (Vincent Ladeuil)

  INTERNALS:

    * ``Hooks.install_hook`` is now deprecated in favour of
      ``Hooks.install_named_hook`` which adds a required ``name`` parameter, to
      avoid having to call ``Hooks.name_hook``. (Daniel Watkins)

    * Implement xml8 serializer.  (Aaron Bentley)

    * New form ``@deprecated_method(deprecated_in(1, 5, 0))`` for making 
      deprecation wrappers.  (Martin Pool)

    * ``Repository.revision_parents`` is now deprecated in favour of 
      ``Repository.get_parent_map([revid])[revid]``. (Jelmer Vernooij)

    * The Python ``assert`` statement is no longer used in Bazaar source, and 
      a test checks this.  (Martin Pool)

  API CHANGES:

    * ``bzrlib.status.show_pending_merges`` requires the repository to be
      locked by the caller. Callers should have been doing it anyway, but it
      will now raise an exception if they do not. (John Arbash Meinel)

    * Repository.get_data_stream, Repository.get_data_stream_for_search(),
      Repository.get_deltas_for_revsions(), Repository.revision_trees(),
      Repository.item_keys_introduced_by() no longer take read locks.
      (Aaron Bentley)

    * ``LockableFiles.get_utf8`` and ``.get`` are deprecated, as a start
      towards removing LockableFiles and ``.control_files`` entirely.
      (Martin Pool)

    * Methods deprecated prior to 1.1 have been removed.
      (Martin Pool)


bzr 1.4 2008-04-28
------------------

This release of Bazaar includes handy improvements to the speed of log and
status, new options for several commands, improved documentation, and better
hooks, including initial code for server-side hooks.  A number of bugs have
been fixed, particularly in interoperability between different formats or
different releases of Bazaar over there network.  There's been substantial
internal work in both the repository and network code to enable new features
and faster performance.

  BUG FIXES:

    * Pushing a branch in "dirstate" format (Branch5) over bzr+ssh would break
      if the remote server was < version 1.2.  This was due to a bug in the
      RemoteRepository.get_parent_map() fallback code.
      (John Arbash Meinel, Andrew Bennetts, #214894)


bzr 1.4rc2 2008-04-21
---------------------

  BUG FIXES:

    * ``bzr log -r ..X bzr://`` was failing, because it was getting a request
      for ``revision_id=None`` which was not a string.
      (John Arbash Meinel, #211661)

    * Fixed a bug in handling ghost revisions when logging changes in a 
      particular file.  (John Arbash Meinel, #209948)

    * Fix error about "attempt to add line-delta in non-delta knit".
      (Andrew Bennetts, #205156)

    * Fixed performance degradation in fetching from knit repositories to
      knits and packs due to parsing the entire revisions.kndx on every graph
      walk iteration fixed by using the Repository.get_graph API.  There was
      another regression in knit => knit fetching which re-read the index for
      every revision each side had in common.
      (Robert Collins, John Arbash Meinel)


bzr 1.4rc1 2008-04-11
---------------------

  CHANGES:

   * bzr main script cannot be imported (Benjamin Peterson)

   * On Linux bzr additionally looks for plugins in arch-independent site
     directory. (Toshio Kuratomi)

   * The ``set_rh`` branch hook is now deprecated. Please migrate
     any plugins using this hook to use an alternative, e.g.
     ``post_change_branch_tip``. (Ian Clatworthy)

   * When a plugin cannot be loaded as the file path is not a valid
     python module name bzr will now strip a ``bzr_`` prefix from the
     front of the suggested name, as many plugins (e.g. bzr-svn)
     want to be installed without this prefix. It is a common mistake
     to have a folder named "bzr-svn" for that plugin, especially
     as this is what bzr branch lp:bzr-svn will give you. (James Westby,
     Andrew Cowie)

   * UniqueIntegerBugTracker now appends bug-ids instead of joining
     them to the base URL. Plugins that register bug trackers may
     need a trailing / added to the base URL if one is not already there.
     (James Wesby, Andrew Cowie)

  FEATURES:

    * Added start_commit hook for mutable trees. (Jelmer Vernooij, #186422)

    * ``status`` now accepts ``--no-pending`` to show the status without
      listing pending merges, which speeds up the command a lot on large
      histories.  (James Westby, #202830)

    * New ``post_change_branch_tip`` hook that is called after the
      branch tip is moved but while the branch is still write-locked.
      See the User Reference for signature details.
      (Ian Clatworthy, James Henstridge)

    * Reconfigure can convert a branch to be standalone or to use a shared
      repository.  (Aaron Bentley)

  IMPROVEMENTS:

    * The smart protocol now has support for setting branches' revision info
      directly.  This should make operations like push slightly faster, and is a
      step towards server-side hooks.  The new request method name is
      ``Branch.set_last_revision_info``.  (Andrew Bennetts)

    * ``bzr commit --fixes`` now recognises "gnome" as a tag by default.
      (James Westby, Andrew Cowie)

    * ``bzr switch`` will attempt to find branches to switch to relative to the
      current branch. E.g. ``bzr switch branchname`` will look for
      ``current_branch/../branchname``. (Robert Collins, Jelmer Vernooij,
      Wouter van Heyst)

    * Diff is now more specific about execute-bit changes it describes
      (Chad Miller)

    * Fetching data over HTTP is a bit faster when urllib is used.  This is done
      by forcing it to recv 64k at a time when reading lines in HTTP headers,
      rather than just 1 byte at a time.  (Andrew Bennetts)

    * Log --short and --line are much faster when -r is not specified.
      (Aaron Bentley)

    * Merge is faster.  We no longer check a file's existence unnecessarily
      when merging the execute bit.  (Aaron Bentley)

    * ``bzr status`` on an explicit list of files no longer shows pending
      merges, making it much faster on large trees. (John Arbash Meinel)

    * The launchpad directory service now warns the user if they have not set
      their launchpad login and are trying to resolve a URL using it, just
      in case they want to do a write operation with it.  (James Westby)

    * The smart protocol client is slightly faster, because it now only queries
      the server for the protocol version once per connection.  Also, the HTTP
      transport will now automatically probe for and use a smart server if
      one is present.  You can use the new ``nosmart+`` transport decorator
      to get the old behaviour.  (Andrew Bennetts)

    * The ``version`` command takes a ``--short`` option to print just the
      version number, for easier use in scripts.  (Martin Pool)

    * Various operations with revision specs and commands that calculate
      revnos and revision ids are faster.  (John A. Meinel, Aaron Bentley)

  BUGFIXES:

    * Add ``root_client_path`` parameter to SmartWSGIApp and
      SmartServerRequest.  This makes it possible to publish filesystem
      locations that don't exactly match URL paths. SmartServerRequest
      subclasses should use the new ``translate_client_path`` and
      ``transport_from_client_path`` methods when dealing with paths received
      from a client to take this into account.  (Andrew Bennetts, #124089)

    * ``bzr mv a b`` can be now used also to rename previously renamed
      directories, not only files. (Lukáš Lalinský, #107967)

    * ``bzr uncommit --local`` can now remove revisions from the local
      branch to be symmetric with ``bzr commit --local``.
      (John Arbash Meinel, #93412)

    * Don't ask for a password if there is no real terminal.
      (Alexander Belchenko, #69851)

    * Fix a bug causing a ValueError crash in ``parse_line_delta_iter`` when
      fetching revisions from a knit to pack repository or vice versa using
      bzr:// (including over http or ssh).
      (#208418, Andrew Bennetts, Martin Pool, Robert Collins)

    * Fixed ``_get_line`` in ``bzrlib.smart.medium``, which was buggy.  Also
      fixed ``_get_bytes`` in the same module to use the push back buffer.
      These bugs had no known impact in normal use, but were problematic for
      developers working on the code, and were likely to cause real bugs sooner
      or later.  (Andrew Bennetts)

    * Implement handling of basename parameter for DefaultMail.  (James Westby)

    * Incompatibility with Paramiko versions newer than 1.7.2 was fixed.
      (Andrew Bennetts, #213425)

    * Launchpad locations (lp: URLs) can be pulled.  (Aaron Bentley, #181945)

    * Merges that add files to deleted root directories complete.  They
      do create conflicts.  (Aaron Bentley, #210092)

    * vsftp's return ``550 RNFR command failed.`` supported.
      (Marcus Trautwig, #129786)

  DOCUMENTATION:

    * Improved documentation on send/merge relationship. (Peter Schuller)

    * Minor fixes to the User Guide. (Matthew Fuller)

    * Reduced the evangelism in the User Guide. (Ian Clatworthy)

    * Added Integrating with Bazaar document for developers (Martin Albisetti)

  API BREAKS:

    * Attempting to pull data from a ghost aware repository (e.g. knits) into a
      non-ghost aware repository such as weaves will now fail if there are
      ghosts.  (Robert Collins)

    * ``KnitVersionedFile`` no longer accepts an ``access_mode`` parameter, and
      now requires the ``index`` and ``access_method`` parameters to be
      supplied. A compatible shim has been kept in the new function
      ``knit.make_file_knit``. (Robert Collins)

    * Log formatters must now provide log_revision instead of show and
      show_merge_revno methods. The latter had been deprecated since the 0.17
      release. (James Westby)

    * ``LoopbackSFTP`` is now called ``SocketAsChannelAdapter``.
      (Andrew Bennetts)

    * ``osutils.backup_file`` is removed. (Alexander Belchenko)

    * ``Repository.get_revision_graph`` is deprecated, with no replacement
      method. The method was size(history) and not desirable. (Robert Collins)

    * ``revision.revision_graph`` is deprecated, with no replacement function.
      The function was size(history) and not desirable. (Robert Collins)

    * ``Transport.get_shared_medium`` is deprecated.  Use
      ``Transport.get_smart_medium`` instead.  (Andrew Bennetts)

    * ``VersionedFile`` factories now accept a get_scope parameter rather
      than using a call to ``transaction_finished``, allowing the removal of
      the fixed list of versioned files per repository. (Robert Collins)

    * ``VersionedFile.annotate_iter`` is deprecated. While in principle this
      allowed lower memory use, all users of annotations wanted full file 
      annotations, and there is no storage format suitable for incremental
      line-by-line annotation. (Robert Collins)

    * ``VersionedFile.clone_text`` is deprecated. This performance optimisation
      is no longer used - reading the content of a file that is undergoing a
      file level merge to identical state on two branches is rare enough, and
      not expensive enough to special case. (Robert Collins)

    * ``VersionedFile.clear_cache`` and ``enable_cache`` are deprecated.
      These methods added significant complexity to the ``VersionedFile``
      implementation, but were only used for optimising fetches from knits - 
      which can be done from outside the knit layer, or via a caching
      decorator. As knits are not the default format, the complexity is no
      longer worth paying. (Robert Collins)

    * ``VersionedFile.create_empty`` is removed. This method presupposed a
      sensible mapping to a transport for individual files, but pack backed
      versioned files have no such mapping. (Robert Collins)

    * ``VersionedFile.get_graph`` is deprecated, with no replacement method.
      The method was size(history) and not desirable. (Robert Collins)

    * ``VersionedFile.get_graph_with_ghosts`` is deprecated, with no
      replacement method.  The method was size(history) and not desirable.
      (Robert Collins)

    * ``VersionedFile.get_parents`` is deprecated, please use
      ``VersionedFile.get_parent_map``. (Robert Collins)

    * ``VersionedFile.get_sha1`` is deprecated, please use
      ``VersionedFile.get_sha1s``. (Robert Collins)

    * ``VersionedFile.has_ghost`` is now deprecated, as it is both expensive
      and unused outside of a single test. (Robert Collins)

    * ``VersionedFile.iter_parents`` is now deprecated in favour of
      ``get_parent_map`` which can be used to instantiate a Graph on a
      VersionedFile. (Robert Collins)

    * ``VersionedFileStore`` no longer uses the transaction parameter given
      to most methods; amongst other things this means that the
      get_weave_or_empty method no longer guarantees errors on a missing weave
      in a readonly transaction, and no longer caches versioned file instances
      which reduces memory pressure (but requires more careful management by
      callers to preserve performance). (Robert Collins)

  TESTING:

    * New -Dselftest_debug flag disables clearing of the debug flags during
      tests.  This is useful if you want to use e.g. -Dhpss to help debug a
      failing test.  Be aware that using this feature is likely to cause
      spurious test failures if used with the full suite. (Andrew Bennetts)

    * selftest --load-list now uses a new more agressive test loader that will
      avoid loading unneeded modules and building their tests. Plugins can use
      this new loader by defining a load_tests function instead of a test_suite
      function. (a forthcoming patch will provide many examples on how to
      implement this).
      (Vincent Ladeuil)

    * selftest --load-list now does some sanity checks regarding duplicate test
      IDs and tests present in the list but not found in the actual test suite.
      (Vincent Ladeuil)

    * Slightly more concise format for the selftest progress bar, so there's
      more space to show the test name.  (Martin Pool) ::

        [2500/10884, 1fail, 3miss in 1m29s] test_revisionnamespaces.TestRev

    * The test suite takes much less memory to run, and is a bit faster.  This
      is done by clearing most attributes of TestCases after running them, if
      they succeeded.  (Andrew Bennetts)

  INTERNALS:

    * Added ``_build_client_protocol`` to ``_SmartClient``.  (Andrew Bennetts)

    * Added basic infrastructure for automatic plugin suggestion.
      (Martin Albisetti)

    * If a ``LockableFiles`` object is not explicitly unlocked (for example
      because of a missing ``try/finally`` block, it will give a warning but
      not automatically unlock itself.  (Previously they did.)  This
      sometimes caused knock-on errors if for example the network connection
      had already failed, and should not be relied upon by code. 
      (Martin Pool, #109520)

    * ``make dist`` target to build a release tarball, and also 
      ``check-dist-tarball`` and ``dist-upload-escudero``.  (Martin Pool)

    * The ``read_response_tuple`` method of ``SmartClientRequestProtocol*``
      classes will now raise ``UnknownSmartMethod`` when appropriate, so that
      callers don't need to try distinguish unknown request errors from other
      errors.  (Andrew Bennetts)

    * ``set_make_working_trees`` is now implemented provided on all repository
      implementations (Aaron Bentley)

    * ``VersionedFile`` now has a new method ``get_parent_map`` which, like
      ``Graph.get_parent_map`` returns a dict of key:parents. (Robert Collins)


bzr 1.3.1 2008-04-09
--------------------

  No changes from 1.3.1rc1.


bzr 1.3rc1 2008-04-04
---------------------

  BUG FIXES:

    * Fix a bug causing a ValueError crash in ``parse_line_delta_iter`` when
      fetching revisions from a knit to pack repository or vice versa using
      bzr:// (including over http or ssh).  
      (#208418, Andrew Bennetts, Martin Pool, Robert Collins)


bzr 1.3 2008-03-20
------------------

Bazaar has become part of the GNU project <http://www.gnu.org>

Many operations that act on history, including ``log`` and ``annotate`` are now
substantially faster.  Several bugs have been fixed and several new options and
features have been added.

  TESTING:

    * Avoid spurious failure of ``TestVersion.test_version`` matching
      directory names.
      (#202778, Martin Pool)


bzr 1.3rc1 2008-03-16
---------------------

  NOTES WHEN UPGRADING:

    * The backup directory created by ``upgrade`` is now called
      ``backup.bzr``, not ``.bzr.backup``. (Martin Albisetti)

  CHANGES:

    * A new repository format 'development' has been added. This format will
      represent the latest 'in-progress' format that the bzr developers are
      interested in getting early-adopter testing and feedback on.
      ``doc/developers/development-repo.txt`` has detailed information.
      (Robert Collins)

    * BZR_LOG environment variable controls location of .bzr.log trace file. 
      User can suppress writing messages to .bzr.log by using '/dev/null'
      filename (on Linux) or 'NUL' (on Windows). If BZR_LOG variable 
      is not defined but BZR_HOME is defined then default location
      for .bzr.log trace file is ``$BZR_HOME/.bzr.log``.
      (Alexander Belchenko)

    * ``launchpad`` builtin plugin now shipped as separate part in standalone
      bzr.exe, installed to ``C:\Program Files\Bazaar\plugins`` directory, 
      and standalone installer allows user to skip installation of this plugin.
      (Alexander Belchenko)

    * Restore auto-detection of plink.exe on Windows. (Dmitry Vasiliev)

    * Version number is now shown as "1.2" or "1.2pr2", without zeroed or
      missing final fields.  (Martin Pool)

  FEATURES:

    * ``branch`` and ``checkout`` can hard-link working tree files, which is
      faster and saves space.  (Aaron Bentley)

    * ``bzr send`` will now also look at the ``child_submit_to`` setting in
      the submit branch to determine the email address to send to. 
      (Jelmer Vernooij)

  IMPROVEMENTS:

    * BzrBranch._lefthand_history is faster on pack repos.  (Aaron Bentley)

    * Branch6.generate_revision_history is faster.  (Aaron Bentley)

    * Directory services can now be registered, allowing special URLs to be
      dereferenced into real URLs.  This is a generalization and cleanup of
      the lp: transport lookup.  (Aaron Bentley)

    * Merge directives that are automatically attached to emails have nicer
      filenames, based on branch-nick + revno. (Aaron Bentley)

    * ``push`` has a ``--revision`` option, to specify what revision to push up
      to.  (Daniel Watkins)

    * Significantly reducing execution time and network traffic for trivial 
      case of running ``bzr missing`` command for two identical branches.
      (Alexander Belchenko)

    * Speed up operations that look at the revision graph (such as 'bzr log').
      ``KnitPackRepositor.get_revision_graph`` uses ``Graph.iter_ancestry`` to
      extract the revision history. This allows filtering ghosts while
      stepping instead of needing to peek ahead. (John Arbash Meinel)

    * The ``hooks`` command lists installed hooks, to assist in debugging.
      (Daniel Watkins)

    * Updates to how ``annotate`` work. Should see a measurable improvement in
      performance and memory consumption for file with a lot of merges.
      Also, correctly handle when a line is introduced by both parents (it
      should be attributed to the first merge which notices this, and not
      to all subsequent merges.) (John Arbash Meinel)

  BUGFIXES:

    * Autopacking no longer holds the full set of inventory lines in
      memory while copying. For large repositories, this can amount to
      hundreds of MB of ram consumption.
      (Ian Clatworthy, John Arbash Meinel)

    * Cherrypicking when using ``--format=merge3`` now explictly excludes
      BASE lines. (John Arbash Meinel, #151731)

    * Disable plink's interactive prompt for password.
      (#107593, Dmitry Vasiliev)

    * Encode command line arguments from unicode to user_encoding before
      invoking external mail client in `bzr send` command.
      (#139318, Alexander Belchenko)

    * Fixed problem connecting to ``bzr+https://`` servers.
      (#198793, John Ferlito)

    * Improved error reporting in the Launchpad plugin. (Daniel Watkins,
      #196618)

    * Include quick-start-summary.svg file to python-based installer(s)
      for Windows. (#192924, Alexander Belchenko)

    * lca merge now respects specified files. (Aaron Bentley)

    * Make version-info --custom imply --all. (#195560, James Westby)

    * ``merge --preview`` now works for merges that add or modify
      symlinks (James Henstridge)

    * Redirecting the output from ``bzr merge`` (when the remembered
      location is used) now works. (John Arbash Meinel)

    * setup.py script explicitly checks for Python version.
      (Jari Aalto, Alexander Belchenko, #200569)

    * UnknownFormatErrors no longer refer to branches regardless of kind of
      unknown format. (Daniel Watkins, #173980)

    * Upgrade bundled ConfigObj to version 4.5.2, which properly quotes #
      signs, among other small improvements. (Matt Nordhoff, #86838)

    * Use correct indices when emitting LCA conflicts.  This fixes IndexError
      errors.  (Aaron Bentley, #196780)

  DOCUMENTATION:

    * Explained how to use ``version-info --custom`` in the User Guide.
      (Neil Martinsen-Burrell)

  API BREAKS:

    * Support for loading plugins from zip files and
      ``bzrlib.plugin.load_from_zip()`` function are deprecated.
      (Alexander Belchenko)

  TESTING:
    
    * Added missing blackbox tests for ``modified`` (Adrian Wilkins)

    * The branch interface tests were invalid for branches using rich-root
      repositories because the empty string is not a valid file-id.
      (Robert Collins)

  INTERNALS:

    * ``Graph.iter_ancestry`` returns the ancestry of revision ids. Similar to
      ``Repository.get_revision_graph()`` except it includes ghosts and you can
      stop part-way through. (John Arbash Meinel)

    * New module ``tools/package_mf.py`` provide custom module finder for
      python packages (improves standard python library's modulefinder.py)
      used by ``setup.py`` script while building standalone bzr.exe.
      (Alexander Belchenko)

    * New remote method ``RemoteBzrDir.find_repositoryV2`` adding support for
      detecting external lookup support on remote repositories. This method is
      now attempted first when lookup up repositories, leading to an extra 
      round trip on older bzr smart servers. (Robert Collins)
 
    * Repository formats have a new supported-feature attribute
      ``supports_external_lookups`` used to indicate repositories which support
      falling back to other repositories when they have partial data.
      (Robert Collins)

    * ``Repository.get_revision_graph_with_ghosts`` and
      ``bzrlib.revision.(common_ancestor,MultipleRevisionSources,common_graph)``
      have been deprecated.  (John Arbash Meinel)

    * ``Tree.iter_changes`` is now a public API, replacing the work-in-progress
      ``Tree._iter_changes``. The api is now considered stable and ready for
      external users.  (Aaron Bentley)

    * The bzrdir format registry now accepts an ``alias`` keyword to
      register_metadir, used to indicate that a format name is an alias for
      some other format and thus should not be reported when describing the
      format. (Robert Collins)


bzr 1.2 2008-02-15
------------------

  BUG FIXES:

    * Fix failing test in Launchpad plugin. (Martin Pool)


bzr 1.2rc1 2008-02-13
---------------------

  NOTES WHEN UPGRADING:
  
    * Fetching via the smart protocol may need to reconnect once during a fetch
      if the remote server is running Bazaar 1.1 or earlier, because the client
      attempts to use more efficient requests that confuse older servers.  You
      may be required to re-enter a password or passphrase when this happens.
      This won't happen if the server is upgraded to Bazaar 1.2.
      (Andrew Bennetts)

  CHANGES:

    * Fetching via bzr+ssh will no longer fill ghosts by default (this is
      consistent with pack-0.92 fetching over SFTP). (Robert Collins)

    * Formatting of ``bzr plugins`` output is changed to be more human-
      friendly. Full path of plugins locations will be shown only with
      ``--verbose`` command-line option. (Alexander Belchenko)

    * ``merge`` now prefers to use the submit branch, but will fall back to
      parent branch.  For many users, this has no effect.  But some users who
      pull and merge on the same branch will notice a change.  This change
      makes it easier to work on a branch on two different machines, pulling
      between the machines, while merging from the upstream.
      ``merge --remember`` can now be used to set the submit_branch.
      (Aaron Bentley)

  FEATURES:

    * ``merge --preview`` produces a diff of the changes merge would make,
      but does not actually perform the merge.  (Aaron Bentley)

    * New smart method ``Repository.get_parent_map`` for getting revision
      parent data. This returns additional parent information topologically
      adjacent to the requested data to reduce round trip latency impacts.
      (Robert Collins)

    * New smart method, ``Repository.stream_revisions_chunked``, for fetching
      revision data that streams revision data via a chunked encoding.  This
      avoids buffering large amounts of revision data on the server and on the
      client, and sends less data to the server to request the revisions.
      (Andrew Bennetts, Robert Collins, #178353)

    * The launchpad plugin now handles lp urls of the form
      ``lp://staging/``, ``lp://demo/``, ``lp://dev/`` to use the appropriate
      launchpad instance to do the resolution of the branch identities.
      This is primarily of use to Launchpad developers, but can also
      be used by other users who want to try out Launchpad as
      a branch location without messing up their public Launchpad
      account.  Branches that are pushed to the staging environment
      have an expected lifetime of one day. (Tim Penhey)

  IMPROVEMENTS:

    * Creating a new branch no longer tries to read the entire revision-history
      unnecessarily over smart server operations. (Robert Collins)

    * Fetching between different repository formats with compatible models now
      takes advantage of the smart method to stream revisions.  (Andrew Bennetts)

    * The ``--coverage`` option is now global, rather specific to ``bzr
      selftest``.  (Andrew Bennetts)

    * The ``register-branch`` command will now use the public url of the branch
      containing the current directory, if one has been set and no explicit
      branch is provided.  (Robert Collins)

    * Tweak the ``reannotate`` code path to optimize the 2-parent case.
      Speeds up ``bzr annotate`` with a pack repository by approx 3:2.
      (John Arbash Meinel)

  BUGFIXES:

    * Calculate remote path relative to the shared medium in _SmartClient.  This
      is related to the problem in bug #124089.  (Andrew Bennetts)

    * Cleanly handle connection errors in smart protocol version two, the same
      way as they are handled by version one.  (Andrew Bennetts)

    * Clearer error when ``version-info --custom`` is used without
      ``--template`` (Lukáš Lalinský)

    * Don't raise UnavailableFeature during test setup when medusa is not
      available or tearDown is never called leading to nasty side effects.
      (#137823, Vincent Ladeuil)

    * If a plugin's test suite cannot be loaded, for example because of a syntax
      error in the tests, then ``selftest`` fails, rather than just printing 
      a warning.  (Martin Pool, #189771)
      
    * List possible values for BZR_SSH environment variable in env-variables
      help topic. (Alexander Belchenko, #181842)

    * New methods ``push_log_file`` and ``pop_log_file`` to intercept messages:
      popping the log redirection now precisely restores the previous state,
      which makes it easier to use bzr log output from other programs.
      TestCaseInTempDir no longer depends on a log redirection being established
      by the test framework, which lets bzr tests cleanly run from a normal
      unittest runner.
      (#124153, #124849, Martin Pool, Jonathan Lange)

    * ``pull --quiet`` is now more quiet, in particular a message is no longer
      printed when the remembered pull location is used. (James Westby,
      #185907)

    * ``reconfigure`` can safely be interrupted while fetching.
      (Aaron Bentley, #179316)

    * ``reconfigure`` preserves tags when converting to and from lightweight
      checkouts.  (Aaron Bentley, #182040)

    * Stop polluting /tmp when running selftest.
      (Vincent Ladeuil, #123623)

    * Switch from NFKC => NFC for normalization checks. NFC allows a few
      more characters which should be considered valid.
      (John Arbash Meinel, #185458)

    * The launchpad plugin now uses the ``edge`` xmlrpc server to avoid
      interacting badly with a bug on the launchpad side. (Robert Collins)

    * Unknown hostnames when connecting to a ``bzr://`` URL no longer cause
      tracebacks.  (Andrew Bennetts, #182849)

  API BREAKS:

    * Classes implementing Merge types like Merge3Merger must now accept (and
      honour) a do_merge flag in their constructor.  (Aaron Bentley)

    * ``Repository.add_inventory`` and ``add_revision`` now require the caller
      to previously take a write lock (and start a write group.)
      (Martin Pool)

  TESTING:

    * selftest now accepts --load-list <file> to load a test id list. This
      speeds up running the test suite on a limited set of tests.
      (Vincent Ladeuil)

  INTERNALS:

    * Add a new method ``get_result`` to graph search objects. The resulting
      ``SearchResult`` can be used to recreate the search later, which will
      be useful in reducing network traffic. (Robert Collins)

    * Use convenience function to check whether two repository handles 
      are referring to the same repository in ``Repository.get_graph``. 
      (Jelmer Vernooij, #187162)

    * Fetching now passes the find_ghosts flag through to the 
      ``InterRepository.missing_revision_ids`` call consistently for all
      repository types. This will enable faster missing revision discovery with
      bzr+ssh. (Robert Collins)

    * Fix error handling in Repository.insert_data_stream. (Lukas Lalinsky)

    * ``InterRepository.missing_revision_ids`` is now deprecated in favour of
      ``InterRepository.search_missing_revision_ids`` which returns a 
      ``bzrlib.graph.SearchResult`` suitable for making requests from the smart
      server. (Robert Collins)

    * New error ``NoPublicBranch`` for commands that need a public branch to
      operate. (Robert Collins)
 
    * New method ``iter_inventories`` on Repository for access to many
      inventories. This is primarily used by the ``revision_trees`` method, as
      direct access to inventories is discouraged. (Robert Collins)
 
    * New method ``next_with_ghosts`` on the Graph breadth-first-search objects
      which will split out ghosts and present parents into two separate sets,
      useful for code which needs to be aware of ghosts (e.g. fetching data
      cares about ghosts during revision selection). (Robert Collins)

    * Record a timestamp against each mutter to the trace file, relative to the
      first import of bzrlib.  (Andrew Bennetts)

    * ``Repository.get_data_stream`` is now deprecated in favour of
      ``Repository.get_data_stream_for_search`` which allows less network
      traffic when requesting data streams over a smart server. (Robert Collins)

    * ``RemoteBzrDir._get_tree_branch`` no longer triggers ``_ensure_real``,
      removing one round trip on many network operations. (Robert Collins)

    * RemoteTransport's ``recommended_page_size`` method now returns 64k, like
      SFTPTransport and HttpTransportBase.  (Andrew Bennetts)

    * Repository has a new method ``has_revisions`` which signals the presence
      of many revisions by returning a set of the revisions listed which are
      present. This can be done by index queries without reading data for parent
      revision names etc. (Robert Collins)


bzr 1.1 2008-01-15
------------------

(no changes from 1.1rc1)

bzr 1.1rc1 2008-01-05
---------------------

  CHANGES:
   
   * Dotted revision numbers have been revised. Instead of growing longer with
     nested branches the branch number just increases. (eg instead of 1.1.1.1.1
     we now report 1.2.1.) This helps scale long lived branches which have many
     feature branches merged between them. (John Arbash Meinel)

   * The syntax ``bzr diff branch1 branch2`` is no longer supported.
     Use ``bzr diff branch1 --new branch2`` instead. This change has
     been made to remove the ambiguity where ``branch2`` is in fact a
     specific file to diff within ``branch1``.

  FEATURES:

   * New option to use custom template-based formats in  ``bzr version-info``.
     (Lukáš Lalinský)

   * diff '--using' allows an external diff tool to be used for files.
     (Aaron Bentley)

   * New "lca" merge-type for fast everyday merging that also supports
     criss-cross merges.  (Aaron Bentley)

  IMPROVEMENTS:

   * ``annotate`` now doesn't require a working tree. (Lukáš Lalinský,
     #90049)

   * ``branch`` and ``checkout`` can now use files from a working tree to
     to speed up the process.  For checkout, this requires the new
     --files-from flag.  (Aaron Bentley)

   * ``bzr diff`` now sorts files in alphabetical order.  (Aaron Bentley)

   * ``bzr diff`` now works on branches without working trees. Tree-less
     branches can also be compared to each other and to working trees using
     the new diff options ``--old`` and ``--new``. Diffing between branches,
     with or without trees, now supports specific file filtering as well.
     (Ian Clatworthy, #6700)

   * ``bzr pack`` now orders revision texts in topological order, with newest
     at the start of the file, promoting linear reads for ``bzr log`` and the
     like. This partially fixes #154129. (Robert Collins)

   * Merge directives now fetch prerequisites from the target branch if
     needed.  (Aaron Bentley)

   * pycurl now handles digest authentication.
     (Vincent Ladeuil)

   * ``reconfigure`` can now convert from repositories.  (Aaron Bentley)

   * ``-l`` is now a short form for ``--limit`` in ``log``.  (Matt Nordhoff)

   * ``merge`` now warns when merge directives cause cherrypicks.
     (Aaron Bentley)

   * ``split`` now supported, to enable splitting large trees into smaller
     pieces.  (Aaron Bentley)

  BUGFIXES:

   * Avoid AttributeError when unlocking a pack repository when an error occurs.
     (Martin Pool, #180208)

   * Better handle short reads when processing multiple range requests.
     (Vincent Ladeuil, #179368)

   * build_tree acceleration uses the correct path when a file has been moved.
     (Aaron Bentley)

   * ``commit`` now succeeds when a checkout and its master branch share a
     repository.  (Aaron Bentley, #177592)

   * Fixed error reporting of unsupported timezone format in
     ``log --timezone``. (Lukáš Lalinský, #178722)

   * Fixed Unicode encoding error in ``ignored`` when the output is
     redirected to a pipe. (Lukáš Lalinský)

   * Fix traceback when sending large response bodies over the smart protocol
     on Windows. (Andrew Bennetts, #115781)

   * Fix ``urlutils.relative_url`` for the case of two ``file:///`` URLs
     pointed to different logical drives on Windows.
     (Alexander Belchenko, #90847)

   * HTTP test servers are now compatible with the http protocol version 1.1.
     (Vincent Ladeuil, #175524)

   * _KnitParentsProvider.get_parent_map now handles requests for ghosts
     correctly, instead of erroring or attributing incorrect parents to ghosts.
     (Aaron Bentley)

   * ``merge --weave --uncommitted`` now works.  (Aaron Bentley)

   * pycurl authentication handling was broken and incomplete. Fix handling of
     user:pass embedded in the urls.
     (Vincent Ladeuil, #177643)

   * Files inside non-directories are now handled like other conflict types.
     (Aaron Bentley, #177390)

   * ``reconfigure`` is able to convert trees into lightweight checkouts.
     (Aaron Bentley)

   * Reduce lockdir timeout to 0 when running ``bzr serve``.  (Andrew Bennetts,
     #148087)

   * Test that the old ``version_info_format`` functions still work, even
     though they are deprecated. (John Arbash Meinel, ShenMaq, #177872)

   * Transform failures no longer cause ImmortalLimbo errors (Aaron Bentley,
     #137681)

   * ``uncommit`` works even when the commit messages of revisions to be
     removed use characters not supported in the terminal encoding.
     (Aaron Bentley)

   * When dumb http servers return whole files instead of the requested ranges,
     read the remaining bytes by chunks to avoid overflowing network buffers.
     (Vincent Ladeuil, #175886)

  DOCUMENTATION:

   * Minor tweaks made to the bug tracker integration documentation.
     (Ian Clatworthy)

   * Reference material has now be moved out of the User Guide and added
     to the User Reference. The User Reference has gained 4 sections as
     a result: Authenication Settings, Configuration Settings, Conflicts
     and Hooks. All help topics are now dumped into text format in the
     doc/en/user-reference directory for those who like browsing that
     information in their editor. (Ian Clatworthy)

   * *Using Bazaar with Launchpad* tutorial added. (Ian Clatworthy)

  INTERNALS:

    * find_* methods available for BzrDirs, Branches and WorkingTrees.
      (Aaron Bentley)

    * Help topics can now be loaded from files. 
      (Ian Clatworthy, Alexander Belchenko)

    * get_parent_map now always provides tuples as its output.  (Aaron Bentley)

    * Parent Providers should now implement ``get_parent_map`` returning a
      dictionary instead of ``get_parents`` returning a list.
      ``Graph.get_parents`` is now deprecated. (John Arbash Meinel,
      Robert Collins)

    * Patience Diff now supports arbitrary python objects, as long as they
      support ``hash()``. (John Arbash Meinel)

    * Reduce selftest overhead to establish test names by memoization.
      (Vincent Ladeuil)

  API BREAKS:

  TESTING:

   * Modules can now customise their tests by defining a ``load_tests``
     attribute. ``pydoc bzrlib.tests.TestUtil.TestLoader.loadTestsFromModule``
     for the documentation on this attribute. (Robert Collins)

   * New helper function ``bzrlib.tests.condition_id_re`` which helps
     filter tests based on a regular expression search on the tests id.
     (Robert Collins)
    
   * New helper function ``bzrlib.tests.condition_isinstance`` which helps
     filter tests based on class. (Robert Collins)
    
   * New helper function ``bzrlib.tests.exclude_suite_by_condition`` which
     generalises the ``exclude_suite_by_re`` function. (Robert Collins)

   * New helper function ``bzrlib.tests.filter_suite_by_condition`` which
     generalises the ``filter_suite_by_re`` function. (Robert Collins)

   * New helper method ``bzrlib.tests.exclude_tests_by_re`` which gives a new
     TestSuite that does not contain tests from the input that matched a
     regular expression. (Robert Collins)

   * New helper method ``bzrlib.tests.randomize_suite`` which returns a
     randomized copy of the input suite. (Robert Collins)

   * New helper method ``bzrlib.tests.split_suite_by_re`` which splits a test
     suite into two according to a regular expression. (Robert Collins)

   * Parametrize all http tests for the transport implementations, the http
     protocol versions (1.0 and 1.1) and the authentication schemes.
     (Vincent Ladeuil) 

   * The ``exclude_pattern`` and ``random_order`` parameters to the function
     ``bzrlib.tests.filter_suite_by_re`` have been deprecated. (Robert Collins)

   * The method ``bzrlib.tests.sort_suite_by_re`` has been deprecated. It is 
     replaced by the new helper methods added in this release. (Robert Collins)


bzr 1.0 2007-12-14
------------------

  DOCUMENTATION:

   * More improvements and fixes to the User Guide.  (Ian Clatworthy)

   * Add information on cherrypicking/rebasing to the User Guide.
     (Ian Clatworthy)

   * Improve bug tracker integration documentation. (Ian Clatworthy)

   * Minor edits to ``Bazaar in five minutes`` from David Roberts and
     to the rebasing section of the User Guide from Aaron Bentley.
     (Ian Clatworthy)


bzr 1.0rc3 2007-12-11
---------------------

  CHANGES:
   
   * If a traceback occurs, users are now asked to report the bug 
     through Launchpad (https://bugs.launchpad.net/bzr/), rather than 
     by mail to the mailing list.
     (Martin Pool)

  BUGFIXES:

   * Fix Makefile rules for doc generation. (Ian Clatworthy, #175207)

   * Give more feedback during long http downloads by making readv deliver data
     as it arrives for urllib, and issue more requests for pycurl. High latency
     networks are better handled by urllib, the pycurl implementation give more
     feedback but also incur more latency.
     (Vincent Ladeuil, #173010)

   * Implement _make_parents_provider on RemoteRepository, allowing generating
     bundles against branches on a smart server.  (Andrew Bennetts, #147836)

  DOCUMENTATION:

   * Improved user guide.  (Ian Clatworthy)

   * The single-page quick reference guide is now available as a PDF.
     (Ian Clatworthy)

  INTERNALS:

    * readv urllib http implementation is now a real iterator above the
      underlying socket and deliver data as soon as it arrives. 'get' still
      wraps its output in a StringIO.
      (Vincent Ladeuil)


bzr 1.0rc2 2007-12-07
---------------------

  IMPROVEMENTS:

   * Added a --coverage option to selftest. (Andrew Bennetts)

   * Annotate merge (merge-type=weave) now supports cherrypicking.
     (Aaron Bentley)

   * ``bzr commit`` now doesn't print the revision number twice. (Matt
     Nordhoff, #172612)

   * New configuration option ``bugtracker_<tracker_abbrevation>_url`` to
     define locations of bug trackers that are not directly supported by
     bzr or a plugin. The URL will be treated as a template and ``{id}``
     placeholders will be replaced by specific bug IDs.  (Lukáš Lalinský)

   * Support logging single merge revisions with short and line log formatters.
     (Kent Gibson)

   * User Guide enhanced with suggested readability improvements from
     Matt Revell and corrections from John Arbash Meinel. (Ian Clatworthy)

   * Quick Start Guide renamed to Quick Start Card, moved down in
     the catalog, provided in pdf and png format and updated to refer
     to ``send`` instead of ``bundle``. (Ian Clatworthy, #165080)

   * ``switch`` can now be used on heavyweight checkouts as well as
     lightweight ones. After switching a heavyweight checkout, the
     local branch is a mirror/cache of the new bound branch and
     uncommitted changes in the working tree are merged. As a safety
     check, if there are local commits in a checkout which have not
     been committed to the previously bound branch, then ``switch``
     fails unless the ``--force`` option is given. This option is
     now also required if the branch a lightweight checkout is pointing
     to has been moved. (Ian Clatworthy)

  INTERNALS:

    * New -Dhttp debug option reports http connections, requests and responses.
      (Vincent Ladeuil)

    * New -Dmerge debug option, which emits merge plans for merge-type=weave.

  BUGFIXES:

   * Better error message when running ``bzr cat`` on a non-existant branch.
     (Lukáš Lalinský, #133782)

   * Catch OSError 17 (file exists) in final phase of tree transform and show
     filename to user.
     (Alexander Belchenko, #111758)

   * Catch ShortReadvErrors while using pycurl. Also make readv more robust by
     allowing multiple GET requests to be issued if too many ranges are
     required.
     (Vincent Ladeuil, #172701)

   * Check for missing basis texts when fetching from packs to packs.
     (John Arbash Meinel, #165290)

   * Fall back to showing e-mail in ``log --short/--line`` if the 
     committer/author has only e-mail. (Lukáš Lalinský, #157026)

  API BREAKS:

   * Deprecate not passing a ``location`` argument to commit reporters'
     ``started`` methods. (Matt Nordhoff)


bzr 1.0rc1 2007-11-30
---------------------

  NOTES WHEN UPGRADING:

   * The default repository format is now ``pack-0.92``.  This 
     default is used when creating new repositories with ``init`` and 
     ``init-repo``, and when branching over bzr+ssh or bzr+hpss. 
     (See https://bugs.launchpad.net/bugs/164626)

     This format can be read and written by Bazaar 0.92 and later, and 
     data can be transferred to and from older formats.

     To upgrade, please reconcile your repository (``bzr reconcile``), and then
     upgrade (``bzr upgrade``). 
     
     ``pack-0.92`` offers substantially better scaling and performance than the
     previous knits format. Some operations are slower where the code already
     had bad scaling characteristics under knits, the pack format makes such
     operations more visible as part of being more scalable overall. We will
     correct such operations over the coming releases and encourage the filing
     of bugs on any operation which you observe to be slower in a packs
     repository. One particular case that we do not intend to fix is pulling
     data from a pack repository into a knit repository over a high latency
     link;  downgrading such data requires reinsertion of the file texts, and
     this is a classic space/time tradeoff. The current implementation is
     conservative on memory usage because we need to support converting data
     from any tree without problems.  
     (Robert Collins, Martin Pool, #164476)

  CHANGES:

   * Disable detection of plink.exe as possible ssh vendor. Plink vendor
     still available if user selects it explicitly with BZR_SSH environment
     variable. (Alexander Belchenko, workaround for bug #107593)

   * The pack format is now accessible as "pack-0.92", or "pack-0.92-subtree" 
     to enable the subtree functions (for example, for bzr-svn).  
     See http://doc.bazaar-vcs.org/latest/developer/packrepo.html
     (Martin Pool)

  FEATURES:

   * New ``authentication.conf`` file holding the password or other credentials
     for remote servers. This can be used for ssh, sftp, smtp and other 
     supported transports.
     (Vincent Ladeuil)

   * New rich-root and rich-root-pack formats, recording the same data about
     tree roots that's recorded for all other directories.
     (Aaron Bentley, #164639)

   * ``pack-0.92`` repositories can now be reconciled.
     (Robert Collins, #154173)

   * ``switch`` command added for changing the branch a lightweight checkout
     is associated with and updating the tree to reflect the latest content
     accordingly. This command was previously part of the BzrTools plug-in.
     (Ian Clatworthy, Aaron Bentley, David Allouche)

   * ``reconfigure`` command can now convert branches, trees, or checkouts to
     lightweight checkouts.  (Aaron Bentley)

  PERFORMANCE:

   * Commit updates the state of the working tree via a delta rather than
     supplying entirely new basis trees. For commit of a single specified file
     this reduces the wall clock time for commit by roughly a 30%.
     (Robert Collins, Martin Pool)

   * Commit with many automatically found deleted paths no longer performs
     linear scanning for the children of those paths during inventory
     iteration. This should fix commit performance blowing out when many such
     paths occur during commit. (Robert Collins, #156491)

   * Fetch with pack repositories will no longer read the entire history graph.
     (Robert Collins, #88319)

   * Revert takes out an appropriate lock when reverting to a basis tree, and
     does not read the basis inventory twice. (Robert Collins)

   * Diff does not require an inventory to be generated on dirstate trees.
     (Aaron Bentley, #149254)

   * New annotate merge (--merge-type=weave) implementation is fast on
     versionedfiles withough cached annotations, e.g. pack-0.92.
     (Aaron Bentley)

  IMPROVEMENTS:

   * ``bzr merge`` now warns when it encounters a criss-cross merge.
     (Aaron Bentley)

   * ``bzr send`` now doesn't require the target e-mail address to be
     specified on the command line if an interactive e-mail client is used.
     (Lukáš Lalinský)

   * ``bzr tags`` now prints the revision number for each tag, instead of
     the revision id, unless --show-ids is passed. In addition, tags can be
     sorted chronologically instead of lexicographically with --sort=time.
     (Adeodato Simó, #120231)

   * Windows standalone version of bzr is able to load system-wide plugins from
     "plugins" subdirectory in installation directory. In addition standalone
     installer write to the registry (HKLM\SOFTWARE\Bazaar) useful info 
     about paths and bzr version. (Alexander Belchenko, #129298)

  DOCUMENTATION:

  BUG FIXES:

   * A progress bar has been added for knitpack -> knitpack fetching.
     (Robert Collins, #157789, #159147)

   * Branching from a branch via smart server now preserves the repository
     format. (Andrew Bennetts,  #164626)
     
   * ``commit`` is now able to invoke an external editor in a non-ascii
     directory. (Daniel Watkins, #84043)

   * Catch connection errors for ftp.
     (Vincent Ladeuil, #164567)

   * ``check`` no longer reports spurious unreferenced text versions.
     (Robert Collins, John A Meinel, #162931, #165071)

   * Conflicts are now resolved recursively by ``revert``.
     (Aaron Bentley, #102739)

   * Detect invalid transport reuse attempts by catching invalid URLs.
     (Vincent Ladeuil, #161819)

   * Deleting a file without removing it shows a correct diff, not a traceback.
     (Aaron Bentley)

   * Do no use timeout in HttpServer anymore.
     (Vincent Ladeuil, #158972).

   * Don't catch the exceptions related to the http pipeline status before
     retrying an http request or some programming errors may be masked.
     (Vincent Ladeuil, #160012)

   * Fix ``bzr rm`` to not delete modified and ignored files.
     (Lukáš Lalinský, #172598)

   * Fix exception when revisionspec contains merge revisons but log
     formatter doesn't support merge revisions. (Kent Gibson, #148908)

   * Fix exception when ScopeReplacer is assigned to before any members have
     been retrieved.  (Aaron Bentley)

   * Fix multiple connections during checkout --lightweight.
     (Vincent Ladeuil, #159150)

   * Fix possible error in insert_data_stream when copying between 
     pack repositories over bzr+ssh or bzr+http.  
     KnitVersionedFile.get_data_stream now makes sure that requested
     compression parents are sent before any delta hunks that depend 
     on them.
     (Martin Pool, #164637)

   * Fix typo in limiting offsets coalescing for http, leading to
     whole files being downloaded instead of parts.
     (Vincent Ladeuil, #165061)

   * FTP server errors don't error in the error handling code.
     (Robert Collins, #161240)

   * Give a clearer message when a pull fails because the source needs
     to be reconciled.
     (Martin Pool, #164443)

   * It is clearer when a plugin cannot be loaded because of its name, and a
     suggestion for an acceptable name is given. (Daniel Watkins, #103023)

   * Leave port as None in transport objects if user doesn't
     specify a port in urls.
     (vincent Ladeuil, #150860)

   * Make sure Repository.fetch(self) is properly a no-op for all
     Repository implementations. (John Arbash Meinel, #158333)

   * Mark .bzr directories as "hidden" on Windows.
     (Alexander Belchenko, #71147)

   * ``merge --uncommitted`` can now operate on a single file.
     (Aaron Bentley, Lukáš Lalinský, #136890)

   * Obsolete packs are now cleaned up by pack and autopack operations.
     (Robert Collins, #153789)

   * Operations pulling data from a smart server where the underlying
     repositories are not both annotated/both unannotated will now work.
     (Robert Collins, #165304).

   * Reconcile now shows progress bars. (Robert Collins, #159351)

   * ``RemoteBranch`` was not initializing ``self._revision_id_to_revno_map``
     properly. (John Arbash Meinel, #162486)

   * Removing an already-removed file reports the file does not exist. (Daniel
     Watkins, #152811)

   * Rename on Windows is able to change filename case.
     (Alexander Belchenko, #77740)

   * Return error instead of a traceback for ``bzr log -r0``.
     (Kent Gibson, #133751)

   * Return error instead of a traceback when bzr is unable to create
     symlink on some platforms (e.g. on Windows).
     (Alexander Belchenko, workaround for #81689)

   * Revert doesn't crash when restoring a single file from a deleted
     directory. (Aaron Bentley)

   * Stderr output via logging mechanism now goes through encoded wrapper
     and no more uses utf-8, but terminal encoding instead. So all unicode
     strings now should be readable in non-utf-8 terminal.
     (Alexander Belchenko, #54173)

   * The error message when ``move --after`` should be used makes how to do so
     clearer. (Daniel Watkins, #85237)

   * Unicode-safe output from ``bzr info``. The output will be encoded
     using the terminal encoding and unrepresentable characters will be
     replaced by '?'. (Lukáš Lalinský, #151844)

   * Working trees are no longer created when pushing into a local no-trees
     repo. (Daniel Watkins, #50582)

   * Upgrade util/configobj to version 4.4.0.
     (Vincent Ladeuil, #151208).

   * Wrap medusa ftp test server as an FTPServer feature.
     (Vincent Ladeuil, #157752)

  API BREAKS:

   * ``osutils.backup_file`` is deprecated. Actually it's not used in bzrlib
     during very long time. (Alexander Belchenko)

   * The return value of
     ``VersionedFile.iter_lines_added_or_present_in_versions`` has been
     changed. Previously it was an iterator of lines, now it is an iterator of
     (line, version_id) tuples. This change has been made to aid reconcile and
     fetch operations. (Robert Collins)

   * ``bzrlib.repository.get_versioned_file_checker`` is now private.
     (Robert Collins)

   * The Repository format registry default has been removed; it was previously
     obsoleted by the bzrdir format default, which implies a default repository
     format.
     (Martin Pool)

  INTERNALS:

   * Added ``ContainerSerialiser`` and ``ContainerPushParser`` to
     ``bzrlib.pack``.  These classes provide more convenient APIs for generating
     and parsing containers from streams rather than from files.  (Andrew
     Bennetts)

   * New module ``lru_cache`` providing a cache for use by tasks that need
     semi-random access to large amounts of data. (John A Meinel)

   * InventoryEntry.diff is now deprecated.  Please use diff.DiffTree instead.

  TESTING:


bzr 0.92 2007-11-05
-------------------

  CHANGES:

  * New uninstaller on Win32.  (Alexander Belchenko)


bzr 0.92rc1 2007-10-29
----------------------

  NOTES WHEN UPGRADING:

  CHANGES:
  
   * ``bzr`` now returns exit code 4 if an internal error occurred, and 
     3 if a normal error occurred.  (Martin Pool)

   * ``pull``, ``merge`` and ``push`` will no longer silently correct some
     repository index errors that occured as a result of the Weave disk format.
     Instead the ``reconcile`` command needs to be run to correct those
     problems if they exist (and it has been able to fix most such problems
     since bzr 0.8). Some new problems have been identified during this release
     and you should run ``bzr check`` once on every repository to see if you
     need to reconcile. If you cannot ``pull`` or ``merge`` from a remote
     repository due to mismatched parent errors - a symptom of index errors -
     you should simply take a full copy of that remote repository to a clean
     directory outside any local repositories, then run reconcile on it, and
     finally pull from it locally. (And naturally email the repositories owner
     to ask them to upgrade and run reconcile).
     (Robert Collins)

  FEATURES:

   * New ``knitpack-experimental`` repository format. This is interoperable with
     the ``dirstate-tags`` format but uses a smarter storage design that greatly
     speeds up many operations, both local and remote. This new format can be
     used as an option to the ``init``, ``init-repository`` and ``upgrade``
     commands. See http://doc.bazaar-vcs.org/0.92/developers/knitpack.html
     for further details. (Robert Collins)

   * For users of bzr-svn (and those testing the prototype subtree support) that
     wish to try packs, a new ``knitpack-subtree-experimental`` format has also
     been added. This is interoperable with the ``dirstate-subtrees`` format.
     (Robert Collins)

   * New ``reconfigure`` command. (Aaron Bentley)

   * New ``revert --forget-merges`` command, which removes the record of a pending 
     merge without affecting the working tree contents.  (Martin Pool)

   * New ``bzr_remote_path`` configuration variable allows finer control of
     remote bzr locations than BZR_REMOTE_PATH environment variable.
     (Aaron Bentley)

   * New ``launchpad-login`` command to tell Bazaar your Launchpad
     user ID.  This can then be used by other functions of the
     Launchpad plugin. (James Henstridge)

  PERFORMANCE:

   * Commit in quiet mode is now slightly faster as the information to
     output is no longer calculated. (Ian Clatworthy)

   * Commit no longer checks for new text keys during insertion when the
     revision id was deterministically unique. (Robert Collins)

   * Committing a change which is not a merge and does not change the number of
     files in the tree is faster by utilising the data about whether files are
     changed to determine if the tree is unchanged rather than recalculating
     it at the end of the commit process. (Robert Collins)

   * Inventory serialisation no longer double-sha's the content.
     (Robert Collins)

   * Knit text reconstruction now avoids making copies of the lines list for
     interim texts when building a single text. The new ``apply_delta`` method
     on ``KnitContent`` aids this by allowing modification of the revision id
     such objects represent. (Robert Collins)

   * Pack indices are now partially parsed for specific key lookup using a
     bisection approach. (Robert Collins)

   * Partial commits are now approximately 40% faster by walking over the
     unselected current tree more efficiently. (Robert Collins)

   * XML inventory serialisation takes 20% less time while being stricter about
     the contents. (Robert Collins)

   * Graph ``heads()`` queries have been fixed to no longer access all history
     unnecessarily. (Robert Collins)

  IMPROVEMENTS:

   * ``bzr+https://`` smart server across https now supported. 
     (John Ferlito, Martin Pool, #128456)

   * Mutt is now a supported mail client; set ``mail_client=mutt`` in your
     bazaar.conf and ``send`` will use mutt. (Keir Mierle)

   * New option ``-c``/``--change`` for ``merge`` command for cherrypicking 
     changes from one revision. (Alexander Belchenko, #141368)

   * Show encodings, locale and list of plugins in the traceback message.
     (Martin Pool, #63894)

   * Experimental directory formats can now be marked with
     ``experimental = True`` during registration. (Ian Clatworthy)

  DOCUMENTATION:

   * New *Bazaar in Five Minutes* guide.  (Matthew Revell)

   * The hooks reference documentation is now converted to html as expected.
     (Ian Clatworthy)

  BUG FIXES:

   * Connection error reporting for the smart server has been fixed to
     display a user friendly message instead of a traceback.
     (Ian Clatworthy, #115601)

   * Make sure to use ``O_BINARY`` when opening files to check their
     sha1sum. (Alexander Belchenko, John Arbash Meinel, #153493)

   * Fix a problem with Win32 handling of the executable bit.
     (John Arbash Meinel, #149113)

   * ``bzr+ssh://`` and ``sftp://`` URLs that do not specify ports explicitly
     no longer assume that means port 22.  This allows people using OpenSSH to
     override the default port in their ``~/.ssh/config`` if they wish.  This
     fixes a bug introduced in bzr 0.91.  (Andrew Bennetts, #146715)

   * Commands reporting exceptions can now be profiled and still have their
     data correctly dumped to a file. For example, a ``bzr commit`` with
     no changes still reports the operation as pointless but doing so no
     longer throws away the profiling data if this command is run with
     ``--lsprof-file callgrind.out.ci`` say. (Ian Clatworthy)

   * Fallback to ftp when paramiko is not installed and sftp can't be used for
     ``tests/commands`` so that the test suite is still usable without
     paramiko.
     (Vincent Ladeuil, #59150)

   * Fix commit ordering in corner case. (Aaron Bentley, #94975)

   * Fix long standing bug in partial commit when there are renames 
     left in tree. (Robert Collins, #140419)

   * Fix selftest semi-random noise during http related tests.
     (Vincent Ladeuil, #140614)

   * Fix typo in ftp.py making the reconnection fail on temporary errors.
     (Vincent Ladeuil, #154259)

   * Fix failing test by comparing real paths to cover the case where the TMPDIR
     contains a symbolic link.
     (Vincent Ladeuil, #141382).

   * Fix log against smart server branches that don't support tags.
     (James Westby, #140615)

   * Fix pycurl http implementation by defining error codes from
     pycurl instead of relying on an old curl definition.
     (Vincent Ladeuil, #147530)

   * Fix 'unprintable error' message when displaying BzrCheckError and 
     some other exceptions on Python 2.5.
     (Martin Pool, #144633)

   * Fix ``Inventory.copy()`` and add test for it. (Jelmer Vernooij)

   * Handles default value for ListOption in cmd_commit.
     (Vincent Ladeuil, #140432)

   * HttpServer and FtpServer need to be closed properly or a listening socket
     will remain opened.
     (Vincent Ladeuil, #140055)

   * Monitor the .bzr directory created in the top level test
     directory to detect leaking tests.
     (Vincent Ladeuil, #147986)

   * The basename, not the full path, is now used when checking whether
     the profiling dump file begins with ``callgrind.out`` or not. This
     fixes a bug reported by Aaron Bentley on IRC. (Ian Clatworthy)

   * Trivial fix for invoking command ``reconfigure`` without arguments.
     (Rob Weir, #141629)

   * ``WorkingTree.rename_one`` will now raise an error if normalisation of the
     new path causes bzr to be unable to access the file. (Robert Collins)

   * Correctly detect a NoSuchFile when using a filezilla server. (Gary van der
     Merwe)

  API BREAKS:

   * ``bzrlib.index.GraphIndex`` now requires a size parameter to the
     constructor, for enabling bisection searches. (Robert Collins)

   * ``CommitBuilder.record_entry_contents`` now requires the root entry of a
     tree be supplied to it, previously failing to do so would trigger a
     deprecation warning. (Robert Collins)

   * ``KnitVersionedFile.add*`` will no longer cache added records even when
     enable_cache() has been called - the caching feature is now exclusively for
     reading existing data. (Robert Collins)

   * ``ReadOnlyLockError`` is deprecated; ``LockFailed`` is usually more 
     appropriate.  (Martin Pool)

   * Removed ``bzrlib.transport.TransportLogger`` - please see the new
     ``trace+`` transport instead. (Robert Collins)

   * Removed previously deprecated varargs interface to ``TestCase.run_bzr`` and
     deprecated methods ``TestCase.capture`` and ``TestCase.run_bzr_captured``.
     (Martin Pool)

   * Removed previous deprecated ``basis_knit`` parameter to the
     ``KnitVersionedFile`` constructor. (Robert Collins)

   * Special purpose method ``TestCase.run_bzr_decode`` is moved to the test_non_ascii 
     class that needs it.
     (Martin Pool)

   * The class ``bzrlib.repofmt.knitrepo.KnitRepository3`` has been folded into
     ``KnitRepository`` by parameters to the constructor. (Robert Collins)

   * The ``VersionedFile`` interface now allows content checks to be bypassed
     by supplying check_content=False.  This saves nearly 30% of the minimum
     cost to store a version of a file. (Robert Collins)

   * Tree's with bad state such as files with no length or sha will no longer
     be silently accepted by the repository XML serialiser. To serialise
     inventories without such data, pass working=True to write_inventory.
     (Robert Collins)

   * ``VersionedFile.fix_parents`` has been removed as a harmful API.
     ``VersionedFile.join`` will no longer accept different parents on either
     side of a join - it will either ignore them, or error, depending on the
     implementation. See notes when upgrading for more information.
     (Robert Collins)

  INTERNALS:

   * ``bzrlib.transport.Transport.put_file`` now returns the number of bytes
     put by the method call, to allow avoiding stat-after-write or
     housekeeping in callers. (Robert Collins)

   * ``bzrlib.xml_serializer.Serializer`` is now responsible for checking that
     mandatory attributes are present on serialisation and deserialisation.
     This fixes some holes in API usage and allows better separation between
     physical storage and object serialisation. (Robert Collins)

   * New class ``bzrlib.errors.InternalBzrError`` which is just a convenient
     shorthand for deriving from BzrError and setting internal_error = True.
     (Robert Collins)

   * New method ``bzrlib.mutabletree.update_to_one_parent_via_delta`` for
     moving the state of a parent tree to a new version via a delta rather than
     a complete replacement tree. (Robert Collins)

   * New method ``bzrlib.osutils.minimum_path_selection`` useful for removing
     duplication from user input, when a user mentions both a path and an item
     contained within that path. (Robert Collins)

   * New method ``bzrlib.repository.Repository.is_write_locked`` useful for
     determining if a repository is write locked. (Robert Collins)

   * New method on ``bzrlib.tree.Tree`` ``path_content_summary`` provides a
     tuple containing the key information about a path for commit processing
     to complete. (Robert Collins)

   * New method on xml serialisers, write_inventory_to_lines, which matches the
     API used by knits for adding content. (Robert Collins)

   * New module ``bzrlib.bisect_multi`` with generic multiple-bisection-at-once
     logic, currently only available for byte-based lookup
     (``bisect_multi_bytes``). (Robert Collins)

   * New helper ``bzrlib.tuned_gzip.bytes_to_gzip`` which takes a byte string
     and returns a gzipped version of the same. This is used to avoid a bunch
     of api friction during adding of knit hunks. (Robert Collins)

   * New parameter on ``bzrlib.transport.Transport.readv``
     ``adjust_for_latency`` which changes readv from returning strictly the
     requested data to inserted return larger ranges and in forward read order
     to reduce the effect of network latency. (Robert Collins)

   * New parameter yield_parents on ``Inventory.iter_entries_by_dir`` which
     causes the parents of a selected id to be returned recursively, so all the
     paths from the root down to each element of selected_file_ids are
     returned. (Robert Collins)

   * Knit joining has been enhanced to support plain to annotated conversion
     and annotated to plain conversion. (Ian Clatworthy)

   * The CommitBuilder method ``record_entry_contents`` now returns summary
     information about the effect of the commit on the repository. This tuple
     contains an inventory delta item if the entry changed from the basis, and a
     boolean indicating whether a new file graph node was recorded.
     (Robert Collins)

   * The python path used in the Makefile can now be overridden.
     (Andrew Bennetts, Ian Clatworthy)

  TESTING:

   * New transport implementation ``trace+`` which is useful for testing,
     logging activity taken to its _activity attribute. (Robert Collins)

   * When running bzr commands within the test suite, internal exceptions are
     not caught and reported in the usual way, but rather allowed to propagate
     up and be visible to the test suite.  A new API ``run_bzr_catch_user_errors``
     makes this behavior available to other users.
     (Martin Pool)

   * New method ``TestCase.call_catch_warnings`` for testing methods that 
     raises a Python warning.  (Martin Pool)


bzr 0.91 2007-09-26
-------------------

  BUG FIXES:

   * Print a warning instead of aborting the ``python setup.py install``
     process if building of a C extension is not possible.
     (Lukáš Lalinský, Alexander Belchenko)

   * Fix commit ordering in corner case (Aaron Bentley, #94975)

   * Fix ''bzr info bzr://host/'' and other operations on ''bzr://' URLs with
     an implicit port.  We were incorrectly raising PathNotChild due to
     inconsistent treatment of the ''_port'' attribute on the Transport object.
     (Andrew Bennetts, #133965)

   * Make RemoteRepository.sprout cope gracefully with servers that don't
     support the ``Repository.tarball`` request.
     (Andrew Bennetts)


bzr 0.91rc2 2007-09-11
----------------------

   * Replaced incorrect tarball for previous release; a debug statement was left 
     in bzrlib/remote.py.


bzr 0.91rc1 2007-09-11
----------------------

  CHANGES:

   * The default branch and repository format has changed to 
     ``dirstate-tags``, so tag commands are active by default.
     This format is compatible with Bazaar 0.15 and later.
     This incidentally fixes bug #126141.
     (Martin Pool)

   * ``--quiet`` or ``-q`` is no longer a global option. If present, it
     must now appear after the command name. Scripts doing things like
     ``bzr -q missing`` need to be rewritten as ``bzr missing -q``.
     (Ian Clatworthy)

  FEATURES:

   * New option ``--author`` in ``bzr commit`` to specify the author of the
     change, if it's different from the committer. ``bzr log`` and
     ``bzr annotate`` display the author instead of the committer.
     (Lukáš Lalinský)

   * In addition to global options and command specific options, a set of
     standard options are now supported. Standard options are legal for
     all commands. The initial set of standard options are:
     
     * ``--help`` or ``-h`` - display help message
     * ``--verbose`` or ``-v`` - display additional information
     * ``--quiet``  or ``-q`` - only output warnings and errors.

     Unlike global options, standard options can be used in aliases and
     may have command-specific help. (Ian Clatworthy)

   * Verbosity level processing has now been unified. If ``--verbose``
     or ``-v`` is specified on the command line multiple times, the
     verbosity level is made positive the first time then increased.
     If ``--quiet`` or ``-q`` is specified on the command line
     multiple times, the verbosity level is made negative the first
     time then decreased. To get the default verbosity level of zero,
     either specify none of the above , ``--no-verbose`` or ``--no-quiet``.
     Note that most commands currently ignore the magnitude of the
     verbosity level but do respect *quiet vs normal vs verbose* when
     generating output. (Ian Clatworthy)

   * ``Branch.hooks`` now supports ``pre_commit`` hook. The hook's signature
     is documented in BranchHooks constructor. (Nam T. Nguyen, #102747)

   * New ``Repository.stream_knit_data_for_revisions`` request added to the
     network protocol for greatly reduced roundtrips when retrieving a set of
     revisions. (Andrew Bennetts)

  BUG FIXES:

   * ``bzr plugins`` now lists the version number for each plugin in square
     brackets after the path. (Robert Collins, #125421)

   * Pushing, pulling and branching branches with subtree references was not
     copying the subtree weave, preventing the file graph from being accessed
     and causing errors in commits in clones. (Robert Collins)

   * Suppress warning "integer argument expected, got float" from Paramiko,
     which sometimes caused false test failures.  (Martin Pool)

   * Fix bug in bundle 4 that could cause attempts to write data to wrong
     versionedfile.  (Aaron Bentley)

   * Diffs generated using "diff -p" no longer break the patch parser.
     (Aaron Bentley)

   * get_transport treats an empty possible_transports list the same as a non-
     empty one.  (Aaron Bentley)

   * patch verification for merge directives is reactivated, and works with
     CRLF and CR files.  (Aaron Bentley)

   * Accept ..\ as a path in revision specifiers. This fixes for example
     "-r branch:..\other-branch" on Windows.  (Lukáš Lalinský) 

   * ``BZR_PLUGIN_PATH`` may now contain trailing slashes.
     (Blake Winton, #129299)

   * man page no longer lists hidden options (#131667, Aaron Bentley)

   * ``uncommit --help`` now explains the -r option adequately.  (Daniel
     Watkins, #106726)

   * Error messages are now better formatted with parameters (such as
     filenames) quoted when necessary. This avoids confusion when directory
     names ending in a '.' at the end of messages were confused with a
     full stop that may or not have been there. (Daniel Watkins, #129791)

   * Fix ``status FILE -r X..Y``. (Lukáš Lalinský)

   * If a particular command is an alias, ``help`` will show the alias
     instead of claiming there is no help for said alias. (Daniel Watkins,
     #133548)

   * TreeTransform-based operations, like pull, merge, revert, and branch,
     now roll back if they encounter an error.  (Aaron Bentley, #67699)

   * ``bzr commit`` now exits cleanly if a character unsupported by the
     current encoding is used in the commit message.  (Daniel Watkins,
     #116143)

   * bzr send uses default values for ranges when only half of an elipsis
     is specified ("-r..5" or "-r5..").  (#61685, Aaron Bentley)

   * Avoid trouble when Windows ssh calls itself 'plink' but no plink
     binary is present.  (Martin Albisetti, #107155)

   * ``bzr remove`` should remove clean subtrees.  Now it will remove (without
     needing ``--force``) subtrees that contain no files with text changes or
     modified files.  With ``--force`` it removes the subtree regardless of
     text changes or unknown files. Directories with renames in or out (but
     not changed otherwise) will now be removed without needing ``--force``.
     Unknown ignored files will be deleted without needing ``--force``.
     (Marius Kruger, #111665)

   * When two plugins conflict, the source of both the losing and now the
     winning definition is shown.  (Konstantin Mikhaylov, #5454)

   * When committing to a branch, the location being committed to is
     displayed.  (Daniel Watkins, #52479)

   * ``bzr --version`` takes care about encoding of stdout, especially
     when output is redirected. (Alexander Belchenko, #131100)

   * Prompt for an ftp password if none is provided.
     (Vincent Ladeuil, #137044)

   * Reuse bound branch associated transport to avoid multiple
     connections.
     (Vincent Ladeuil, #128076, #131396)

   * Overwrite conflicting tags by ``push`` and ``pull`` if the
     ``--overwrite`` option is specified.  (Lukáš Lalinský, #93947)

   * In checkouts, tags are copied into the master branch when created,
     changed or deleted, and are copied into the checkout when it is 
     updated.  (Martin Pool, #93856, #93860)

   * Print a warning instead of aborting the ``python setup.py install``
     process if building of a C extension is not possible.
     (Lukáš Lalinský, Alexander Belchenko)

  IMPROVEMENTS:

   * Add the option "--show-diff" to the commit command in order to display
     the diff during the commit log creation. (Goffredo Baroncelli)

   * ``pull`` and ``merge`` are much faster at installing bundle format 4.
     (Aaron Bentley)

   * ``pull -v`` no longer includes deltas, making it much faster.
     (Aaron Bentley)

   * ``send`` now sends the directive as an attachment by default.
     (Aaron Bentley, Lukáš Lalinský, Alexander Belchenko)

   * Documentation updates (Martin Albisetti)

   * Help on debug flags is now included in ``help global-options``.
     (Daniel Watkins, #124853)

   * Parameters passed on the command line are checked to ensure they are
     supported by the encoding in use. (Daniel Watkins)

   * The compression used within the bzr repository has changed from zlib
     level 9 to the zlib default level. This improves commit performance with
     only a small increase in space used (and in some cases a reduction in
     space). (Robert Collins)

   * Initial commit no longer SHAs files twice and now reuses the path
     rather than looking it up again, making it faster.
     (Ian Clatworthy)

   * New option ``-c``/``--change`` for ``diff`` and ``status`` to show
     changes in one revision.  (Lukáš Lalinský)

   * If versioned files match a given ignore pattern, a warning is now
     given. (Daniel Watkins, #48623)

   * ``bzr status`` now has -S as a short name for --short and -V as a
     short name for --versioned. These have been added to assist users
     migrating from Subversion: ``bzr status -SV`` is now like
     ``svn status -q``.  (Daniel Watkins, #115990)

   * Added C implementation of  ``PatienceSequenceMatcher``, which is about
     10x faster than the Python version. This speeds up commands that
     need file diffing, such as ``bzr commit`` or ``bzr diff``.
     (Lukáš Lalinský)

   * HACKING has been extended with a large section on core developer tasks.
     (Ian Clatworthy)

   * Add ``branches`` and ``standalone-trees`` as online help topics and
     include them as Concepts within the User Reference.
     (Paul Moore, Ian Clatworthy)

    * ``check`` can detect versionedfile parent references that are
      inconsistent with revision and inventory info, and ``reconcile`` can fix
      them.  These faulty references were generated by 0.8-era releases,
      so repositories which were manipulated by old bzrs should be
      checked, and possibly reconciled ASAP.  (Aaron Bentley, Andrew Bennetts)

  API BREAKS:

   * ``Branch.append_revision`` is removed altogether; please use 
     ``Branch.set_last_revision_info`` instead.  (Martin Pool)

   * CommitBuilder now advertises itself as requiring the root entry to be
     supplied. This only affects foreign repository implementations which reuse
     CommitBuilder directly and have changed record_entry_contents to require
     that the root not be supplied. This should be precisely zero plugins
     affected. (Robert Collins)

   * The ``add_lines`` methods on ``VersionedFile`` implementations has changed
     its return value to include the sha1 and length of the inserted text. This
     allows the avoidance of double-sha1 calculations during commit.
     (Robert Collins)

   * ``Transport.should_cache`` has been removed.  It was not called in the
     previous release.  (Martin Pool)

  TESTING:

   * Tests may now raise TestNotApplicable to indicate they shouldn't be 
     run in a particular scenario.  (Martin Pool)

   * New function multiply_tests_from_modules to give a simpler interface
     to test parameterization.  (Martin Pool, Robert Collins)

   * ``Transport.should_cache`` has been removed.  It was not called in the
     previous release.  (Martin Pool)

   * NULL_REVISION is returned to indicate the null revision, not None.
     (Aaron Bentley)

   * Use UTF-8 encoded StringIO for log tests to avoid failures on
     non-ASCII committer names.  (Lukáš Lalinský)

  INTERNALS:

   * ``bzrlib.plugin.all_plugins`` has been deprecated in favour of
     ``bzrlib.plugin.plugins()`` which returns PlugIn objects that provide
     useful functionality for determining the path of a plugin, its tests, and
     its version information. (Robert Collins)

   * Add the option user_encoding to the function 'show_diff_trees()'
     in order to move the user encoding at the UI level. (Goffredo Baroncelli)

   * Add the function make_commit_message_template_encoded() and the function
     edit_commit_message_encoded() which handle encoded strings.
     This is done in order to mix the commit messages (which is a unicode
     string), and the diff which is a raw string. (Goffredo Baroncelli)

   * CommitBuilder now defaults to using add_lines_with_ghosts, reducing
     overhead on non-weave repositories which don't require all parents to be
     present. (Robert Collins)

   * Deprecated method ``find_previous_heads`` on
     ``bzrlib.inventory.InventoryEntry``. This has been superseded by the use
     of ``parent_candidates`` and a separate heads check via the repository
     API. (Robert Collins)

   * New trace function ``mutter_callsite`` will print out a subset of the
     stack to the log, which can be useful for gathering debug details.
     (Robert Collins)

   * ``bzrlib.pack.ContainerWriter`` now tracks how many records have been
     added via a public attribute records_written. (Robert Collins)

   * New method ``bzrlib.transport.Transport.get_recommended_page_size``.
     This provides a hint to users of transports as to the reasonable
     minimum data to read. In principle this can take latency and
     bandwidth into account on a per-connection basis, but for now it
     just has hard coded values based on the url. (e.g. http:// has a large
     page size, file:// has a small one.) (Robert Collins)

   * New method on ``bzrlib.transport.Transport`` ``open_write_stream`` allows
     incremental addition of data to a file without requiring that all the
     data be buffered in memory. (Robert Collins)

   * New methods on ``bzrlib.knit.KnitVersionedFile``:
     ``get_data_stream(versions)``, ``insert_data_stream(stream)`` and
     ``get_format_signature()``.  These provide some infrastructure for
     efficiently streaming the knit data for a set of versions over the smart
     protocol.

   * Knits with no annotation cache still produce correct annotations.
     (Aaron Bentley)

   * Three new methods have been added to ``bzrlib.trace``:
     ``set_verbosity_level``, ``get_verbosity_level`` and ``is_verbose``.
     ``set_verbosity_level`` expects a numeric value: negative for quiet,
     zero for normal, positive for verbose. The size of the number can be
     used to determine just how quiet or verbose the application should be.
     The existing ``be_quiet`` and ``is_quiet`` routines have been
     integrated into this new scheme. (Ian Clatworthy)

   * Options can now be delcared with a ``custom_callback`` parameter. If
     set, this routine is called after the option is processed. This feature
     is now used by the standard options ``verbose`` and ``quiet`` so that
     setting one implicitly resets the other. (Ian Clatworthy)

   * Rather than declaring a new option from scratch in order to provide
     custom help, a centrally registered option can be decorated using the
     new ``bzrlib.Option.custom_help`` routine. In particular, this routine
     is useful when declaring better help for the ``verbose`` and ``quiet``
     standard options as the base definition of these is now more complex
     than before thanks to their use of a custom callback. (Ian Clatworthy)
      
    * Tree._iter_changes(specific_file=[]) now iterates through no files,
      instead of iterating through all files.  None is used to iterate through
      all files.  (Aaron Bentley)

    * WorkingTree.revert() now accepts None to revert all files.  The use of
      [] to revert all files is deprecated.  (Aaron Bentley)


bzr 0.90 2007-08-28
-------------------

  IMPROVEMENTS:

    * Documentation is now organized into multiple directories with a level
      added for different languages or locales. Added the Mini Tutorial
      and Quick Start Summary (en) documents from the Wiki, improving the
      content and readability of the former. Formatted NEWS as Release Notes
      complete with a Table of Conents, one heading per release. Moved the
      Developer Guide into the main document catalog and provided a link
      from the developer document catalog back to the main one.
      (Ian Clatworthy, Sabin Iacob, Alexander Belchenko)


  API CHANGES:

    * The static convenience method ``BzrDir.create_repository``
      is deprecated.  Callers should instead create a ``BzrDir`` instance
      and call ``create_repository`` on that.  (Martin Pool)


bzr 0.90rc1 2007-08-14
----------------------

  BUGFIXES:

    * ``bzr init`` should connect to the remote location one time only.  We
      have been connecting several times because we forget to pass around the
      Transport object. This modifies ``BzrDir.create_branch_convenience``,
      so that we can give it the Transport we already have.
      (John Arbash Meinel, Vincent Ladeuil, #111702)

    * Get rid of sftp connection cache (get rid of the FTP one too).
      (Vincent Ladeuil, #43731)

    * bzr branch {local|remote} remote don't try to create a working tree
      anymore.
      (Vincent Ladeuil, #112173)

    * All identified multiple connections for a single bzr command have been
      fixed. See bzrlib/tests/commands directory.
      (Vincent Ladeuil)

    * ``bzr rm`` now does not insist on ``--force`` to delete files that
      have been renamed but not otherwise modified.  (Marius Kruger,
      #111664)

    * ``bzr selftest --bench`` no longer emits deprecation warnings
      (Lukáš Lalinský)

    * ``bzr status`` now honours FILE parameters for conflict lists
      (Aaron Bentley, #127606)

    * ``bzr checkout`` now honours -r when reconstituting a working tree.
      It also honours -r 0.  (Aaron Bentley, #127708)

    * ``bzr add *`` no more fails on Windows if working tree contains
      non-ascii file names. (Kuno Meyer, #127361)

    * allow ``easy_install bzr`` runs without fatal errors. 
      (Alexander Belchenko, #125521)

    * Graph._filter_candidate_lca does not raise KeyError if a candidate
      is eliminated just before it would normally be examined.  (Aaron Bentley)

    * SMTP connection failures produce a nice message, not a traceback.
      (Aaron Bentley)

  IMPROVEMENTS:

    * Don't show "dots" progress indicators when run non-interactively, such
      as from cron.  (Martin Pool)

    * ``info`` now formats locations more nicely and lists "submit" and
      "public" branches (Aaron Bentley)

    * New ``pack`` command that will trigger database compression within
      the repository (Robert Collins)

    * Implement ``_KnitIndex._load_data`` in a pyrex extension. The pyrex
      version is approximately 2-3x faster at parsing a ``.kndx`` file.
      Which yields a measurable improvement for commands which have to
      read from the repository, such as a 1s => 0.75s improvement in
      ``bzr diff`` when there are changes to be shown.  (John Arbash Meinel)

    * Merge is now faster.  Depending on the scenario, it can be more than 2x
      faster. (Aaron Bentley)

    * Give a clearer warning, and allow ``python setup.py install`` to
      succeed even if pyrex is not available.
      (John Arbash Meinel)

    * ``DirState._read_dirblocks`` now has an optional Pyrex
      implementation. This improves the speed of any command that has to
      read the entire DirState. (``diff``, ``status``, etc, improve by
      about 10%).
      ``bisect_dirblocks`` has also been improved, which helps all
      ``_get_entry`` type calls (whenever we are searching for a
      particular entry in the in-memory DirState).
      (John Arbash Meinel)

    * ``bzr pull`` and ``bzr push`` no longer do a complete walk of the 
      branch revision history for ui display unless -v is supplied.
      (Robert Collins)

    * ``bzr log -rA..B`` output shifted to the left margin if the log only 
      contains merge revisions. (Kent Gibson) 

    * The ``plugins`` command is now public with improved help.
      (Ian Clatworthy)

    * New bundle and merge directive formats are faster to generate, and

    * Annotate merge now works when there are local changes. (Aaron Bentley)

    * Commit now only shows the progress in terms of directories instead of
      entries. (Ian Clatworthy)

    * Fix ``KnitRepository.get_revision_graph`` to not request the graph 2
      times. This makes ``get_revision_graph`` 2x faster. (John Arbash
      Meinel)

    * Fix ``VersionedFile.get_graph()`` to avoid using
      ``set.difference_update(other)``, which has bad scaling when
      ``other`` is large. This improves ``VF.get_graph([version_id])`` for
      a 12.5k graph from 2.9s down to 200ms. (John Arbash Meinel)

    * The ``--lsprof-file`` option now generates output for KCacheGrind if
      the file starts with ``callgrind.out``. This matches the default file
      filtering done by KCacheGrind's Open Dialog. (Ian Clatworthy)

    * Fix ``bzr update`` to avoid an unnecessary
      ``branch.get_master_branch`` call, which avoids 1 extra connection
      to the remote server. (Partial fix for #128076, John Arbash Meinel)

    * Log errors from the smart server in the trace file, to make debugging 
      test failures (and live failures!) easier.  (Andrew Bennetts)

    * The HTML version of the man page has been superceded by a more
      comprehensive manual called the Bazaar User Reference. This manual
      is completed generated from the online help topics. As part of this
      change, limited reStructuredText is now explicitly supported in help
      topics and command help with 'unnatural' markup being removed prior
      to display by the online help or inclusion in the man page.
      (Ian Clatworthy)

    * HTML documentation now use files extension ``*.html``
      (Alexander Belchenko)

    * The cache of ignore definitions is now cleared in WorkingTree.unlock()
      so that changes to .bzrignore aren't missed. (#129694, Daniel Watkins)

    * ``bzr selftest --strict`` fails if there are any missing features or
      expected test failures. (Daniel Watkins, #111914)

    * Link to registration survey added to README. (Ian Clatworthy)

    * Windows standalone installer show link to registration survey
      when installation finished. (Alexander Belchenko)

  LIBRARY API BREAKS:

    * Deprecated dictionary ``bzrlib.option.SHORT_OPTIONS`` removed.
      Options are now required to provide a help string and it must
      comply with the style guide by being one or more sentences with an
      initial capital and final period. (Martin Pool)

    * KnitIndex.get_parents now returns tuples. (Robert Collins)

    * Ancient unused ``Repository.text_store`` attribute has been removed.
      (Robert Collins)

    * The ``bzrlib.pack`` interface has changed to use tuples of bytestrings
      rather than just bytestrings, making it easier to represent multiple
      element names. As this interface was not used by any internal facilities
      since it was introduced in 0.18 no API compatibility is being preserved.
      The serialised form of these packs is identical with 0.18 when a single
      element tuple is in use. (Robert Collins)

  INTERNALS:

    * merge now uses ``iter_changes`` to calculate changes, which makes room for
      future performance increases.  It is also more consistent with other
      operations that perform comparisons, and reduces reliance on
      Tree.inventory.  (Aaron Bentley)

    * Refactoring of transport classes connected to a remote server.
      ConnectedTransport is a new class that serves as a basis for all
      transports needing to connect to a remote server.  transport.split_url
      have been deprecated, use the static method on the object instead. URL
      tests have been refactored too.
      (Vincent Ladeuil)

    * Better connection sharing for ConnectedTransport objects.
      transport.get_transport() now accepts a 'possible_transports' parameter.
      If a newly requested transport can share a connection with one of the
      list, it will.
      (Vincent Ladeuil)

    * Most functions now accept ``bzrlib.revision.NULL_REVISION`` to indicate
      the null revision, and consider using ``None`` for this purpose
      deprecated.  (Aaron Bentley)

    * New ``index`` module with abstract index functionality. This will be
      used during the planned changes in the repository layer. Currently the
      index layer provides a graph aware immutable index, a builder for the
      same index type to allow creating them, and finally a composer for
      such indices to allow the use of many indices in a single query. The
      index performance is not optimised, however the API is stable to allow
      development on top of the index. (Robert Collins)

    * ``bzrlib.dirstate.cmp_by_dirs`` can be used to compare two paths by
      their directory sections. This is equivalent to comparing
      ``path.split('/')``, only without having to split the paths.
      This has a Pyrex implementation available.
      (John Arbash Meinel)

    * New transport decorator 'unlistable+' which disables the list_dir
      functionality for testing.

    * Deprecated ``change_entry`` in transform.py. (Ian Clatworthy)

    * RevisionTree.get_weave is now deprecated.  Tree.plan_merge is now used
      for performing annotate-merge.  (Aaron Bentley)

    * New EmailMessage class to create email messages. (Adeodato Simó)

    * Unused functions on the private interface KnitIndex have been removed.
      (Robert Collins)

    * New ``knit.KnitGraphIndex`` which provides a ``KnitIndex`` layered on top
      of a ``index.GraphIndex``. (Robert Collins)

    * New ``knit.KnitVersionedFile.iter_parents`` method that allows querying
      the parents of many knit nodes at once, reducing round trips to the 
      underlying index. (Robert Collins)

    * Graph now has an is_ancestor method, various bits use it.
      (Aaron Bentley)

    * The ``-Dhpss`` flag now includes timing information. As well as
      logging when a new connection is opened. (John Arbash Meinel)

    * ``bzrlib.pack.ContainerWriter`` now returns an offset, length tuple to
      callers when inserting data, allowing generation of readv style access
      during pack creation, without needing a separate pass across the output
      pack to gather such details. (Robert Collins)

    * ``bzrlib.pack.make_readv_reader`` allows readv based access to pack
      files that are stored on a transport. (Robert Collins)

    * New ``Repository.has_same_location`` method that reports if two
      repository objects refer to the same repository (although with some risk
      of false negatives).  (Andrew Bennetts)

    * InterTree.compare now passes require_versioned on correctly.
      (Marius Kruger)

    * New methods on Repository - ``start_write_group``,
      ``commit_write_group``, ``abort_write_group`` and ``is_in_write_group`` -
      which provide a clean hook point for transactional Repositories - ones
      where all the data for a fetch or commit needs to be made atomically
      available in one step. This allows the write lock to remain while making
      a series of data insertions.  (e.g. data conversion). (Robert Collins)

    * In ``bzrlib.knit`` the internal interface has been altered to use
      3-tuples (index, pos, length) rather than two-tuples (pos, length) to
      describe where data in a knit is, allowing knits to be split into 
      many files. (Robert Collins)

    * ``bzrlib.knit._KnitData`` split into cache management and physical access
      with two access classes - ``_PackAccess`` and ``_KnitAccess`` defined.
      The former provides access into a .pack file, and the latter provides the
      current production repository form of .knit files. (Robert Collins)

  TESTING:

    * Remove selftest ``--clean-output``, ``--numbered-dirs`` and
      ``--keep-output`` options, which are obsolete now that tests
      are done within directories in $TMPDIR.  (Martin Pool)

    * The SSH_AUTH_SOCK environment variable is now reset to avoid 
      interaction with any running ssh agents.  (Jelmer Vernooij, #125955)

    * run_bzr_subprocess handles parameters the same way as run_bzr:
      either a string or a list of strings should be passed as the first
      parameter.  Varargs-style parameters are deprecated. (Aaron Bentley)


bzr 0.18  2007-07-17
--------------------

  BUGFIXES:

    * Fix 'bzr add' crash under Win32 (Kuno Meyer)


bzr 0.18rc1  2007-07-10
-----------------------

  BUGFIXES:

    * Do not suppress pipe errors, etc. in non-display commands
      (Alexander Belchenko, #87178)

    * Display a useful error message when the user requests to annotate
      a file that is not present in the specified revision.
      (James Westby, #122656)

    * Commands that use status flags now have a reference to 'help
      status-flags'.  (Daniel Watkins, #113436)

    * Work around python-2.4.1 inhability to correctly parse the
      authentication header.
      (Vincent Ladeuil, #121889)

    * Use exact encoding for merge directives. (Adeodato Simó, #120591)

    * Fix tempfile permissions error in smart server tar bundling under
      Windows. (Martin _, #119330)

    * Fix detection of directory entries in the inventory. (James Westby)

    * Fix handling of http code 400: Bad Request When issuing too many ranges.
      (Vincent Ladeuil, #115209)

    * Issue a CONNECT request when connecting to an https server
      via a proxy to enable SSL tunneling.
      (Vincent Ladeuil, #120678)

    * Fix ``bzr log -r`` to support selecting merge revisions, both 
      individually and as part of revision ranges.
      (Kent Gibson, #4663)
 
    * Don't leave cruft behind when failing to acquire a lockdir.
      (Martin Pool, #109169)

    * Don't use the '-f' strace option during tests.
      (Vincent Ladeuil, #102019).

    * Warn when setting ``push_location`` to a value that will be masked by
      locations.conf.  (Aaron Bentley, #122286)

    * Fix commit ordering in corner case (Aaron Bentley, #94975)

    *  Make annotate behave in a non-ASCII world (Adeodato Simó).

  IMPROVEMENTS:

    * The --lsprof-file option now dumps a text rendering of the profiling
      information if the filename ends in ".txt". It will also convert the
      profiling information to a format suitable for KCacheGrind if the
      output filename ends in ".callgrind". Fixes to the lsprofcalltree
      conversion process by Jean Paul Calderone and Itamar were also merged.
      See http://ddaa.net/blog/python/lsprof-calltree. (Ian Clatworthy)

    * ``info`` now defaults to non-verbose mode, displaying only paths and
      abbreviated format info.  ``info -v`` displays all the information
      formerly displayed by ``info``.  (Aaron Bentley, Adeodato Simó)

    * ``bzr missing`` now has better option names ``--this`` and ``--other``.
      (Elliot Murphy)

    * The internal ``weave-list`` command has become ``versionedfile-list``,
      and now lists knits as well as weaves.  (Aaron Bentley)

    * Automatic merge base selection uses a faster algorithm that chooses
      better bases in criss-cross merge situations (Aaron Bentley)

    * Progress reporting in ``commit`` has been improved. The various logical
      stages are now reported on as follows, namely:

      * Collecting changes [Entry x/y] - Stage n/m
      * Saving data locally - Stage n/m
      * Uploading data to master branch - Stage n/m
      * Updating the working tree - Stage n/m
      * Running post commit hooks - Stage n/m
      
      If there is no master branch, the 3rd stage is omitted and the total
      number of stages is adjusted accordingly.

      Each hook that is run after commit is listed with a name (as hooks
      can be slow it is useful feedback).
      (Ian Clatworthy, Robert Collins)

    * Various operations that are now faster due to avoiding unnecessary
      topological sorts. (Aaron Bentley)

    * Make merge directives robust against broken bundles. (Aaron Bentley)

    * The lsprof filename note is emitted via trace.note(), not standard
      output.  (Aaron Bentley)

    * ``bzrlib`` now exports explicit API compatibility information to assist
      library users and plugins. See the ``bzrlib.api`` module for details.
      (Robert Collins)

    * Remove unnecessary lock probes when acquiring a lockdir.
      (Martin Pool)

    * ``bzr --version`` now shows the location of the bzr log file, which
      is especially useful on Windows.  (Martin Pool)

    * -D now supports hooks to get debug tracing of hooks (though its currently
      minimal in nature). (Robert Collins)

    * Long log format reports deltas on merge revisions. 
      (John Arbash Meinel, Kent Gibson)

    * Make initial push over ftp more resilient. (John Arbash Meinel)

    * Print a summary of changes for update just like pull does.
      (Daniel Watkins, #113990)

    * Add a -Dhpss option to trace smart protocol requests and responses.
      (Andrew Bennetts)

  LIBRARY API BREAKS:

    * Testing cleanups - 
      ``bzrlib.repository.RepositoryTestProviderAdapter`` has been moved
      to ``bzrlib.tests.repository_implementations``;
      ``bzrlib.repository.InterRepositoryTestProviderAdapter`` has been moved
      to ``bzrlib.tests.interrepository_implementations``;
      ``bzrlib.transport.TransportTestProviderAdapter`` has moved to 
      ``bzrlib.tests.test_transport_implementations``.
      ``bzrlib.branch.BranchTestProviderAdapter`` has moved to
      ``bzrlib.tests.branch_implementations``.
      ``bzrlib.bzrdir.BzrDirTestProviderAdapter`` has moved to 
      ``bzrlib.tests.bzrdir_implementations``.
      ``bzrlib.versionedfile.InterVersionedFileTestProviderAdapter`` has moved
      to ``bzrlib.tests.interversionedfile_implementations``.
      ``bzrlib.store.revision.RevisionStoreTestProviderAdapter`` has moved to
      ``bzrlib.tests.revisionstore_implementations``.
      ``bzrlib.workingtree.WorkingTreeTestProviderAdapter`` has moved to
      ``bzrlib.tests.workingtree_implementations``.
      These changes are an API break in the testing infrastructure only.
      (Robert Collins)

    * Relocate TestCaseWithRepository to be more central. (Robert Collins)

    * ``bzrlib.add.smart_add_tree`` will no longer perform glob expansion on
      win32. Callers of the function should do this and use the new
      ``MutableTree.smart_add`` method instead. (Robert Collins)

    * ``bzrlib.add.glob_expand_for_win32`` is now
      ``bzrlib.win32utils.glob_expand``.  (Robert Collins)

    * ``bzrlib.add.FastPath`` is now private and moved to 
      ``bzrlib.mutabletree._FastPath``. (Robert Collins, Martin Pool)

    * ``LockDir.wait`` removed.  (Martin Pool)

    * The ``SmartServer`` hooks API has changed for the ``server_started`` and
      ``server_stopped`` hooks. The first parameter is now an iterable of
      backing URLs rather than a single URL. This is to reflect that many
      URLs may map to the external URL of the server. E.g. the server interally
      may have a chrooted URL but also the local file:// URL will be at the 
      same location. (Robert Collins)

  INTERNALS:

    * New SMTPConnection class to unify email handling.  (Adeodato Simó)

    * Fix documentation of BzrError. (Adeodato Simó)

    * Make BzrBadParameter an internal error. (Adeodato Simó)

    * Remove use of 'assert False' to raise an exception unconditionally.
      (Martin Pool)

    * Give a cleaner error when failing to decode knit index entry.
      (Martin Pool)

    * TreeConfig would mistakenly search the top level when asked for options
      from a section. It now respects the section argument and only
      searches the specified section. (James Westby)

    * Improve ``make api-docs`` output. (John Arbash Meinel)

    * Use os.lstat rather than os.stat for osutils.make_readonly and
      osutils.make_writeable. This makes the difftools plugin more
      robust when dangling symlinks are found. (Elliot Murphy)

    * New ``-Dlock`` option to log (to ~/.bzr.log) information on when 
      lockdirs are taken or released.  (Martin Pool)

    * ``bzrlib`` Hooks are now nameable using ``Hooks.name_hook``. This 
      allows a nicer UI when hooks are running as the current hook can
      be displayed. (Robert Collins)

    * ``Transport.get`` has had its interface made more clear for ease of use.
      Retrieval of a directory must now fail with either 'PathError' at open
      time, or raise 'ReadError' on a read. (Robert Collins)

    * New method ``_maybe_expand_globs`` on the ``Command`` class for 
      dealing with unexpanded glob lists - e.g. on the win32 platform. This
      was moved from ``bzrlib.add._prepare_file_list``. (Robert Collins)

    * ``bzrlib.add.smart_add`` and ``bzrlib.add.smart_add_tree`` are now
      deprecated in favour of ``MutableTree.smart_add``. (Robert Collins,
      Martin Pool)

    * New method ``external_url`` on Transport for obtaining the url to
      hand to external processes. (Robert Collins)

    * Teach windows installers to build pyrex/C extensions.
      (Alexander Belchenko)

  TESTING:

    * Removed the ``--keep-output`` option from selftest and clean up test
      directories as they're used.  This reduces the IO load from 
      running the test suite and cuts the time by about half.
      (Andrew Bennetts, Martin Pool)

    * Add scenarios as a public attribute on the TestAdapter classes to allow
      modification of the generated scenarios before adaption and easier
      testing. (Robert Collins)

    * New testing support class ``TestScenarioApplier`` which multiplies
      out a single teste by a list of supplied scenarios. (RobertCollins)

    * Setting ``repository_to_test_repository`` on a repository_implementations
      test will cause it to be called during repository creation, allowing the
      testing of repository classes which are not based around the Format
      concept. For example a repository adapter can be tested in this manner,
      by altering the repository scenarios to include a scenario that sets this
      attribute during the test parameterisation in
      ``bzrlib.tests.repository.repository_implementations``. (Robert Collins)

    * Clean up many of the APIs for blackbox testing of Bazaar.  The standard 
      interface is now self.run_bzr.  The command to run can be passed as
      either a list of parameters, a string containing the command line, or
      (deprecated) varargs parameters.  (Martin Pool)

    * The base TestCase now isolates tests from -D parameters by clearing
      ``debug.debug_flags`` and restores it afterwards. (Robert Collins)

    * Add a relpath parameter to get_transport methods in test framework to
      avoid useless cloning.
      (Vincent Ladeuil, #110448)


bzr 0.17  2007-06-18
--------------------

  BUGFIXES:

    * Fix crash of commit due to wrong lookup of filesystem encoding.
      (Colin Watson, #120647)

    * Revert logging just to stderr in commit as broke unicode filenames.
      (Aaron Bentley, Ian Clatworthy, #120930)


bzr 0.17rc1  2007-06-12
-----------------------

  NOTES WHEN UPGRADING:

    * The kind() and is_executable() APIs on the WorkingTree interface no
      longer implicitly (read) locks and unlocks the tree. This *might*
      impact some plug-ins and tools using this part of the API. If you find
      an issue that may be caused by this change, please let us know,
      particularly the plug-in/tool maintainer. If encountered, the API
      fix is to surround kind() and is_executable() calls with lock_read()
      and unlock() like so::

        work_tree.lock_read()
        try:
            kind = work_tree.kind(...)
        finally:
            work_tree.unlock()

  INTERNALS:
    * Rework of LogFormatter API to provide beginning/end of log hooks and to
      encapsulate the details of the revision to be logged in a LogRevision
      object.
      In long log formats, merge revision ids are only shown when --show-ids
      is specified, and are labelled "revision-id:", as per mainline
      revisions, instead of "merged:". (Kent Gibson)

    * New ``BranchBuilder`` API which allows the construction of particular
      histories quickly. Useful for testing and potentially other applications
      too. (Robert Collins)

  IMPROVEMENTS:
  
    * There are two new help topics, working-trees and repositories that
      attempt to explain these concepts. (James Westby, John Arbash Meinel,
      Aaron Bentley)

    * Added ``bzr log --limit`` to report a limited number of revisions.
      (Kent Gibson, #3659)

    * Revert does not try to preserve file contents that were originally
      produced by reverting to a historical revision.  (Aaron Bentley)

    * ``bzr log --short`` now includes ``[merge]`` for revisions which
      have more than one parent. This is a small improvement to help
      understanding what changes have occurred
      (John Arbash Meinel, #83887)

    * TreeTransform avoids many renames when contructing large trees,
      improving speed.  3.25x speedups have been observed for construction of
      kernel-sized-trees, and checkouts are 1.28x faster.  (Aaron Bentley)

    * Commit on large trees is now faster. In my environment, a commit of
      a small change to the Mozilla tree (55k files) has dropped from
      66 seconds to 32 seconds. For a small tree of 600 files, commit of a
      small change is 33% faster. (Ian Clatworthy)

    * New --create-prefix option to bzr init, like for push.  (Daniel Watkins,
      #56322)

  BUGFIXES:

    * ``bzr push`` should only connect to the remote location one time.
      We have been connecting 3 times because we forget to pass around
      the Transport object. This adds ``BzrDir.clone_on_transport()``, so
      that we can pass in the Transport that we already have.
      (John Arbash Meinel, #75721)

    * ``DirState.set_state_from_inventory()`` needs to properly order
      based on split paths, not just string paths.
      (John Arbash Meinel, #115947)

    * Let TestUIFactoy encode the password prompt with its own stdout.
      (Vincent Ladeuil, #110204)

    * pycurl should take use the range header that takes the range hint
      into account.
      (Vincent Ladeuil, #112719)

    * WorkingTree4.get_file_sha1 no longer raises an exception when invoked
      on a missing file.  (Aaron Bentley, #118186)

    * WorkingTree.remove works correctly with tree references, and when pwd is
      not the tree root. (Aaron Bentley)

    * Merge no longer fails when a file is renamed in one tree and deleted
      in the other. (Aaron Bentley, #110279)

    * ``revision-info`` now accepts dotted revnos, doesn't require a tree,
      and defaults to the last revision (Matthew Fuller, #90048)

    * Tests no longer fail when BZR_REMOTE_PATH is set in the environment.
      (Daniel Watkins, #111958)

    * ``bzr branch -r revid:foo`` can be used to branch any revision in
      your repository. (Previously Branch6 only supported revisions in your
      mainline). (John Arbash Meinel, #115343)

bzr 0.16  2007-05-07
--------------------
  
  BUGFIXES:

    * Handle when you have 2 directories with similar names, but one has a
      hyphen. (``'abc'`` versus ``'abc-2'``). The WT4._iter_changes
      iterator was using direct comparison and ``'abc/a'`` sorts after
      ``'abc-2'``, but ``('abc', 'a')`` sorts before ``('abc-2',)``.
      (John Arbash Meinel, #111227)

    * Handle when someone renames a file on disk without telling bzr.
      Previously we would report the first file as missing, but not show
      the new unknown file. (John Arbash Meinel, #111288)

    * Avoid error when running hooks after pulling into or pushing from
      a branch bound to a smartserver branch.  (Martin Pool, #111968)

  IMPROVEMENTS:

    * Move developer documentation to doc/developers/. This reduces clutter in
      the root of the source tree and allows HACKING to be split into multiple
      files. (Robert Collins, Alexander Belchenko)

    * Clean up the ``WorkingTree4._iter_changes()`` internal loops as well as
      ``DirState.update_entry()``. This optimizes the core logic for ``bzr
      diff`` and ``bzr status`` significantly improving the speed of
      both. (John Arbash Meinel)

bzr 0.16rc2  2007-04-30
-----------------------

  BUGFIXES:

    * Handle the case when you delete a file, and then rename another file
      on top of it. Also handle the case of ``bzr rm --keep foo``. ``bzr
      status`` should show the removed file and an unknown file in its
      place. (John Arbash Meinel, #109993)

    * Bundles properly read and write revision properties that have an
      empty value. And when the value is not ASCII.
      (John Arbash Meinel, #109613)

    * Fix the bzr commit message to be in text mode.
      (Alexander Belchenko, #110901)

    * Also handle when you rename a file and create a file where it used
      to be. (John Arbash Meinel, #110256)

    * ``WorkingTree4._iter_changes`` should not descend into unversioned
      directories. (John Arbash Meinel, #110399)

bzr 0.16rc1  2007-04-26
-----------------------

  NOTES WHEN UPGRADING:

    * ``bzr remove`` and ``bzr rm`` will now remove the working file, if
      it could be recovered again.
      This has been done for consistency with svn and the unix rm command.
      The old ``remove`` behaviour has been retained in the new option
      ``bzr remove --keep``, which will just stop versioning the file,
      but not delete it.
      ``bzr remove --force`` have been added which will always delete the
      files.
      ``bzr remove`` is also more verbose.
      (Marius Kruger, #82602)

  IMPROVEMENTS:

    * Merge directives can now be supplied as input to `merge` and `pull`,
      like bundles can.  (Aaron Bentley)

    * Sending the SIGQUIT signal to bzr, which can be done on Unix by
      pressing Control-Backslash, drops bzr into a debugger.  Type ``'c'``
      to continue.  This can be disabled by setting the environment variable
      ``BZR_SIGQUIT_PDB=0``.  (Martin Pool)

    * selftest now supports --list-only to list tests instead of running
      them. (Ian Clatworthy)

    * selftest now supports --exclude PATTERN (or -x PATTERN) to exclude
      tests with names that match that regular expression.
      (Ian Clatworthy, #102679)

    * selftest now supports --randomize SEED to run tests in a random order.
      SEED is typically the value 'now' meaning 'use the current time'.
      (Ian Clatworthy, #102686)

    * New option ``--fixes`` to commit, which stores bug fixing annotations as
      revision properties. Built-in support for Launchpad, Debian, Trac and
      Bugzilla bug trackers. (Jonathan Lange, James Henstridge, Robert Collins)

    * New API, ``bzrlib.bugtracker.tracker_registry``, for adding support for
      other bug trackers to ``fixes``. (Jonathan Lange, James Henstridge,
      Robert Collins)

    * ``selftest`` has new short options ``-f`` and ``-1``.  (Martin
      Pool)

    * ``bzrlib.tsort.MergeSorter`` optimizations. Change the inner loop
      into using local variables instead of going through ``self._var``.
      Improves the time to ``merge_sort`` a 10k revision graph by
      approximately 40% (~700->400ms).  (John Arbash Meinel)

    * ``make docs`` now creates a man page at ``man1/bzr.1`` fixing bug 107388.
      (Robert Collins)

    * ``bzr help`` now provides cross references to other help topics using
      the _see_also facility on command classes. Likewise the bzr_man
      documentation, and the bzr.1 man page also include this information.
      (Robert Collins)

    * Tags are now included in logs, that use the long log formatter. 
      (Erik Bågfors, Alexander Belchenko)

    * ``bzr help`` provides a clearer message when a help topic cannot be
      found. (Robert Collins, #107656)

    * ``bzr help`` now accepts optional prefixes for command help. The help
      for all commands can now be found at ``bzr help commands/COMMANDNAME``
      as well as ``bzr help COMMANDNAME`` (which only works for commands 
      where the name is not the same as a more general help topic). 
      (Robert Collins)

    * ``bzr help PLUGINNAME`` will now return the module docstring from the
      plugin PLUGINNAME. (Robert Collins, #50408)

    * New help topic ``urlspec`` which lists the availables transports.
      (Goffredo Baroncelli)

    * doc/server.txt updated to document the default bzr:// port
      and also update the blurb about the hpss' current status.
      (Robert Collins, #107125).

    * ``bzr serve`` now listens on interface 0.0.0.0 by default, making it
      serve out to the local LAN (and anyone in the world that can reach the
      machine running ``bzr serve``. (Robert Collins, #98918)

    * A new smart server protocol version has been added.  It prefixes requests
      and responses with an explicit version identifier so that future protocol
      revisions can be dealt with gracefully.  (Andrew Bennetts, Robert Collins)

    * The bzr protocol version 2 indicates success or failure in every response
      without depending on particular commands encoding that consistently,
      allowing future client refactorings to be much more robust about error
      handling. (Robert Collins, Martin Pool, Andrew Bennetts)

    * The smart protocol over HTTP client has been changed to always post to the
      same ``.bzr/smart`` URL under the original location when it can.  This allows
      HTTP servers to only have to pass URLs ending in .bzr/smart to the smart
      server handler, and not arbitrary ``.bzr/*/smart`` URLs.  (Andrew Bennetts)

    * digest authentication is now supported for proxies and HTTP by the urllib
      based http implementation. Tested against Apache 2.0.55 and Squid
      2.6.5. Basic and digest authentication are handled coherently for HTTP
      and proxy: if the user is provided in the url (bzr command line for HTTP,
      proxy environment variables for proxies), the password is prompted for
      (only once). If the password is provided, it is taken into account. Once
      the first authentication is successful, all further authentication
      roundtrips are avoided by preventively setting the right authentication
      header(s).
      (Vincent Ladeuil).

  INTERNALS:

    * bzrlib API compatability with 0.8 has been dropped, cleaning up some
      code paths. (Robert Collins)

    * Change the format of chroot urls so that they can be safely manipulated
      by generic url utilities without causing the resulting urls to have
      escaped the chroot. A side effect of this is that creating a chroot
      requires an explicit action using a ChrootServer.
      (Robert Collins, Andrew Bennetts)

    * Deprecate ``Branch.get_root_id()`` because branches don't have root ids,
      rather than fixing bug #96847.  (Aaron Bentley)

    * ``WorkingTree.apply_inventory_delta`` provides a better alternative to
      ``WorkingTree._write_inventory``.  (Aaron Bentley)

    * Convenience method ``TestCase.expectFailure`` ensures that known failures
      do not silently pass.  (Aaron Bentley)

    * ``Transport.local_abspath`` now raises ``NotLocalUrl`` rather than 
      ``TransportNotPossible``. (Martin Pool, Ian Clatworthy)

    * New SmartServer hooks facility. There are two initial hooks documented
      in ``bzrlib.transport.smart.SmartServerHooks``. The two initial hooks allow
      plugins to execute code upon server startup and shutdown.
      (Robert Collins).

    * SmartServer in standalone mode will now close its listening socket
      when it stops, rather than waiting for garbage collection. This primarily
      fixes test suite hangs when a test tries to connect to a shutdown server.
      It may also help improve behaviour when dealing with a server running
      on a specific port (rather than dynamically assigned ports).
      (Robert Collins)

    * Move most SmartServer code into a new package, bzrlib/smart.
      bzrlib/transport/remote.py contains just the Transport classes that used
      to be in bzrlib/transport/smart.py.  (Andrew Bennetts)

    * urllib http implementation avoid roundtrips associated with
      401 (and 407) errors once the authentication succeeds.
      (Vincent Ladeuil).

    * urlib http now supports querying the user for a proxy password if
      needed. Realm is shown in the prompt for both HTTP and proxy
      authentication when the user is required to type a password. 
      (Vincent Ladeuil).

    * Renamed SmartTransport (and subclasses like SmartTCPTransport) to
      RemoteTransport (and subclasses to RemoteTCPTransport, etc).  This is more
      consistent with its new home in ``bzrlib/transport/remote.py``, and because
      it's not really a "smart" transport, just one that does file operations
      via remote procedure calls.  (Andrew Bennetts)
 
    * The ``lock_write`` method of ``LockableFiles``, ``Repository`` and
      ``Branch`` now accept a ``token`` keyword argument, so that separate
      instances of those objects can share a lock if it has the right token.
      (Andrew Bennetts, Robert Collins)

    * New method ``get_branch_reference`` on ``BzrDir`` allows the detection of
      branch references - which the smart server component needs.

    * The Repository API ``make_working_trees`` is now permitted to return
      False when ``set_make_working_trees`` is not implemented - previously
      an unimplemented ``set_make_working_trees`` implied the result True
      from ``make_working_trees``. This has been changed to accomodate the
      smart server, where it does not make sense (at this point) to ever
      make working trees by default. (Robert Collins)

    * Command objects can now declare related help topics by having _see_also
      set to a list of related topic. (Robert Collins)

    * ``bzrlib.help`` now delegates to the Command class for Command specific
      help. (Robert Collins)

    * New class ``TransportListRegistry``, derived from the Registry class, which 
      simplifies tracking the available Transports. (Goffredo Baroncelli)

    * New function ``Branch.get_revision_id_to_revno_map`` which will
      return a dictionary mapping revision ids to dotted revnos. Since
      dotted revnos are defined in the context of the branch tip, it makes
      sense to generate them from a ``Branch`` object.
      (John Arbash Meinel)

    * Fix the 'Unprintable error' message display to use the repr of the 
      exception that prevented printing the error because the str value
      for it is often not useful in debugging (e.g. KeyError('foo') has a
      str() of 'foo' but a repr of 'KeyError('foo')' which is much more
      useful. (Robert Collins)

    * ``urlutils.normalize_url`` now unescapes unreserved characters, such as "~".
      (Andrew Bennetts)

  BUGFIXES:

    * Don't fail bundle selftest if email has 'two' embedded.  
      (Ian Clatworthy, #98510)

    * Remove ``--verbose`` from ``bzr bundle``. It didn't work anyway.
      (Robert Widhopf-Fenk, #98591)

    * Remove ``--basis`` from the checkout/branch commands - it didn't work
      properly and is no longer beneficial.
      (Robert Collins, #53675, #43486)

    * Don't produce encoding error when adding duplicate files.
      (Aaron Bentley)

    * Fix ``bzr log <file>`` so it only logs the revisions that changed
      the file, and does it faster.
      (Kent Gibson, John Arbash Meinel, #51980, #69477)
 
    * Fix ``InterDirstateTre._iter_changes`` to handle when we come across
      an empty versioned directory, which now has files in it.
      (John Arbash Meinel, #104257)

    * Teach ``common_ancestor`` to shortcut when the tip of one branch is
      inside the ancestry of the other. Saves a lot of graph processing
      (with an ancestry of 16k revisions, ``bzr merge ../already-merged``
      changes from 2m10s to 13s).  (John Arbash Meinel, #103757)

    * Fix ``show_diff_trees`` to handle the case when a file is modified,
      and the containing directory is renamed. (The file path is different
      in this versus base, but it isn't marked as a rename).
      (John Arbash Meinel, #103870)

    * FTP now works even when the FTP server does not support atomic rename.
      (Aaron Bentley, #89436)

    * Correct handling in bundles and merge directives of timezones with
      that are not an integer number of hours offset from UTC.  Always 
      represent the epoch time in UTC to avoid problems with formatting 
      earlier times on win32.  (Martin Pool, Alexander Belchenko, John
      Arbash Meinel)

    * Typo in the help for ``register-branch`` fixed. (Robert Collins, #96770)

    * "dirstate" and "dirstate-tags" formats now produce branches compatible
      with old versions of bzr. (Aaron Bentley, #107168))

    * Handle moving a directory when children have been added, removed,
      and renamed. (John Arbash Meinel, #105479)

    * Don't preventively use basic authentication for proxy before receiving a
      407 error. Otherwise people willing to use other authentication schemes
      may expose their password in the clear (or nearly). This add one
      roundtrip in case basic authentication should be used, but plug the
      security hole.
      (Vincent Ladeuil)

    * Handle http and proxy digest authentication.
      (Vincent Ladeuil, #94034).

  TESTING:

    * Added ``bzrlib.strace.strace`` which will strace a single callable and
      return a StraceResult object which contains just the syscalls involved
      in running it. (Robert Collins)

    * New test method ``reduceLockdirTimeout`` to drop the default (ui-centric)
      default time down to one suitable for tests. (Andrew Bennetts)

    * Add new ``vfs_transport_factory`` attribute on tests which provides the 
      common vfs backing for both the readonly and readwrite transports.
      This allows the RemoteObject tests to back onto local disk or memory,
      and use the existing ``transport_server`` attribute all tests know about
      to be the smart server transport. This in turn allows tests to 
      differentiate between 'transport to access the branch', and 
      'transport which is a VFS' - which matters in Remote* tests.
      (Robert Collins, Andrew Bennetts)

    * The ``make_branch_and_tree`` method for tests will now create a 
      lightweight checkout for the tree if the ``vfs_transport_factory`` is not
      a LocalURLServer. (Robert Collins, Andrew Bennetts)

    * Branch implementation tests have been audited to ensure that all urls 
      passed to Branch APIs use proper urls, except when local-disk paths
      are intended. This is so that tests correctly access the test transport
      which is often not equivalent to local disk in Remote* tests. As part
      of this many tests were adjusted to remove dependencies on local disk
      access.
      (Robert Collins, Andrew Bennetts)

    * Mark bzrlib.tests and bzrlib.tests.TestUtil as providing assertFOO helper
      functions by adding a ``__unittest`` global attribute. (Robert Collins,
      Andrew Bennetts, Martin Pool, Jonathan Lange)

    * Refactored proxy and authentication handling to simplify the
      implementation of new auth schemes for both http and proxy. 
      (Vincent Ladeuil)

bzr 0.15 2007-04-01
-------------------

  BUGFIXES:

    * Handle incompatible repositories as a user issue when fetching.
      (Aaron Bentley)

    * Don't give a recommendation to upgrade when branching or 
      checking out a branch that contains an old-format working tree.
      (Martin Pool)

bzr 0.15rc3  2007-03-26
-----------------------

  CHANGES:
 
    * A warning is now displayed when opening working trees in older 
      formats, to encourage people to upgrade to WorkingTreeFormat4.
      (Martin Pool)

  IMPROVEMENTS:

    * HTTP redirections are now taken into account when a branch (or a
      bundle) is accessed for the first time. A message is issued at each
      redirection to inform the user. In the past, http redirections were
      silently followed for each request which significantly degraded the
      performances. The http redirections are not followed anymore by
      default, instead a RedirectRequested exception is raised. For bzrlib
      users needing to follow http redirections anyway,
      ``bzrlib.transport.do_catching_redirections`` provide an easy transition
      path.  (vila)

  INTERNALS:

    * Added ``ReadLock.temporary_write_lock()`` to allow upgrading an OS read
      lock to an OS write lock. Linux can do this without unlocking, Win32
      needs to unlock in between. (John Arbash Meinel)
 
    * New parameter ``recommend_upgrade`` to ``BzrDir.open_workingtree``
      to silence (when false) warnings about opening old formats.
      (Martin Pool)

    * Fix minor performance regression with bzr-0.15 on pre-dirstate
      trees. (We were reading the working inventory too many times).
      (John Arbash Meinel)

    * Remove ``Branch.get_transaction()`` in favour of a simple cache of
      ``revision_history``.  Branch subclasses should override
      ``_gen_revision_history`` rather than ``revision_history`` to make use of
      this cache, and call ``_clear_revision_history_cache`` and
      ``_cache_revision_history`` at appropriate times. (Andrew Bennetts)

  BUGFIXES:

    * Take ``smtp_server`` from user config into account.
      (vila, #92195)

    * Restore Unicode filename handling for versioned and unversioned files.
      (John Arbash Meinel, #92608)

    * Don't fail during ``bzr commit`` if a file is marked removed, and
      the containing directory is auto-removed.  (John Arbash Meinel, #93681)

    * ``bzr status FILENAME`` failed on Windows because of an uncommon
      errno. (``ERROR_DIRECTORY == 267 != ENOTDIR``).
      (Wouter van Heyst, John Arbash Meinel, #90819)

    * ``bzr checkout source`` should create a local branch in the same
      format as source. (John Arbash Meinel, #93854)

    * ``bzr commit`` with a kind change was failing to update the
      last-changed-revision for directories.  The
      InventoryDirectory._unchanged only looked at the ``parent_id`` and name,
      ignoring the fact that the kind could have changed, too.
      (John Arbash Meinel, #90111)

    * ``bzr mv dir/subdir other`` was incorrectly updating files inside
      the directory. So that there was a chance it would break commit,
      etc. (John Arbash Meinel, #94037)
 
    * Correctly handles mutiple permanent http redirections.
      (vila, #88780)

bzr 0.15rc2  2007-03-14
-----------------------

  NOTES WHEN UPGRADING:
        
    * Release 0.15rc2 of bzr changes the ``bzr init-repo`` command to
      default to ``--trees`` instead of ``--no-trees``.
      Existing shared repositories are not affected.

  IMPROVEMENTS:

    * New ``merge-directive`` command to generate machine- and human-readable
      merge requests.  (Aaron Bentley)

    * New ``submit:`` revision specifier makes it easy to diff against the
      common ancestor with the submit location (Aaron Bentley)

    * Added support for Putty's SSH implementation. (Dmitry Vasiliev)

    * Added ``bzr status --versioned`` to report only versioned files, 
      not unknowns. (Kent Gibson)

    * Merge now autodetects the correct line-ending style for its conflict
      markers.  (Aaron Bentley)

  INTERNALS:

    * Refactored SSH vendor registration into SSHVendorManager class.
      (Dmitry Vasiliev)

  BUGFIXES:

    * New ``--numbered-dirs`` option to ``bzr selftest`` to use
      numbered dirs for TestCaseInTempDir. This is default behavior
      on Windows. Anyone can force named dirs on Windows
      with ``--no-numbered-dirs``. (Alexander Belchenko)

    * Fix ``RevisionSpec_revid`` to handle the Unicode strings passed in
      from the command line. (Marien Zwart, #90501)

    * Fix ``TreeTransform._iter_changes`` when both the source and
      destination are missing. (Aaron Bentley, #88842)

    * Fix commit of merges with symlinks in dirstate trees.
      (Marien Zwart)
    
    * Switch the ``bzr init-repo`` default from --no-trees to --trees. 
      (Wouter van Heyst, #53483)


bzr 0.15rc1  2007-03-07
-----------------------

  SURPRISES:

    * The default disk format has changed. Please run 'bzr upgrade' in your
      working trees to upgrade. This new default is compatible for network
      operations, but not for local operations. That is, if you have two
      versions of bzr installed locally, after upgrading you can only use the
      bzr 0.15 version. This new default does not enable tags or nested-trees
      as they are incompatible with bzr versions before 0.15 over the network.

    * For users of bzrlib: Two major changes have been made to the working tree
      api in bzrlib. The first is that many methods and attributes, including
      the inventory attribute, are no longer valid for use until one of
      ``lock_read``/``lock_write``/``lock_tree_write`` has been called,
      and become invalid again after unlock is called. This has been done
      to improve performance and correctness as part of the dirstate
      development.
      (Robert Collins, John A Meinel, Martin Pool, and others).

    * For users of bzrlib: The attribute 'tree.inventory' should be considered
      readonly. Previously it was possible to directly alter this attribute, or
      its contents, and have the tree notice this. This has been made
      unsupported - it may work in some tree formats, but in the newer dirstate
      format such actions will have no effect and will be ignored, or even
      cause assertions. All operations possible can still be carried out by a
      combination of the tree API, and the bzrlib.transform API. (Robert
      Collins, John A Meinel, Martin Pool, and others).

  IMPROVEMENTS:

    * Support for OS Windows 98. Also .bzr.log on any windows system
      saved in My Documents folder. (Alexander Belchenko)

    * ``bzr mv`` enhanced to support already moved files.
      In the past the mv command would have failed if the source file doesn't
      exist. In this situation ``bzr mv`` would now detect that the file has
      already moved and update the repository accordingly, if the target file
      does exist.
      A new option ``--after`` has been added so that if two files already
      exist, you could notify Bazaar that you have moved a (versioned) file
      and replaced it with another. Thus in this case ``bzr move --after``
      will only update the Bazaar identifier.
      (Steffen Eichenberg, Marius Kruger)

    * ``ls`` now works on treeless branches and remote branches.
      (Aaron Bentley)

    * ``bzr help global-options`` describes the global options.
      (Aaron Bentley)

    * ``bzr pull --overwrite`` will now correctly overwrite checkouts.
      (Robert Collins)

    * Files are now allowed to change kind (e.g. from file to symlink).
      Supported by ``commit``, ``revert`` and ``status``
      (Aaron Bentley)

    * ``inventory`` and ``unknowns`` hidden in favour of ``ls``
      (Aaron Bentley)

    * ``bzr help checkouts`` descibes what checkouts are and some possible
      uses of them. (James Westby, Aaron Bentley)

    * A new ``-d`` option to push, pull and merge overrides the default 
      directory.  (Martin Pool)

    * Branch format 6: smaller, and potentially faster than format 5.  Supports
      ``append_history_only`` mode, where the log view and revnos do not change,
      except by being added to.  Stores policy settings in
      ".bzr/branch/branch.conf".

    * ``append_only`` branches:  Format 6 branches may be configured so that log
      view and revnos are always consistent.  Either create the branch using
      "bzr init --append-revisions-only" or edit the config file as descriped
      in docs/configuration.txt.

    * rebind: Format 6 branches retain the last-used bind location, so if you
      "bzr unbind", you can "bzr bind" to bind to the previously-selected
      bind location.

    * Builtin tags support, created and deleted by the ``tag`` command and
      stored in the branch.  Tags can be accessed with the revisionspec
      ``-rtag:``, and listed with ``bzr tags``.  Tags are not versioned 
      at present. Tags require a network incompatible upgrade. To perform this
      upgrade, run ``bzr upgrade --dirstate-tags`` in your branch and
      repositories. (Martin Pool)

    * The ``bzr://`` transport now has a well-known port number, 4155,
      which it will use by default.  (Andrew Bennetts, Martin Pool)

    * Bazaar now looks for user-installed plugins before looking for site-wide
      plugins. (Jonathan Lange)

    * ``bzr resolve`` now detects and marks resolved text conflicts.
      (Aaron Bentley)

  INTERNALS:

    * Internally revision ids and file ids are now passed around as utf-8
      bytestrings, rather than treating them as Unicode strings. This has
      performance benefits for Knits, since we no longer need to decode the
      revision id for each line of content, nor for each entry in the index.
      This will also help with the future dirstate format.
      (John Arbash Meinel)

    * Reserved ids (any revision-id ending in a colon) are rejected by
      versionedfiles, repositories, branches, and working trees
      (Aaron Bentley)

    * Minor performance improvement by not creating a ProgressBar for
      every KnitIndex we create. (about 90ms for a bzr.dev tree)
      (John Arbash Meinel)

    * New easier to use Branch hooks facility. There are five initial hooks,
      all documented in bzrlib.branch.BranchHooks.__init__ - ``'set_rh'``,
      ``'post_push'``, ``'post_pull'``, ``'post_commit'``,
      ``'post_uncommit'``. These hooks fire after the matching operation
      on a branch has taken place, and were originally added for the
      branchrss plugin. (Robert Collins)

    * New method ``Branch.push()`` which should be used when pushing from a
      branch as it makes performance and policy decisions to match the UI
      level command ``push``. (Robert Collins).

    * Add a new method ``Tree.revision_tree`` which allows access to cached
      trees for arbitrary revisions. This allows the in development dirstate
      tree format to provide access to the callers to cached copies of 
      inventory data which are cheaper to access than inventories from the
      repository.
      (Robert Collins, Martin Pool)

    * New ``Branch.last_revision_info`` method, this is being done to allow
      optimization of requests for both the number of revisions and the last
      revision of a branch with smartservers and potentially future branch
      formats. (Wouter van Heyst, Robert Collins)

    * Allow ``'import bzrlib.plugins.NAME'`` to work when the plugin NAME has not
      yet been loaded by ``load_plugins()``. This allows plugins to depend on each
      other for code reuse without requiring users to perform file-renaming
      gymnastics. (Robert Collins)

    * New Repository method ``'gather_stats'`` for statistic data collection.
      This is expected to grow to cover a number of related uses mainly
      related to bzr info. (Robert Collins)

    * Log formatters are now managed with a registry.
      ``log.register_formatter`` continues to work, but callers accessing
      the FORMATTERS dictionary directly will not.

    * Allow a start message to be passed to the ``edit_commit_message``
      function.  This will be placed in the message offered to the user
      for editing above the separator. It allows a template commit message
      to be used more easily. (James Westby)

    * ``GPGStrategy.sign()`` will now raise ``BzrBadParameterUnicode`` if
      you pass a Unicode string rather than an 8-bit string. Callers need
      to be updated to encode first. (John Arbash Meinel)

    * Branch.push, pull, merge now return Result objects with information
      about what happened, rather than a scattering of various methods.  These
      are also passed to the post hooks.  (Martin Pool)

    * File formats and architecture is in place for managing a forest of trees
      in bzr, and splitting up existing trees into smaller subtrees, and
      finally joining trees to make a larger tree. This is the first iteration
      of this support, and the user-facing aspects still require substantial
      work.  If you wish to experiment with it, use ``bzr upgrade
      --dirstate-with-subtree`` in your working trees and repositories.
      You can use the hidden commands ``split`` and ``join`` and to create
      and manipulate nested trees, but please consider using the nested-trees
      branch, which contains substantial UI improvements, instead.
      http://code.aaronbentley.com/bzr/bzrrepo/nested-trees/
      (Aaron Bentley, Martin Pool, Robert Collins).

  BUGFIXES:

    * ``bzr annotate`` now uses dotted revnos from the viewpoint of the
      branch, rather than the last changed revision of the file.
      (John Arbash Meinel, #82158)

    * Lock operations no longer hang if they encounter a permission problem.
      (Aaron Bentley)

    * ``bzr push`` can resume a push that was canceled before it finished.
      Also, it can push even if the target directory exists if you supply
      the ``--use-existing-dir`` flag.
      (John Arbash Meinel, #30576, #45504)

    * Fix http proxy authentication when user and an optional
      password appears in the ``*_proxy`` vars. (Vincent Ladeuil,
      #83954).

    * ``bzr log branch/file`` works for local treeless branches
      (Aaron Bentley, #84247)

    * Fix problem with UNC paths on Windows 98. (Alexander Belchenko, #84728)

    * Searching location of CA bundle for PyCurl in env variable
      (``CURL_CA_BUNDLE``), and on win32 along the PATH.
      (Alexander Belchenko, #82086)

    * ``bzr init`` works with unicode argument LOCATION.
      (Alexander Belchenko, #85599)

    * Raise ``DependencyNotPresent`` if pycurl do not support https. 
      (Vincent Ladeuil, #85305)

    * Invalid proxy env variables should not cause a traceback.
      (Vincent Ladeuil, #87765)

    * Ignore patterns normalised to use '/' path separator.
      (Kent Gibson, #86451)

    * bzr rocks. It sure does! Fix case. (Vincent Ladeuil, #78026)

    * Fix bzrtools shelve command for removed lines beginning with "--"
      (Johan Dahlberg, #75577)

  TESTING:

    * New ``--first`` option to ``bzr selftest`` to run specified tests
      before the rest of the suite.  (Martin Pool)


bzr 0.14  2007-01-23
--------------------

  IMPROVEMENTS:

    * ``bzr help global-options`` describes the global options. (Aaron Bentley)

  BUG FIXES:
    
    * Skip documentation generation tests if the tools to do so are not
      available. Fixes running selftest for installled copies of bzr. 
      (John Arbash Meinel, #80330)

    * Fix the code that discovers whether bzr is being run from it's
      working tree to handle the case when it isn't but the directory
      it is in is below a repository. (James Westby, #77306)


bzr 0.14rc1  2007-01-16
-----------------------

  IMPROVEMENTS:

    * New connection: ``bzr+http://`` which supports tunnelling the smart
      protocol over an HTTP connection. If writing is enabled on the bzr
      server, then you can write over the http connection.
      (Andrew Bennetts, John Arbash Meinel)

    * Aliases now support quotation marks, so they can contain whitespace
      (Marius Kruger)

    * PyCurlTransport now use a single curl object. By specifying explicitly
      the 'Range' header, we avoid the need to use two different curl objects
      (and two connections to the same server). (Vincent Ladeuil)

    * ``bzr commit`` does not prompt for a message until it is very likely to
      succeed.  (Aaron Bentley)

    * ``bzr conflicts`` now takes --text to list pathnames of text conflicts
      (Aaron Bentley)

    * Fix ``iter_lines_added_or_present_in_versions`` to use a set instead
      of a list while checking if a revision id was requested. Takes 10s
      off of the ``fileids_affected_by_revision_ids`` time, which is 10s
      of the ``bzr branch`` time. Also improve ``fileids_...`` time by
      filtering lines with a regex rather than multiple ``str.find()``
      calls. (saves another 300ms) (John Arbash Meinel)

    * Policy can be set for each configuration key. This allows keys to be
      inherited properly across configuration entries. For example, this
      should enable you to do::
        
        [/home/user/project]
        push_location = sftp://host/srv/project/
        push_location:policy = appendpath

      And then a branch like ``/home/user/project/mybranch`` should get an
      automatic push location of ``sftp://host/srv/project/mybranch``.
      (James Henstridge)

    * Added ``bzr status --short`` to make status report svn style flags
      for each file.  For example::

        $ bzr status --short
        A  foo
        A  bar
        D  baz
        ?  wooley

    * 'bzr selftest --clean-output' allows easily clean temporary tests 
      directories without running tests. (Alexander Belchenko)

    * ``bzr help hidden-commands`` lists all hidden commands. (Aaron Bentley)

    * ``bzr merge`` now has an option ``--pull`` to fall back to pull if
      local is fully merged into remote. (Jan Hudec)

    * ``bzr help formats`` describes available directory formats. (Aaron Bentley)

  INTERNALS:

    * A few tweaks directly to ``fileids_affected_by_revision_ids`` to
      help speed up processing, as well allowing to extract unannotated
      lines. Between the two ``fileids_affected_by_revision_ids`` is
      improved by approx 10%. (John Arbash Meinel)

    * Change Revision serialization to only write out millisecond
      resolution. Rather than expecting floating point serialization to
      preserve more resolution than we need. (Henri Weichers, Martin Pool)

    * Test suite ends cleanly on Windows.  (Vincent Ladeuil)

    * When ``encoding_type`` attribute of class Command is equal to 'exact', 
      force sys.stdout to be a binary stream on Windows, and therefore
      keep exact line-endings (without LF -> CRLF conversion).
      (Alexander Belchenko)

    * Single-letter short options are no longer globally declared.  (Martin
      Pool)

    * Before using detected user/terminal encoding bzr should check
      that Python has corresponding codec. (Alexander Belchenko)

    * Formats for end-user selection are provided via a FormatRegistry (Aaron Bentley)

  BUG FIXES:

    * ``bzr missing --verbose`` was showing adds/removals in the wrong
      direction. (John Arbash Meinel)

    * ``bzr annotate`` now defaults to showing dotted revnos for merged
      revisions. It cuts them off at a depth of 12 characters, but you can
      supply ``--long`` to see the full number. You can also use
      ``--show-ids`` to display the original revision ids, rather than
      revision numbers and committer names. (John Arbash Meinel, #75637)

    * bzr now supports Win32 UNC path (e.g. ``\HOST\path``. 
      (Alexander Belchenko, #57869)

    * Win32-specific: output of cat, bundle and diff commands don't mangle
      line-endings (Alexander Belchenko, #55276)

    * Replace broken fnmatch based ignore pattern matching with custom pattern
      matcher.
      (Kent Gibson, Jan Hudec #57637)

    * pycurl and urllib can detect short reads at different places. Update
      the test suite to test more cases. Also detect http error code 416
      which was raised for that specific bug. Also enhance the urllib
      robustness by detecting invalid ranges (and pycurl's one by detecting
      short reads during the initial GET). (Vincent Ladeuil, #73948)

    * The urllib connection sharing interacts badly with urllib2
      proxy setting (the connections didn't go thru the proxy
      anymore). Defining a proper ProxyHandler solves the
      problem.  (Vincent Ladeuil, #74759)

    * Use urlutils to generate relative URLs, not osutils 
      (Aaron Bentley, #76229)

    * ``bzr status`` in a readonly directory should work without giving
      lots of errors. (John Arbash Meinel, #76299)

    * Mention the revisionspec topic for the revision option help.
      (Wouter van Heyst, #31663)

    * Allow plugins import from zip archives.
      (Alexander Belchenko, #68124)


bzr 0.13  2006-12-05
--------------------
    
  No changes from 0.13rc1
    
bzr 0.13rc1  2006-11-27
-----------------------

  IMPROVEMENTS:

    * New command ``bzr remove-tree`` allows the removal of the working
      tree from a branch.
      (Daniel Silverstone)

    * urllib uses shared keep-alive connections, so http 
      operations are substantially faster.
      (Vincent Ladeuil, #53654)

    * ``bzr export`` allows an optional branch parameter, to export a bzr
      tree from some other url. For example:
      ``bzr export bzr.tar.gz http://bazaar-vcs.org/bzr/bzr.dev``
      (Daniel Silverstone)

    * Added ``bzr help topics`` to the bzr help system. This gives a
      location for general information, outside of a specific command.
      This includes updates for ``bzr help revisionspec`` the first topic
      included. (Goffredo Baroncelli, John Arbash Meinel, #42714)

    * WSGI-compatible HTTP smart server.  See ``doc/http_smart_server.txt``.
      (Andrew Bennetts)

    * Knit files will now cache full texts only when the size of the
      deltas is as large as the size of the fulltext. (Or after 200
      deltas, whichever comes first). This has the most benefit on large
      files with small changes, such as the inventory for a large project.
      (eg For a project with 2500 files, and 7500 revisions, it changes
      the size of inventory.knit from 11MB to 5.4MB) (John Arbash Meinel)

  INTERNALS:

    * New -D option given before the command line turns on debugging output
      for particular areas.  -Derror shows tracebacks on all errors.
      (Martin Pool)

    * Clean up ``bzr selftest --benchmark bundle`` to correct an import,
      and remove benchmarks that take longer than 10min to run.
      (John Arbash Meinel)

    * Use ``time.time()`` instead of ``time.clock()`` to decide on
      progress throttling. Because ``time.clock()`` is actually CPU time,
      so over a high-latency connection, too many updates get throttled.
      (John Arbash Meinel)

    * ``MemoryTransport.list_dir()`` would strip the first character for
      files or directories in root directory. (John Arbash Meinel)

    * New method ``get_branch_reference`` on 'BzrDir' allows the detection of 
      branch references - which the smart server component needs.
  
    * New ``ChrootTransportDecorator``, accessible via the ``chroot+`` url
      prefix.  It disallows any access to locations above a set URL.  (Andrew
      Bennetts)

  BUG FIXES:

    * Now ``_KnitIndex`` properly decode revision ids when loading index data.
      And optimize the knit index parsing code. 
      (Dmitry Vasiliev, John Arbash Meinel)

    * ``bzrlib/bzrdir.py`` was directly referencing ``bzrlib.workingtree``,
      without importing it. This prevented ``bzr upgrade`` from working
      unless a plugin already imported ``bzrlib.workingtree``
      (John Arbash Meinel, #70716)

    * Suppress the traceback on invalid URLs (Vincent Ladeuil, #70803).

    * Give nicer error message when an http server returns a 403
      error code. (Vincent Ladeuil, #57644).

    * When a multi-range http GET request fails, try a single
      range one. If it fails too, forget about ranges. Remember that until 
      the death of the transport and propagates that to the clones.
      (Vincent Ladeuil, #62276, #62029).

    * Handles user/passwords supplied in url from command
      line (for the urllib implementation). Don't request already
      known passwords (Vincent Ladeuil, #42383, #44647, #48527)

    * ``_KnitIndex.add_versions()`` dictionary compresses revision ids as they
      are added. This fixes bug where fetching remote revisions records
      them as full references rather than integers.
      (John Arbash Meinel, #64789)

    * ``bzr ignore`` strips trailing slashes in patterns.
      Also ``bzr ignore`` rejects absolute paths. (Kent Gibson, #4559)

    * ``bzr ignore`` takes multiple arguments. (Cheuksan Edward Wang, #29488)

    * mv correctly handles paths that traverse symlinks. 
      (Aaron Bentley, #66964)

    * Give nicer looking error messages when failing to connect over ssh.
      (John Arbash Meinel, #49172)

    * Pushing to a remote branch does not currently update the remote working
      tree. After a remote push, ``bzr status`` and ``bzr diff`` on the remote
      machine now show that the working tree is out of date.
      (Cheuksan Edward Wang #48136)

    * Use patiencediff instead of difflib for determining deltas to insert
      into knits. This avoids the O(N^3) behavior of difflib. Patience
      diff should be O(N^2). (Cheuksan Edward Wang, #65714)

    * Running ``bzr log`` on nonexistent file gives an error instead of the
      entire log history. (Cheuksan Edward Wang #50793)

    * ``bzr cat`` can look up contents of removed or renamed files. If the
      pathname is ambiguous, i.e. the files in the old and new trees have
      different id's, the default is the file in the new tree. The user can
      use "--name-from-revision" to select the file in the old tree.
      (Cheuksan Edward Wang, #30190)

  TESTING:

    * TestingHTTPRequestHandler really handles the Range header
      (previously it was ignoring it and returning the whole file,).

bzr 0.12  2006-10-30
--------------------

  INTERNALS:

    * Clean up ``bzr selftest --benchmark bundle`` to correct an import,
      and remove benchmarks that take longer than 10min to run.
      (John Arbash Meinel)
  
bzr 0.12rc1  2006-10-23
-----------------------

  IMPROVEMENTS:

    * ``bzr log`` now shows dotted-decimal revision numbers for all revisions,
      rather than just showing a decimal revision number for revisions on the
      mainline. These revision numbers are not yet accepted as input into bzr
      commands such as log, diff etc. (Robert Collins)

    * revisions can now be specified using dotted-decimal revision numbers.
      For instance, ``bzr diff -r 1.2.1..1.2.3``. (Robert Collins)

    * ``bzr help commands`` output is now shorter (Aaron Bentley)

    * ``bzr`` now uses lazy importing to reduce the startup time. This has
      a moderate effect on lots of actions, especially ones that have
      little to do. For example ``bzr rocks`` time is down to 116ms from
      283ms. (John Arbash Meinel)

    * New Registry class to provide name-to-object registry-like support,
      for example for schemes where plugins can register new classes to
      do certain tasks (e.g. log formatters). Also provides lazy registration
      to allow modules to be loaded on request.
      (John Arbash Meinel, Adeodato Simó)

  API INCOMPATABILITY:
  
    * LogFormatter subclasses show now expect the 'revno' parameter to 
      show() to be a string rather than an int. (Robert Collins)

  INTERNALS:

    * ``TestCase.run_bzr``, ``run_bzr_captured``, and ``run_bzr_subprocess``
      can take a ``working_dir='foo'`` parameter, which will change directory 
      for the command. (John Arbash Meinel)

    * ``bzrlib.lazy_regex.lazy_compile`` can be used to create a proxy
      around a regex, which defers compilation until first use. 
      (John Arbash Meinel)

    * ``TestCase.run_bzr_subprocess`` defaults to supplying the
      ``--no-plugins`` parameter to ensure test reproducability, and avoid
      problems with system-wide installed plugins. (John Arbash Meinel)

    * Unique tree root ids are now supported. Newly created trees still
      use the common root id for compatibility with bzr versions before 0.12.
      (Aaron Bentley)

    * ``WorkingTree.set_root_id(None)`` is now deprecated. Please
      pass in ``inventory.ROOT_ID`` if you want the default root id value.
      (Robert Collins, John Arbash Meinel)

    * New method ``WorkingTree.flush()`` which will write the current memory
      inventory out to disk. At the same time, ``read_working_inventory`` will
      no longer trash the current tree inventory if it has been modified within
      the current lock, and the tree will now ``flush()`` automatically on
      ``unlock()``. ``WorkingTree.set_root_id()`` has been updated to take
      advantage of this functionality. (Robert Collins, John Arbash Meinel)

    * ``bzrlib.tsort.merge_sorted`` now accepts ``generate_revnos``. This
      parameter will cause it to add another column to its output, which
      contains the dotted-decimal revno for each revision, as a tuple.
      (Robert Collins)

    * ``LogFormatter.show_merge`` is deprecated in favour of
      ``LogFormatter.show_merge_revno``. (Robert Collins)

  BUG FIXES:

    * Avoid circular imports by creating a deprecated function for
      ``bzrlib.tree.RevisionTree``. Callers should have been using
      ``bzrlib.revisontree.RevisionTree`` anyway. (John Arbash Meinel,
      #63360, #66349)

    * Don't use ``socket.MSG_WAITALL`` as it doesn't exist on all
      platforms. (Martin Pool, #66356)

    * Don't require ``Content-Type`` in range responses. Assume they are a
      single range if ``Content-Type`` does not exist.
      (John Arbash Meinel, #62473)

    * bzr branch/pull no longer complain about progress bar cleanup when
      interrupted during fetch.  (Aaron Bentley, #54000)

    * ``WorkingTree.set_parent_trees()`` uses the trees to directly write
      the basis inventory, rather than going through the repository. This
      allows us to have 1 inventory read, and 2 inventory writes when
      committing a new tree. (John Arbash Meinel)

    * When reverting, files that are not locally modified that do not exist
      in the target are deleted, not just unversioned (Aaron Bentley)

    * When trying to acquire a lock, don't fail immediately. Instead, try
      a few times (up to 1 hour) before timing out. Also, report why the
      lock is unavailable (John Arbash Meinel, #43521, #49556)

    * Leave HttpTransportBase daughter classes decides how they
      implement cloning. (Vincent Ladeuil, #61606)

    * diff3 does not indicate conflicts on clean merge. (Aaron Bentley)

    * If a commit fails, the commit message is stored in a file at the root of
      the tree for later commit. (Cheuksan Edward Wang, Stefan Metzmacher,
      #32054)

  TESTING:

    * New test base class TestCaseWithMemoryTransport offers memory-only
      testing facilities: its not suitable for tests that need to mutate disk
      state, but most tests should not need that and should be converted to
      TestCaseWithMemoryTransport. (Robert Collins)

    * ``TestCase.make_branch_and_memory_tree`` now takes a format
      option to set the BzrDir, Repository and Branch formats of the
      created objects. (Robert Collins, John Arbash Meinel)

bzr 0.11  2006-10-02
--------------------

    * Smart server transport test failures on windows fixed. (Lukáš Lalinský).

bzr 0.11rc2  2006-09-27
-----------------------

  BUG FIXES:

    * Test suite hangs on windows fixed. (Andrew Bennets, Alexander Belchenko).
    
    * Commit performance regression fixed. (Aaron Bentley, Robert Collins, John
      Arbash Meinel).

bzr 0.11rc1  2006-09-25
-----------------------

  IMPROVEMENTS:

    * Knit files now wait to create their contents until the first data is
      added. The old code used to create an empty .knit and a .kndx with just
      the header. However, this caused a lot of extra round trips over sftp.
      This can change the time for ``bzr push`` to create a new remote branch
      from 160s down to 100s. This also affects ``bzr commit`` performance when
      adding new files, ``bzr commit`` on a new kernel-like tree drops from 50s
      down to 40s (John Arbash Meinel, #44692)

    * When an entire subtree has been deleted, commit will now report that
      just the top of the subtree has been deleted, rather than reporting
      all the individual items. (Robert Collins)

    * Commit performs one less XML parse. (Robert Collins)

    * ``bzr checkout`` now operates on readonly branches as well
      as readwrite branches. This fixes bug #39542. (Robert Collins)

    * ``bzr bind`` no longer synchronises history with the master branch.
      Binding should be followed by an update or push to synchronise the 
      two branches. This is closely related to the fix for bug #39542.
      (Robert Collins)

    * ``bzrlib.lazy_import.lazy_import`` function to create on-demand 
      objects.  This allows all imports to stay at the global scope, but
      modules will not actually be imported if they are not used.
      (John Arbash Meinel)

    * Support ``bzr://`` and ``bzr+ssh://`` urls to work with the new RPC-based
      transport which will be used with the upcoming high-performance smart
      server. The new command ``bzr serve`` will invoke bzr in server mode,
      which processes these requests. (Andrew Bennetts, Robert Collins, Martin
      Pool)

    * New command ``bzr version-info`` which can be used to get a summary
      of the current state of the tree. This is especially useful as part
      of a build commands. See ``doc/version_info.txt`` for more information 
      (John Arbash Meinel)

  BUG FIXES:

    * ``'bzr inventory [FILE...]'`` allows restricting the file list to a
      specific set of files. (John Arbash Meinel, #3631)

    * Don't abort when annotating empty files (John Arbash Meinel, #56814)

    * Add ``Stanza.to_unicode()`` which can be passed to another Stanza
      when nesting stanzas. Also, add ``read_stanza_unicode`` to handle when
      reading a nested Stanza. (John Arbash Meinel)

    * Transform._set_mode() needs to stat the right file. 
      (John Arbash Meinel, #56549)

    * Raise WeaveFormatError rather than StopIteration when trying to read
      an empty Weave file. (John Arbash Meinel, #46871)

    * Don't access e.code for generic URLErrors, only HTTPErrors have .code.
      (Vincent Ladeuil, #59835)

    * Handle boundary="" lines properly to allow access through a Squid proxy.
      (John Arbash Meinel, #57723)

    * revert now removes newly-added directories (Aaron Bentley, #54172)

    * ``bzr upgrade sftp://`` shouldn't fail to upgrade v6 branches if there 
      isn't a working tree. (David Allouche, #40679)

    * Give nicer error messages when a user supplies an invalid --revision
      parameter. (John Arbash Meinel, #55420)

    * Handle when LANG is not recognized by python. Emit a warning, but
      just revert to using 'ascii'. (John Arbash Meinel, #35392)

    * Don't use ``preexec_fn`` on win32, as it is not supported by subprocess.
      (John Arbash Meinel)

    * Skip specific tests when the dependencies aren't met. This includes
      some ``setup.py`` tests when ``python-dev`` is not available, and
      some tests that depend on paramiko. (John Arbash Meinel, Mattheiu Moy)

    * Fallback to Paramiko properly, if no ``ssh`` executable exists on
      the system. (Andrew Bennetts, John Arbash Meinel)

    * ``Branch.bind(other_branch)`` no longer takes a write lock on the
      other branch, and will not push or pull between the two branches.
      API users will need to perform a push or pull or update operation if they
      require branch synchronisation to take place. (Robert Collins, #47344)

    * When creating a tarball or zipfile export, export unicode names as utf-8
      paths. This may not work perfectly on all platforms, but has the best
      chance of working in the common case. (John Arbash Meinel, #56816)

    * When committing, only files that exist in working tree or basis tree
      may be specified (Aaron Bentley, #50793)

  PORTABILITY:

    * Fixes to run on Python 2.5 (Brian M. Carlson, Martin Pool, Marien Zwart)

  INTERNALS:

    * TestCaseInTempDir now creates a separate directory for HOME, rather
      than having HOME set to the same location as the working directory.
      (John Arbash Meinel)

    * ``run_bzr_subprocess()`` can take an optional ``env_changes={}`` parameter,
      which will update os.environ inside the spawned child. It also can
      take a ``universal_newlines=True``, which helps when checking the output
      of the command. (John Arbash Meinel)

    * Refactor SFTP vendors to allow easier re-use when ssh is used. 
      (Andrew Bennetts)

    * ``Transport.list_dir()`` and ``Transport.iter_files_recursive()`` should always
      return urlescaped paths. This is now tested (there were bugs in a few
      of the transports) (Andrew Bennetts, David Allouche, John Arbash Meinel)

    * New utility function ``symbol_versioning.deprecation_string``. Returns the
      formatted string for a callable, deprecation format pair. (Robert Collins)

    * New TestCase helper applyDeprecated. This allows you to call a callable
      which is deprecated without it spewing to the screen, just by supplying
      the deprecation format string issued for it. (Robert Collins)

    * Transport.append and Transport.put have been deprecated in favor of
      ``.append_bytes``, ``.append_file``, ``.put_bytes``, and
      ``.put_file``. This removes the ambiguity in what type of object the
      functions take.  ``Transport.non_atomic_put_{bytes,file}`` has also
      been added. Which works similarly to ``Transport.append()`` except for
      SFTP, it doesn't have a round trip when opening the file. Also, it
      provides functionality for creating a parent directory when trying
      to create a file, rather than raise NoSuchFile and forcing the
      caller to repeat their request.
      (John Arbash Meinel)

    * WorkingTree has a new api ``unversion`` which allow the unversioning of
      entries by their file id. (Robert Collins)

    * ``WorkingTree.pending_merges`` is deprecated.  Please use the
      ``get_parent_ids`` (introduced in 0.10) method instead. (Robert Collins)

    * WorkingTree has a new ``lock_tree_write`` method which locks the branch for
      read rather than write. This is appropriate for actions which only need
      the branch data for reference rather than mutation. A new decorator
      ``needs_tree_write_lock`` is provided in the workingtree module. Like the
      ``needs_read_lock`` and ``needs_write_lock`` decorators this allows static 
      declaration of the locking requirements of a function to ensure that
      a lock is taken out for casual scripts. (Robert Collins, #54107)

    * All WorkingTree methods which write to the tree, but not to the branch
      have been converted to use ``needs_tree_write_lock`` rather than 
      ``needs_write_lock``. Also converted is the revert, conflicts and tree
      transform modules. This provides a modest performance improvement on 
      metadir style trees, due to the reduce lock-acquisition, and a more
      significant performance improvement on lightweight checkouts from 
      remote branches, where trivial operations used to pay a significant 
      penalty. It also provides the basis for allowing readonly checkouts.
      (Robert Collins)

    * Special case importing the standard library 'copy' module. This shaves
      off 40ms of startup time, while retaining compatibility. See:
      ``bzrlib/inspect_for_copy.py`` for more details. (John Arbash Meinel)

    * WorkingTree has a new parent class MutableTree which represents the 
      specialisations of Tree which are able to be altered. (Robert Collins)

    * New methods mkdir and ``put_file_bytes_non_atomic`` on MutableTree that
      mutate the tree and its contents. (Robert Collins)

    * Transport behaviour at the root of the URL is now defined and tested.
      (Andrew Bennetts, Robert Collins)

  TESTING:

    * New test helper classs MemoryTree. This is typically accessed via
      ``self.make_branch_and_memory_tree()`` in test cases. (Robert Collins)
      
    * Add ``start_bzr_subprocess`` and ``stop_bzr_subprocess`` to allow test
      code to continue running concurrently with a subprocess of bzr.
      (Andrew Bennetts, Robert Collins)

    * Add a new method ``Transport.get_smart_client()``. This is provided to
      allow upgrades to a richer interface than the VFS one provided by
      Transport. (Andrew Bennetts, Martin Pool)

bzr 0.10  2006-08-29
--------------------
  
  IMPROVEMENTS:
    * 'merge' now takes --uncommitted, to apply uncommitted changes from a
      tree.  (Aaron Bentley)
  
    * 'bzr add --file-ids-from' can be used to specify another path to use
      for creating file ids, rather than generating all new ones. Internally,
      the 'action' passed to ``smart_add_tree()`` can return ``file_ids`` that
      will be used, rather than having bzrlib generate new ones.
      (John Arbash Meinel, #55781)

    * ``bzr selftest --benchmark`` now allows a ``--cache-dir`` parameter.
      This will cache some of the intermediate trees, and decrease the
      setup time for benchmark tests. (John Arbash Meinel)

    * Inverse forms are provided for all boolean options.  For example,
      --strict has --no-strict, --no-recurse has --recurse (Aaron Bentley)

    * Serialize out Inventories directly, rather than using ElementTree.
      Writing out a kernel sized inventory drops from 2s down to ~350ms.
      (Robert Collins, John Arbash Meinel)

  BUG FIXES:

    * Help diffutils 2.8.4 get along with binary tests (Marien Zwart: #57614)

    * Change LockDir so that if the lock directory doesn't exist when
      ``lock_write()`` is called, an attempt will be made to create it.
      (John Arbash Meinel, #56974)

    * ``bzr uncommit`` preserves pending merges. (John Arbash Meinel, #57660)

    * Active FTP transport now works as intended. (ghozzy, #56472)

    * Really fix mutter() so that it won't ever raise a UnicodeError.
      It means it is possible for ~/.bzr.log to contain non UTF-8 characters.
      But it is a debugging log, not a real user file.
      (John Arbash Meinel, #56947, #53880)

    * Change Command handle to allow Unicode command and options.
      At present we cannot register Unicode command names, so we will get
      BzrCommandError('unknown command'), or BzrCommandError('unknown option')
      But that is better than a UnicodeError + a traceback.
      (John Arbash Meinel, #57123)

    * Handle TZ=UTC properly when reading/writing revisions.
      (John Arbash Meinel, #55783, #56290)

    * Use ``GPG_TTY`` to allow gpg --cl to work with gpg-agent in a pipeline,
      (passing text to sign in on stdin). (John Arbash Meinel, #54468)

    * External diff does the right thing for binaries even in foreign 
      languages. (John Arbash Meinel, #56307)

    * Testament handles more cases when content is unicode. Specific bug was
      in handling of revision properties.
      (John Arbash Meinel, Holger Krekel, #54723)

    * The bzr selftest was failing on installed versions due to a bug in a new
      test helper. (John Arbash Meinel, Robert Collins, #58057)

  INTERNALS:

    * ``bzrlib.cache_utf8`` contains ``encode()`` and ``decode()`` functions
      which can be used to cache the conversion between utf8 and Unicode.
      Especially helpful for some of the knit annotation code, which has to
      convert revision ids to utf8 to annotate lines in storage.
      (John Arbash Meinel)

    * ``setup.py`` now searches the filesystem to find all packages which
      need to be installed. This should help make the life of packagers
      easier. (John Arbash Meinel)

bzr 0.9.0  2006-08-11
---------------------

  SURPRISES:

   * The hard-coded built-in ignore rules have been removed. There are
     now two rulesets which are enforced. A user global one in 
     ``~/.bazaar/ignore`` which will apply to every tree, and the tree
     specific one '.bzrignore'.
     ``~/.bazaar/ignore`` will be created if it does not exist, but with
     a more conservative list than the old default.
     This fixes bugs with default rules being enforced no matter what. 
     The old list of ignore rules from bzr is available by
     running 'bzr ignore --old-default-rules'.
     (Robert Collins, Martin Pool, John Arbash Meinel)

   * 'branches.conf' has been changed to 'locations.conf', since it can apply
     to more locations than just branch locations.
     (Aaron Bentley)
   
  IMPROVEMENTS:

   * The revision specifier "revno:" is extended to accept the syntax
     revno:N:branch. For example,
     revno:42:http://bazaar-vcs.org/bzr/bzr.dev/ means revision 42 in
     bzr.dev.  (Matthieu Moy)

   * Tests updates to ensure proper URL handling, UNICODE support, and
     proper printing when the user's terminal encoding cannot display 
     the path of a file that has been versioned.
     ``bzr branch`` can take a target URL rather than only a local directory.
     ``Branch.get_parent()/set_parent()`` now save a relative path if possible,
     and normalize the parent based on root, allowing access across
     different transports. (John Arbash Meinel, Wouter van Heyst, Martin Pool)
     (Malone #48906, #42699, #40675, #5281, #3980, #36363, #43689,
     #42517, #42514)

   * On Unix, detect terminal width using an ioctl not just $COLUMNS.
     Use terminal width for single-line logs from ``bzr log --line`` and
     pending-merge display.  (Robert Widhopf-Fenk, Gustavo Niemeyer)
     (Malone #3507)

   * On Windows, detect terminal width using GetConsoleScreenBufferInfo.
     (Alexander Belchenko)

   * Speedup improvement for 'date:'-revision search. (Guillaume Pinot).

   * Show the correct number of revisions pushed when pushing a new branch.
     (Robert Collins).

   * 'bzr selftest' now shows a progress bar with the number of tests, and 
     progress made. 'make check' shows tests in -v mode, to be more useful
     for the PQM status window. (Robert Collins).
     When using a progress bar, failed tests are printed out, rather than
     being overwritten by the progress bar until the suite finishes.
     (John Arbash Meinel)

   * 'bzr selftest --benchmark' will run a new benchmarking selftest.
     'bzr selftest --benchmark --lsprof-timed' will use lsprofile to generate
     profile data for the individual profiled calls, allowing for fine
     grained analysis of performance.
     (Robert Collins, Martin Pool).

   * 'bzr commit' shows a progress bar. This is useful for commits over sftp
     where commit can take an appreciable time. (Robert Collins)

   * 'bzr add' is now less verbose in telling you what ignore globs were
     matched by files being ignored. Instead it just tells you how many 
     were ignored (because you might reasonably be expecting none to be
     ignored). 'bzr add -v' is unchanged and will report every ignored
     file. (Robert Collins).

   * ftp now has a test server if medusa is installed. As part of testing,
     ftp support has been improved, including support for supplying a
     non-standard port. (John Arbash Meinel).

   * 'bzr log --line' shows the revision number, and uses only the
     first line of the log message (#5162, Alexander Belchenko;
     Matthieu Moy)

   * 'bzr status' has had the --all option removed. The 'bzr ls' command
     should be used to retrieve all versioned files. (Robert Collins)

   * 'bzr bundle OTHER/BRANCH' will create a bundle which can be sent
     over email, and applied on the other end, while maintaining ancestry.
     This bundle can be applied with either 'bzr merge' or 'bzr pull',
     the same way you would apply another branch.
     (John Arbash Meinel, Aaron Bentley)
  
   * 'bzr whoami' can now be used to set your identity from the command line,
     for a branch or globally.  (Robey Pointer)

   * 'bzr checkout' now aliased to 'bzr co', and 'bzr annotate' to 'bzr ann'.
     (Michael Ellerman)

   * 'bzr revert DIRECTORY' now reverts the contents of the directory as well.
     (Aaron Bentley)

   * 'bzr get sftp://foo' gives a better error when paramiko is not present.
     Also updates things like 'http+pycurl://' if pycurl is not present.
     (John Arbash Meinel) (Malone #47821, #52204)

   * New env variable ``BZR_PROGRESS_BAR``, sets the default progress bar type.
     Can be set to 'none' or 'dummy' to disable the progress bar, 'dots' or 
     'tty' to create the respective type. (John Arbash Meinel, #42197, #51107)

   * Improve the help text for 'bzr diff' to explain what various options do.
     (John Arbash Meinel, #6391)

   * 'bzr uncommit -r 10' now uncommits revisions 11.. rather than uncommitting
     revision 10. This makes -r10 more in line with what other commands do.
     'bzr uncommit' also now saves the pending merges of the revisions that
     were removed. So it is safe to uncommit after a merge, fix something,
     and commit again. (John Arbash Meinel, #32526, #31426)

   * 'bzr init' now also works on remote locations.
     (Wouter van Heyst, #48904)

   * HTTP support has been updated. When using pycurl we now support 
     connection keep-alive, which reduces dns requests and round trips.
     And for both urllib and pycurl we support multi-range requests, 
     which decreases the number of round-trips. Performance results for
     ``bzr branch http://bazaar-vcs.org/bzr/bzr.dev/`` indicate
     http branching is now 2-3x faster, and ``bzr pull`` in an existing 
     branch is as much as 4x faster.
     (Michael Ellerman, Johan Rydberg, John Arbash Meinel, #46768)

   * Performance improvements for sftp. Branching and pulling are now up to
     2x faster. Utilize paramiko.readv() support for async requests if it
     is available (paramiko > 1.6) (John Arbash Meinel)

  BUG FIXES:

    * Fix shadowed definition of TestLocationConfig that caused some 
      tests not to run.
      (Erik Bågfors, Michael Ellerman, Martin Pool, #32587)

    * Fix unnecessary requirement of sign-my-commits that it be run from
      a working directory.  (Martin Pool, Robert Collins)

    * 'bzr push location' will only remember the push location if it succeeds
      in connecting to the remote location. (John Arbash Meinel, #49742)

    * 'bzr revert' no longer toggles the executable bit on win32
      (John Arbash Meinel, #45010)

    * Handle broken pipe under win32 correctly. (John Arbash Meinel)
    
    * sftp tests now work correctly on win32 if you have a newer paramiko
      (John Arbash Meinel)

    * Cleanup win32 test suite, and general cleanup of places where
      file handles were being held open. (John Arbash Meinel)

    * When specifying filenames for 'diff -r x..y', the name of the file in the
      working directory can be used, even if its name is different in both x
      and y.

    * File-ids containing single- or double-quotes are handled correctly by
      push. (Aaron Bentley, #52227)

    * Normalize unicode filenames to ensure cross-platform consistency.
      (John Arbash Meinel, #43689)

    * The argument parser can now handle '-' as an argument. Currently
      no code interprets it specially (it is mostly handled as a file named 
      '-'). But plugins, and future operations can use it.
      (John Arbash meinel, #50984)

    * Bundles can properly read binary files with a plain '\r' in them.
      (John Arbash Meinel, #51927)

    * Tuning ``iter_entries()`` to be more efficient (John Arbash Meinel, #5444)

    * Lots of win32 fixes (the test suite passes again).
      (John Arbash Meinel, #50155)

    * Handle openbsd returning None for sys.getfilesystemencoding() (#41183) 

    * Support ftp APPE (append) to allow Knits to be used over ftp (#42592)

    * Removals are only committed if they match the filespec (or if there is
      no filespec).  (#46635, Aaron Bentley)

    * smart-add recurses through all supplied directories 
      (John Arbash Meinel, #52578)

    * Make the bundle reader extra lines before and after the bundle text.
      This allows you to parse an email with the bundle inline.
      (John Arbash Meinel, #49182)

    * Change the file id generator to squash a little bit more. Helps when
      working with long filenames on windows. (Also helps for unicode filenames
      not generating hidden files). (John Arbash Meinel, #43801)

    * Restore terminal mode on C-c while reading sftp password.  (#48923, 
      Nicholas Allen, Martin Pool)

    * Timestamps are rounded to 1ms, and revision entries can be recreated
      exactly. (John Arbash Meinel, Jamie Wilkinson, #40693)

    * Branch.base has changed to a URL, but ~/.bazaar/locations.conf should
      use local paths, since it is user visible (John Arbash Meinel, #53653)

    * ``bzr status foo`` when foo was unversioned used to cause a full delta
      to be generated (John Arbash Meinel, #53638)

    * When reading revision properties, an empty value should be considered
      the empty string, not None (John Arbash Meinel, #47782)

    * ``bzr diff --diff-options`` can now handle binary files being changed.
      Also, the output is consistent when --diff-options is not supplied.
      (John Arbash Meinel, #54651, #52930)

    * Use the right suffixes for loading plugins (John Arbash Meinel, #51810)

    * Fix ``Branch.get_parent()`` to handle the case when the parent is not 
      accessible (John Arbash Meinel, #52976)

  INTERNALS:

    * Combine the ignore rules into a single regex rather than looping over
      them to reduce the threshold where  N^2 behaviour occurs in operations
      like status. (Jan Hudec, Robert Collins).

    * Appending to ``bzrlib.DEFAULT_IGNORE`` is now deprecated. Instead, use
      one of the add functions in bzrlib.ignores. (John Arbash Meinel)

    * 'bzr push' should only push the ancestry of the current revision, not
      all of the history in the repository. This is especially important for
      shared repositories. (John Arbash Meinel)

    * ``bzrlib.delta.compare_trees`` now iterates in alphabetically sorted order,
      rather than randomly walking the inventories. (John Arbash Meinel)

    * Doctests are now run in temporary directories which are cleaned up when
      they finish, rather than using special ScratchDir/ScratchBranch objects.
      (Martin Pool)

    * Split ``check`` into separate methods on the branch and on the repository,
      so that it can be specialized in ways that are useful or efficient for
      different formats.  (Martin Pool, Robert Collins)

    * Deprecate ``Repository.all_revision_ids``; most methods don't really need
      the global revision graph but only that part leading up to a particular
      revision.  (Martin Pool, Robert Collins)

    * Add a BzrDirFormat ``control_formats`` list which allows for control formats
      that do not use '.bzr' to store their data - i.e. '.svn', '.hg' etc.
      (Robert Collins, Jelmer Vernooij).

    * ``bzrlib.diff.external_diff`` can be redirected to any file-like object.
      Uses subprocess instead of spawnvp.
      (James Henstridge, John Arbash Meinel, #4047, #48914)

    * New command line option '--profile-imports', which will install a custom
      importer to log time to import modules and regex compilation time to 
      sys.stderr (John Arbash Meinel)

    * 'EmptyTree' is now deprecated, please use ``repository.revision_tree(None)``
      instead. (Robert Collins)

    * "RevisionTree" is now in bzrlib/revisiontree.py. (Robert Collins)

bzr 0.8.2  2006-05-17
---------------------
  
  BUG FIXES:
   
    * setup.py failed to install launchpad plugin.  (Martin Pool)

bzr 0.8.1  2006-05-16
---------------------

  BUG FIXES:

    * Fix failure to commit a merge in a checkout.  (Martin Pool, 
      Robert Collins, Erik Bågfors, #43959)

    * Nicer messages from 'commit' in the case of renames, and correct
      messages when a merge has occured. (Robert Collins, Martin Pool)

    * Separate functionality from assert statements as they are skipped in
      optimized mode of python. Add the same check to pending merges.
      (Olaf Conradi, #44443)

  CHANGES:

    * Do not show the None revision in output of bzr ancestry. (Olaf Conradi)

    * Add info on standalone branches without a working tree.
      (Olaf Conradi, #44155)

    * Fix bug in knits when raising InvalidRevisionId. (Olaf Conradi, #44284)

  CHANGES:

    * Make editor invocation comply with Debian Policy. First check
      environment variables VISUAL and EDITOR, then try editor from
      alternatives system. If that all fails, fall back to the pre-defined
      list of editors. (Olaf Conradi, #42904)

  NEW FEATURES:

    * New 'register-branch' command registers a public branch into 
      Launchpad.net, where it can be associated with bugs, etc.
      (Martin Pool, Bjorn Tillenius, Robert Collins)

  INTERNALS:

    * New public api in InventoryEntry - ``describe_change(old, new)`` which
      provides a human description of the changes between two old and
      new. (Robert Collins, Martin Pool)

  TESTING:

    * Fix test case for bzr info in upgrading a standalone branch to metadir,
      uses bzrlib api now. (Olaf Conradi)

bzr 0.8  2006-05-08
-------------------

  NOTES WHEN UPGRADING:

    Release 0.8 of bzr introduces a new format for history storage, called
    'knit', as an evolution of to the 'weave' format used in 0.7.  Local 
    and remote operations are faster using knits than weaves.  Several
    operations including 'init', 'init-repo', and 'upgrade' take a 
    --format option that controls this.  Branching from an existing branch
    will keep the same format.

    It is possible to merge, pull and push between branches of different
    formats but this is slower than moving data between homogenous
    branches.  It is therefore recommended (but not required) that you
    upgrade all branches for a project at the same time.  Information on
    formats is shown by 'bzr info'.

    bzr 0.8 now allows creation of 'repositories', which hold the history 
    of files and revisions for several branches.  Previously bzr kept all
    the history for a branch within the .bzr directory at the root of the
    branch, and this is still the default.  To create a repository, use
    the new 'bzr init-repo' command.  Branches exist as directories under
    the repository and contain just a small amount of information
    indicating the current revision of the branch.

    bzr 0.8 also supports 'checkouts', which are similar to in cvs and
    subversion.  Checkouts are associated with a branch (optionally in a
    repository), which contains all the historical information.  The
    result is that a checkout can be deleted without losing any
    already-committed revisions.  A new 'update' command is also available. 

    Repositories and checkouts are not supported with the 0.7 storage
    format.  To use them you must upgrad to either knits, or to the
    'metaweave' format, which uses weaves but changes the .bzr directory
    arrangement.
    

  IMPROVEMENTS:

    * Sftp paths can now be relative, or local, according to the lftp
      convention. Paths now take the form::

          sftp://user:pass@host:port/~/relative/path
          or
          sftp://user:pass@host:port/absolute/path

    * The FTP transport now tries to reconnect after a temporary
      failure. ftp put is made atomic. (Matthieu Moy)

    * The FTP transport now maintains a pool of connections, and
      reuses them to avoid multiple connections to the same host (like
      sftp did). (Daniel Silverstone)

    * The ``bzr_man.py`` file has been removed. To create the man page now,
      use ``./generate_docs.py man``. The new program can also create other files.
      Run ``python generate_docs.py --help`` for usage information.
      (Hans Ulrich Niedermann & James Blackwell).

    * Man Page now gives full help (James Blackwell).
      Help also updated to reflect user config now being stored in .bazaar
      (Hans Ulrich Niedermann)

    * It's now possible to set aliases in bazaar.conf (Erik Bågfors)

    * Pull now accepts a --revision argument (Erik Bågfors)

    * ``bzr re-sign`` now allows multiple revisions to be supplied on the command
      line. You can now use the following command to sign all of your old
      commits::

        find .bzr/revision-store// -name my@email-* \
          | sed 's/.*\/\/..\///' \
          | xargs bzr re-sign

    * Upgrade can now upgrade over the network. (Robert Collins)

    * Two new commands 'bzr checkout' and 'bzr update' allow for CVS/SVN-alike
      behaviour.  By default they will cache history in the checkout, but
      with --lightweight almost all data is kept in the master branch.
      (Robert Collins)

    * 'revert' unversions newly-versioned files, instead of deleting them.

    * 'merge' is more robust.  Conflict messages have changed.

    * 'merge' and 'revert' no longer clobber existing files that end in '~' or
      '.moved'.

    * Default log format can be set in configuration and plugins can register
      their own formatters. (Erik Bågfors)

    * New 'reconcile' command will check branch consistency and repair indexes
      that can become out of sync in pre 0.8 formats. (Robert Collins,
      Daniel Silverstone)

    * New 'bzr init --format' and 'bzr upgrade --format' option to control 
      what storage format is created or produced.  (Robert Collins, 
      Martin Pool)

    * Add parent location to 'bzr info', if there is one.  (Olaf Conradi)

    * New developer commands 'weave-list' and 'weave-join'.  (Martin Pool)

    * New 'init-repository' command, plus support for repositories in 'init'
      and 'branch' (Aaron Bentley, Erik Bågfors, Robert Collins)

    * Improve output of 'info' command. Show all relevant locations related to
      working tree, branch and repository. Use kibibytes for binary quantities.
      Fix off-by-one error in missing revisions of working tree.  Make 'info'
      work on branches, repositories and remote locations.  Show locations
      relative to the shared repository, if applicable.  Show locking status
      of locations.  (Olaf Conradi)

    * Diff and merge now safely handle binary files. (Aaron Bentley)

    * 'pull' and 'push' now normalise the revision history, so that any two
      branches with the same tip revision will have the same output from 'log'.
      (Robert Collins)

    * 'merge' accepts --remember option to store parent location, like 'push'
      and 'pull'. (Olaf Conradi)

    * bzr status and diff when files given as arguments do not exist
      in the relevant trees.  (Martin Pool, #3619)

    * Add '.hg' to the default ignore list.  (Martin Pool)

    * 'knit' is now the default disk format. This improves disk performance and
      utilization, increases incremental pull performance, robustness with SFTP
      and allows checkouts over SFTP to perform acceptably. 
      The initial Knit code was contributed by Johan Rydberg based on a
      specification by Martin Pool.
      (Robert Collins, Aaron Bentley, Johan Rydberg, Martin Pool).

    * New tool to generate all-in-one html version of the manual.  (Alexander
      Belchenko)

    * Hitting CTRL-C while doing an SFTP push will no longer cause stale locks
      to be left in the SFTP repository. (Robert Collins, Martin Pool).

    * New option 'diff --prefix' to control how files are named in diff
      output, with shortcuts '-p0' and '-p1' corresponding to the options for 
      GNU patch.  (Alexander Belchenko, Goffredo Baroncelli, Martin Pool)

    * Add --revision option to 'annotate' command.  (Olaf Conradi)

    * If bzr shows an unexpected revision-history after pulling (perhaps due
      to a reweave) it can now be corrected by 'bzr reconcile'.
      (Robert Collins)

  CHANGES:

    * Commit is now verbose by default, and shows changed filenames and the 
      new revision number.  (Robert Collins, Martin Pool)

    * Unify 'mv', 'move', 'rename'.  (Matthew Fuller, #5379)

    * 'bzr -h' shows help.  (Martin Pool, Ian Bicking, #35940)

    * Make 'pull' and 'push' remember location on failure using --remember.
      (Olaf Conradi)

    * For compatibility, make old format for using weaves inside metadir
      available as 'metaweave' format.  Rename format 'metadir' to 'default'.
      Clean up help for option --format in commands 'init', 'init-repo' and
      'upgrade'.  (Olaf Conradi)

  INTERNALS:
  
    * The internal storage of history, and logical branch identity have now
      been split into Branch, and Repository. The common locking and file 
      management routines are now in bzrlib.lockablefiles. 
      (Aaron Bentley, Robert Collins, Martin Pool)

    * Transports can now raise DependencyNotPresent if they need a library
      which is not installed, and then another implementation will be 
      tried.  (Martin Pool)

    * Remove obsolete (and no-op) `decode` parameter to `Transport.get`.  
      (Martin Pool)

    * Using Tree Transform for merge, revert, tree-building

    * WorkingTree.create, Branch.create, ``WorkingTree.create_standalone``,
      Branch.initialize are now deprecated. Please see ``BzrDir.create_*`` for
      replacement API's. (Robert Collins)

    * New BzrDir class represents the .bzr control directory and manages
      formatting issues. (Robert Collins)

    * New repository.InterRepository class encapsulates Repository to 
      Repository actions and allows for clean selection of optimised code
      paths. (Robert Collins)

    * ``bzrlib.fetch.fetch`` and ``bzrlib.fetch.greedy_fetch`` are now
      deprecated, please use ``branch.fetch`` or ``repository.fetch``
      depending on your needs. (Robert Collins)

    * deprecated methods now have a ``is_deprecated`` flag on them that can
      be checked, if you need to determine whether a given callable is 
      deprecated at runtime. (Robert Collins)

    * Progress bars are now nested - see
      ``bzrlib.ui.ui_factory.nested_progress_bar``.
      (Robert Collins, Robey Pointer)

    * New API call ``get_format_description()`` for each type of format.
      (Olaf Conradi)

    * Changed ``branch.set_parent()`` to accept None to remove parent.
      (Olaf Conradi)

    * Deprecated BzrError AmbiguousBase.  (Olaf Conradi)

    * WorkingTree.branch is now a read only property.  (Robert Collins)

    * bzrlib.ui.text.TextUIFactory now accepts a ``bar_type`` parameter which
      can be None or a factory that will create a progress bar. This is
      useful for testing or for overriding the bzrlib.progress heuristic.
      (Robert Collins)

    * New API method ``get_physical_lock_status()`` to query locks present on a
      transport.  (Olaf Conradi)

    * Repository.reconcile now takes a thorough keyword parameter to allow
      requesting an indepth reconciliation, rather than just a data-loss 
      check. (Robert Collins)

    * ``bzrlib.ui.ui_factory protocol`` now supports ``get_boolean`` to prompt
      the user for yes/no style input. (Robert Collins)

  TESTING:

    * SFTP tests now shortcut the SSH negotiation, reducing test overhead
      for testing SFTP protocol support. (Robey Pointer)

    * Branch formats are now tested once per implementation (see ``bzrlib.
      tests.branch_implementations``. This is analagous to the transport
      interface tests, and has been followed up with working tree,
      repository and BzrDir tests. (Robert Collins)

    * New test base class TestCaseWithTransport provides a transport aware
      test environment, useful for testing any transport-interface using
      code. The test suite option --transport controls the transport used
      by this class (when its not being used as part of implementation
      contract testing). (Robert Collins)

    * Close logging handler on disabling the test log. This will remove the
      handler from the internal list inside python's logging module,
      preventing shutdown from closing it twice.  (Olaf Conradi)

    * Move test case for uncommit to blackbox tests.  (Olaf Conradi)

    * ``run_bzr`` and ``run_bzr_captured`` now accept a 'stdin="foo"'
      parameter which will provide String("foo") to the command as its stdin.

bzr 0.7 2006-01-09
------------------

  CHANGES:

    * .bzrignore is excluded from exports, on the grounds that it's a bzr 
      internal-use file and may not be wanted.  (Jamie Wilkinson)

    * The "bzr directories" command were removed in favor of the new
      --kind option to the "bzr inventory" command.  To list all 
      versioned directories, now use "bzr inventory --kind directory".  
      (Johan Rydberg)

    * Under Windows configuration directory is now ``%APPDATA%\bazaar\2.0``
      by default. (John Arbash Meinel)

    * The parent of Bzr configuration directory can be set by ``BZR_HOME``
      environment variable. Now the path for it is searched in ``BZR_HOME``,
      then in HOME. Under Windows the order is: ``BZR_HOME``, ``APPDATA``
      (usually points to ``C:\Documents and Settings\User Name\Application Data``),
      ``HOME``. (John Arbash Meinel)

    * Plugins with the same name in different directories in the bzr plugin
      path are no longer loaded: only the first successfully loaded one is
      used. (Robert Collins)

    * Use systems' external ssh command to open connections if possible.  
      This gives better integration with user settings such as ProxyCommand.
      (James Henstridge)

    * Permissions on files underneath .bzr/ are inherited from the .bzr 
      directory. So for a shared repository, simply doing 'chmod -R g+w .bzr/'
      will mean that future file will be created with group write permissions.

    * configure.in and config.guess are no longer in the builtin default 
      ignore list.

    * '.sw[nop]' pattern ignored, to ignore vim swap files for nameless
      files.  (John Arbash Meinel, Martin Pool)

  IMPROVEMENTS:

    * "bzr INIT dir" now initializes the specified directory, and creates 
      it if it does not exist.  (John Arbash Meinel)

    * New remerge command (Aaron Bentley)

    * Better zsh completion script.  (Steve Borho)

    * 'bzr diff' now returns 1 when there are changes in the working 
      tree. (Robert Collins)

    * 'bzr push' now exists and can push changes to a remote location. 
      This uses the transport infrastructure, and can store the remote
      location in the ~/.bazaar/branches.conf configuration file.
      (Robert Collins)

    * Test directories are only kept if the test fails and the user requests
      that they be kept.

    * Tweaks to short log printing

    * Added branch nicks, new nick command, printing them in log output. 
      (Aaron Bentley)

    * If ``$BZR_PDB`` is set, pop into the debugger when an uncaught exception 
      occurs.  (Martin Pool)

    * Accept 'bzr resolved' (an alias for 'bzr resolve'), as this is
      the same as Subversion.  (Martin Pool)

    * New ftp transport support (on ftplib), for ftp:// and aftp:// 
      URLs.  (Daniel Silverstone)

    * Commit editor temporary files now start with ``bzr_log.``, to allow 
      text editors to match the file name and set up appropriate modes or 
      settings.  (Magnus Therning)

    * Improved performance when integrating changes from a remote weave.  
      (Goffredo Baroncelli)

    * Sftp will attempt to cache the connection, so it is more likely that
      a connection will be reused, rather than requiring multiple password
      requests.

    * bzr revno now takes an optional argument indicating the branch whose
      revno should be printed.  (Michael Ellerman)

    * bzr cat defaults to printing the last version of the file.  
      (Matthieu Moy, #3632)

    * New global option 'bzr --lsprof COMMAND' runs bzr under the lsprof 
      profiler.  (Denys Duchier)

    * Faster commits by reading only the headers of affected weave files. 
      (Denys Duchier)

    * 'bzr add' now takes a --dry-run parameter which shows you what would be
      added, but doesn't actually add anything. (Michael Ellerman)

    * 'bzr add' now lists how many files were ignored per glob.  add --verbose
      lists the specific files.  (Aaron Bentley)

    * 'bzr missing' now supports displaying changes in diverged trees and can
      be limited to show what either end of the comparison is missing.
      (Aaron Bently, with a little prompting from Daniel Silverstone)

  BUG FIXES:

    * SFTP can walk up to the root path without index errors. (Robert Collins)

    * Fix bugs in running bzr with 'python -O'.  (Martin Pool)

    * Error when run with -OO

    * Fix bug in reporting http errors that don't have an http error code.
      (Martin Pool)

    * Handle more cases of pipe errors in display commands

    * Change status to 3 for all errors

    * Files that are added and unlinked before committing are completely
      ignored by diff and status

    * Stores with some compressed texts and some uncompressed texts are now
      able to be used. (John A Meinel)

    * Fix for bzr pull failing sometimes under windows

    * Fix for sftp transport under windows when using interactive auth

    * Show files which are both renamed and modified as such in 'bzr 
      status' output.  (Daniel Silverstone, #4503)

    * Make annotate cope better with revisions committed without a valid 
      email address.  (Marien Zwart)

    * Fix representation of tab characters in commit messages.
      (Harald Meland)

    * List of plugin directories in ``BZR_PLUGIN_PATH`` environment variable is
      now parsed properly under Windows. (Alexander Belchenko)

    * Show number of revisions pushed/pulled/merged. (Robey Pointer)

    * Keep a cached copy of the basis inventory to speed up operations 
      that need to refer to it.  (Johan Rydberg, Martin Pool)

    * Fix bugs in bzr status display of non-ascii characters.
      (Martin Pool)

    * Remove Makefile.in from default ignore list.
      (Tollef Fog Heen, Martin Pool, #6413)

    * Fix failure in 'bzr added'.  (Nathan McCallum, Martin Pool)

  TESTING:

    * Fix selftest asking for passwords when there are no SFTP keys.  
      (Robey Pointer, Jelmer Vernooij) 

    * Fix selftest run with 'python -O'.  (Martin Pool)

    * Fix HTTP tests under Windows. (John Arbash Meinel)

    * Make tests work even if HOME is not set (Aaron Bentley)

    * Updated ``build_tree`` to use fixed line-endings for tests which read 
      the file cotents and compare. Make some tests use this to pass under
      Windows. (John Arbash Meinel)

    * Skip stat and symlink tests under Windows. (Alexander Belchenko)

    * Delay in selftest/testhashcash is now issued under win32 and Cygwin.
      (John Arbash Meinel)

    * Use terminal width to align verbose test output.  (Martin Pool)

    * Blackbox tests are maintained within the bzrlib.tests.blackbox directory.
      If adding a new test script please add that to
      ``bzrlib.tests.blackbox.__init__``. (Robert Collins)

    * Much better error message if one of the test suites can't be 
      imported.  (Martin Pool)

    * Make check now runs the test suite twice - once with the default locale,
      and once with all locales forced to C, to expose bugs. This is not 
      trivially done within python, so for now its only triggered by running
      Make check. Integrators and packagers who wish to check for full 
      platform support should run 'make check' to test the source.
      (Robert Collins)

    * Tests can now run TestSkipped if they can't execute for any reason.
      (Martin Pool) (NB: TestSkipped should only be raised for correctable
      reasons - see the wiki spec ImprovingBzrTestSuite).

    * Test sftp with relative, absolute-in-homedir and absolute-not-in-homedir
      paths for the transport tests. Introduce blackbox remote sftp tests that
      test the same permutations. (Robert Collins, Robey Pointer)

    * Transport implementation tests are now independent of the local file
      system, which allows tests for esoteric transports, and for features
      not available in the local file system. They also repeat for variations
      on the URL scheme that can introduce issues in the transport code,
      see bzrlib.transport.TransportTestProviderAdapter() for this.
      (Robert Collins).

    * ``TestCase.build_tree`` uses the transport interface to build trees,
      pass in a transport parameter to give it an existing connection.
      (Robert Collins).

  INTERNALS:

    * WorkingTree.pull has been split across Branch and WorkingTree,
      to allow Branch only pulls. (Robert Collins)

    * ``commands.display_command`` now returns the result of the decorated 
      function. (Robert Collins)

    * LocationConfig now has a ``set_user_option(key, value)`` call to save
      a setting in its matching location section (a new one is created
      if needed). (Robert Collins)

    * Branch has two new methods, ``get_push_location`` and
      ``set_push_location`` to respectively, get and set the push location.
      (Robert Collins)

    * ``commands.register_command`` now takes an optional flag to signal that
      the registrant is planning to decorate an existing command. When 
      given multiple plugins registering a command is not an error, and
      the original command class (whether built in or a plugin based one) is
      returned to the caller. There is a new error 'MustUseDecorated' for
      signalling when a wrapping command should switch to the original
      version. (Robert Collins)

    * Some option parsing errors will raise 'BzrOptionError', allowing 
      granular detection for decorating commands. (Robert Collins).

    * ``Branch.read_working_inventory`` has moved to
      ``WorkingTree.read_working_inventory``. This necessitated changes to
      ``Branch.get_root_id``, and a move of ``Branch.set_inventory`` to
      WorkingTree as well. To make it clear that a WorkingTree cannot always
      be obtained ``Branch.working_tree()`` will raise
      ``errors.NoWorkingTree`` if one cannot be obtained. (Robert Collins)

    * All pending merges operations from Branch are now on WorkingTree.
      (Robert Collins)

    * The follow operations from Branch have moved to WorkingTree::

          add()
          commit()
          move()
          rename_one()
          unknowns()

      (Robert Collins)

    * ``bzrlib.add.smart_add_branch`` is now ``smart_add_tree``. (Robert Collins)

    * New "rio" serialization format, similar to rfc-822. (Martin Pool)

    * Rename selftests to ``bzrlib.tests.test_foo``.  (John A Meinel, Martin 
      Pool)

    * ``bzrlib.plugin.all_plugins`` has been changed from an attribute to a 
      query method. (Robert Collins)
 
    * New options to read only the table-of-contents of a weave.  
      (Denys Duchier)

    * Raise NoSuchFile when someone tries to add a non-existant file.
      (Michael Ellerman)

    * Simplify handling of DivergedBranches in ``cmd_pull()``.
      (Michael Ellerman)
   
    * Branch.controlfile* logic has moved to lockablefiles.LockableFiles, which
      is exposed as ``Branch().control_files``. Also this has been altered with the
      controlfile pre/suffix replaced by simple method names like 'get' and
      'put'. (Aaron Bentley, Robert Collins).

    * Deprecated functions and methods can now be marked as such using the 
      ``bzrlib.symbol_versioning`` module. Marked method have their docstring
      updated and will issue a DeprecationWarning using the warnings module
      when they are used. (Robert Collins)

    * ``bzrlib.osutils.safe_unicode`` now exists to provide parameter coercion
      for functions that need unicode strings. (Robert Collins)

bzr 0.6 2005-10-28
------------------

  IMPROVEMENTS:
  
    * pull now takes --verbose to show you what revisions are added or removed
      (John A Meinel)

    * merge now takes a --show-base option to include the base text in
      conflicts.
      (Aaron Bentley)

    * The config files are now read using ConfigObj, so '=' should be used as
      a separator, not ':'.
      (Aaron Bentley)

    * New 'bzr commit --strict' option refuses to commit if there are 
      any unknown files in the tree.  To commit, make sure all files are 
      either ignored, added, or deleted.  (Michael Ellerman)

    * The config directory is now ~/.bazaar, and there is a single file 
      ~/.bazaar/bazaar.conf storing email, editor and other preferences.
      (Robert Collins)

    * 'bzr add' no longer takes a --verbose option, and a --quiet option
      has been added that suppresses all output.

    * Improved zsh completion support in contrib/zsh, from Clint
      Adams.

    * Builtin 'bzr annotate' command, by Martin Pool with improvements from 
      Goffredo Baroncelli.
    
    * 'bzr check' now accepts -v for verbose reporting, and checks for
      ghosts in the branch. (Robert Collins)

    * New command 're-sign' which will regenerate the gpg signature for 
      a revision. (Robert Collins)

    * If you set ``check_signatures=require`` for a path in 
      ``~/.bazaar/branches.conf`` then bzr will invoke your
      ``gpg_signing_command`` (defaults to gpg) and record a digital signature
      of your commit. (Robert Collins)

    * New sftp transport, based on Paramiko.  (Robey Pointer)

    * 'bzr pull' now accepts '--clobber' which will discard local changes
      and make this branch identical to the source branch. (Robert Collins)

    * Just give a quieter warning if a plugin can't be loaded, and 
      put the details in .bzr.log.  (Martin Pool)

    * 'bzr branch' will now set the branch-name to the last component of the
      output directory, if one was supplied.

    * If the option ``post_commit`` is set to one (or more) python function
      names (must be in the bzrlib namespace), then they will be invoked
      after the commit has completed, with the branch and ``revision_id`` as
      parameters. (Robert Collins)

    * Merge now has a retcode of 1 when conflicts occur. (Robert Collins)

    * --merge-type weave is now supported for file contents.  Tree-shape
      changes are still three-way based.  (Martin Pool, Aaron Bentley)

    * 'bzr check' allows the first revision on revision-history to have
      parents - something that is expected for cheap checkouts, and occurs
      when conversions from baz do not have all history.  (Robert Collins).

   * 'bzr merge' can now graft unrelated trees together, if your specify
     0 as a base. (Aaron Bentley)

   * 'bzr commit branch' and 'bzr commit branch/file1 branch/file2' now work
     (Aaron Bentley)

    * Add '.sconsign*' to default ignore list.  (Alexander Belchenko)

   * 'bzr merge --reprocess' minimizes conflicts

  TESTING:

    * The 'bzr selftest --pattern' option for has been removed, now 
      test specifiers on the command line can be simple strings, or 
      regexps, or both. (Robert Collins)

    * Passing -v to selftest will now show the time each test took to 
      complete, which will aid in analysing performance regressions and
      related questions. (Robert Collins)

    * 'bzr selftest' runs all tests, even if one fails, unless '--one'
      is given. (Martin Pool)

    * There is a new method for TestCaseInTempDir, assertFileEqual, which
      will check that a given content is equal to the content of the named
      file. (Robert Collins)

    * Fix test suite's habit of leaving many temporary log files in $TMPDIR.
      (Martin Pool)

  INTERNALS:

    * New 'testament' command and concept for making gpg-signatures 
      of revisions that are not tied to a particular internal
      representation.  (Martin Pool).

    * Per-revision properties ('revprops') as key-value associated 
      strings on each revision created when the revision is committed.
      Intended mainly for the use of external tools.  (Martin Pool).

    * Config options have moved from bzrlib.osutils to bzrlib.config.
      (Robert Collins)

    * Improved command line option definitions allowing explanations
      for individual options, among other things.  Contributed by 
      Magnus Therning.

    * Config options have moved from bzrlib.osutils to bzrlib.config.
      Configuration is now done via the config.Config interface:
      Depending on whether you have a Branch, a Location or no information
      available, construct a ``*Config``, and use its ``signature_checking``,
      ``username`` and ``user_email`` methods. (Robert Collins)

    * Plugins are now loaded under bzrlib.plugins, not bzrlib.plugin, and
      they are made available for other plugins to use. You should not 
      import other plugins during the ``__init__`` of your plugin though, as 
      no ordering is guaranteed, and the plugins directory is not on the
      python path. (Robert Collins)

    * Branch.relpath has been moved to WorkingTree.relpath. WorkingTree no
      no longer takes an inventory, rather it takes an option branch
      parameter, and if None is given will open the branch at basedir 
      implicitly. (Robert Collins)

    * Cleaner exception structure and error reporting.  Suggested by 
      Scott James Remnant.  (Martin Pool)

    * Branch.remove has been moved to WorkingTree, which has also gained
      ``lock_read``, ``lock_write`` and ``unlock`` methods for convenience.
      (Robert Collins)

    * Two decorators, ``needs_read_lock`` and ``needs_write_lock`` have been
      added to the branch module. Use these to cause a function to run in a
      read or write lock respectively. (Robert Collins)

    * ``Branch.open_containing`` now returns a tuple (Branch, relative-path),
      which allows direct access to the common case of 'get me this file
      from its branch'. (Robert Collins)

    * Transports can register using ``register_lazy_transport``, and they 
      will be loaded when first used.  (Martin Pool)

    * 'pull' has been factored out of the command as ``WorkingTree.pull()``.
      A new option to WorkingTree.pull has been added, clobber, which will
      ignore diverged history and pull anyway.
      (Robert Collins)

    * config.Config has a ``get_user_option`` call that accepts an option name.
      This will be looked up in branches.conf and bazaar.conf as normal.
      It is intended that this be used by plugins to support options - 
      options of built in programs should have specific methods on the config.
      (Robert Collins)

    * ``merge.merge_inner`` now has tempdir as an optional parameter.
      (Robert Collins)

    * Tree.kind is not recorded at the top level of the hierarchy, as it was
      missing on EmptyTree, leading to a bug with merge on EmptyTrees.
      (Robert Collins)

    * ``WorkingTree.__del__`` has been removed, it was non deterministic and not 
      doing what it was intended to. See ``WorkingTree.__init__`` for a comment
      about future directions. (Robert Collins/Martin Pool)

    * bzrlib.transport.http has been modified so that only 404 urllib errors
      are returned as NoSuchFile. Other exceptions will propogate as normal.
      This allows debuging of actual errors. (Robert Collins)

    * bzrlib.transport.Transport now accepts *ONLY* url escaped relative paths
      to apis like 'put', 'get' and 'has'. This is to provide consistent
      behaviour - it operates on url's only. (Robert Collins)

    * Transports can register using ``register_lazy_transport``, and they 
      will be loaded when first used.  (Martin Pool)

    * ``merge_flex`` no longer calls ``conflict_handler.finalize()``, instead that
      is called by ``merge_inner``. This is so that the conflict count can be 
      retrieved (and potentially manipulated) before returning to the caller
      of ``merge_inner``. Likewise 'merge' now returns the conflict count to the
      caller. (Robert Collins)

    * ``revision.revision_graph`` can handle having only partial history for
      a revision - that is no revisions in the graph with no parents.
      (Robert Collins).

    * New ``builtins.branch_files`` uses the standard ``file_list`` rules to
      produce a branch and a list of paths, relative to that branch
      (Aaron Bentley)

    * New TestCase.addCleanup facility.

    * New ``bzrlib.version_info`` tuple (similar to ``sys.version_info``),
      which can be used by programs importing bzrlib.

  BUG FIXES:

    * Better handling of branches in directories with non-ascii names. 
      (Joel Rosdahl, Panagiotis Papadakos)

    * Upgrades of trees with no commits will not fail due to accessing
      [-1] in the revision-history. (Andres Salomon)


bzr 0.1.1 2005-10-12
--------------------

  BUG FIXES:

    * Fix problem in pulling over http from machines that do not 
      allow directories to be listed.

    * Avoid harmless warning about invalid hash cache after 
      upgrading branch format.

  PERFORMANCE: 
  
    * Avoid some unnecessary http operations in branch and pull.


bzr 0.1 2005-10-11
------------------

  NOTES:

    * 'bzr branch' over http initially gives a very high estimate
      of completion time but it should fall as the first few 
      revisions are pulled in.  branch is still slow on 
      high-latency connections.

  BUG FIXES:
  
    * bzr-man.py has been updated to work again. Contributed by
      Rob Weir.

    * Locking is now done with fcntl.lockf which works with NFS
      file systems. Contributed by Harald Meland.

    * When a merge encounters a file that has been deleted on
      one side and modified on the other, the old contents are
      written out to foo.BASE and foo.SIDE, where SIDE is this
      or OTHER. Contributed by Aaron Bentley.

    * Export was choosing incorrect file paths for the content of
      the tarball, this has been fixed by Aaron Bentley.

    * Commit will no longer commit without a log message, an 
      error is returned instead. Contributed by Jelmer Vernooij.

    * If you commit a specific file in a sub directory, any of its
      parent directories that are added but not listed will be 
      automatically included. Suggested by Michael Ellerman.

    * bzr commit and upgrade did not correctly record new revisions
      for files with only a change to their executable status.
      bzr will correct this when it encounters it. Fixed by
      Robert Collins

    * HTTP tests now force off the use of ``http_proxy`` for the duration.
      Contributed by Gustavo Niemeyer.

    * Fix problems in merging weave-based branches that have 
      different partial views of history.

    * Symlink support: working with symlinks when not in the root of a 
      bzr tree was broken, patch from Scott James Remnant.

  IMPROVEMENTS:

    * 'branch' now accepts a --basis parameter which will take advantage
      of local history when making a new branch. This allows faster 
      branching of remote branches. Contributed by Aaron Bentley.

    * New tree format based on weave files, called version 5.
      Existing branches can be upgraded to this format using 
      'bzr upgrade'.

    * Symlinks are now versionable. Initial patch by 
      Erik Toubro Nielsen, updated to head by Robert Collins.

    * Executable bits are tracked on files. Patch from Gustavo
      Niemeyer.

    * 'bzr status' now shows unknown files inside a selected directory.
      Patch from Heikki Paajanen.

    * Merge conflicts are recorded in .bzr. Two new commands 'conflicts'
      and 'resolve' have needed added, which list and remove those 
      merge conflicts respectively. A conflicted tree cannot be committed
      in. Contributed by Aaron Bentley.

    * 'rm' is now an alias for 'remove'.

    * Stores now split out their content in a single byte prefixed hash,
      dropping the density of files per directory by 256. Contributed by
      Gustavo Niemeyer.

    * 'bzr diff -r branch:URL' will now perform a diff between two branches.
      Contributed by Robert Collins.

    * 'bzr log' with the default formatter will show merged revisions,
      indented to the right. Initial implementation contributed by Gustavo
      Niemeyer, made incremental by Robert Collins.


  INTERNALS:

    * Test case failures have the exception printed after the log 
      for your viewing pleasure.

    * InventoryEntry is now an abstract base class, use one of the
      concrete InventoryDirectory etc classes instead.

    * Branch raises an UnsupportedFormatError when it detects a 
      bzr branch it cannot understand. This allows for precise
      handling of such circumstances.

    * Remove RevisionReference class; ``Revision.parent_ids`` is now simply a
      list of their ids and ``parent_sha1s`` is a list of their corresponding
      sha1s (for old branches only at the moment.)

    * New method-object style interface for Commit() and Fetch().

    * Renamed ``Branch.last_patch()`` to ``Branch.last_revision()``, since
      we call them revisions not patches.

    * Move ``copy_branch`` to ``bzrlib.clone.copy_branch``.  The destination
      directory is created if it doesn't exist.

    * Inventories now identify the files which were present by 
      giving the revision *of that file*.

    * Inventory and Revision XML contains a version identifier.  
      This must be consistent with the overall branch version
      but allows for more flexibility in future upgrades.

  TESTING:

    * Removed testsweet module so that tests can be run after 
      bzr installed by 'bzr selftest'.

    * 'bzr selftest' command-line arguments can now be partial ids
      of tests to run, e.g. ``bzr selftest test_weave``

      
bzr 0.0.9 2005-09-23
--------------------

  BUG FIXES:

    * Fixed "branch -r" option.

    * Fix remote access to branches containing non-compressed history.
      (Robert Collins).

    * Better reliability of http server tests.  (John Arbash-Meinel)

    * Merge graph maximum distance calculation fix.  (Aaron Bentley)
   
    * Various minor bug in windows support have been fixed, largely in the
      test suite. Contributed by Alexander Belchenko.

  IMPROVEMENTS:

    * Status now accepts a -r argument to give status between chosen
      revisions. Contributed by Heikki Paajanen.

    * Revision arguments no longer use +/-/= to control ranges, instead
      there is a 'before' namespace, which limits the successive namespace.
      For example '$ bzr log -r date:yesterday..before:date:today' will
      select everything from yesterday and before today. Contributed by
      Robey Pointer

    * There is now a bzr.bat file created by distutils when building on 
      Windows. Contributed by Alexander Belchenko.

  INTERNALS:

    * Removed uuid() as it was unused.

    * Improved 'fetch' code for pulling revisions from one branch into
      another (used by pull, merged, etc.)


bzr 0.0.8 2005-09-20
--------------------

  IMPROVEMENTS:

    * Adding a file whose parent directory is not versioned will
      implicitly add the parent, and so on up to the root. This means
      you should never need to explictly add a directory, they'll just
      get added when you add a file in the directory.  Contributed by
      Michael Ellerman.

    * Ignore ``.DS_Store`` (contains Mac metadata) by default.
      (Nir Soffer)

    * If you set ``BZR_EDITOR`` in the environment, it is checked in
      preference to EDITOR and the config file for the interactive commit
      editing program. Related to this is a bugfix where a missing program
      set in EDITOR would cause editing to fail, now the fallback program
      for the operating system is still tried.

    * Files that are not directories/symlinks/regular files will no longer
      cause bzr to fail, it will just ignore them by default. You cannot add
      them to the tree though - they are not versionable.


  INTERNALS:

    * Refactor xml packing/unpacking.

  BUG FIXES: 

    * Fixed 'bzr mv' by Ollie Rutherfurd.

    * Fixed strange error when trying to access a nonexistent http
      branch.

    * Make sure that the hashcache gets written out if it can't be
      read.


  PORTABILITY:

    * Various Windows fixes from Ollie Rutherfurd.

    * Quieten warnings about locking; patch from Matt Lavin.


bzr-0.0.7 2005-09-02
--------------------

  NEW FEATURES:

    * ``bzr shell-complete`` command contributed by Clint Adams to
      help with intelligent shell completion.

    * New expert command ``bzr find-merge-base`` for debugging merges.


  ENHANCEMENTS:

    * Much better merge support.

    * merge3 conflicts are now reported with markers like '<<<<<<<'
      (seven characters) which is the same as CVS and pleases things
      like emacs smerge.


  BUG FIXES:

    * ``bzr upgrade`` no longer fails when trying to fix trees that
      mention revisions that are not present.

    * Fixed bugs in listing plugins from ``bzr plugins``.

    * Fix case of $EDITOR containing options for the editor.

    * Fix log -r refusing to show the last revision.
      (Patch from Goffredo Baroncelli.)


  CHANGES:

    * ``bzr log --show-ids`` shows the revision ids of all parents.

    * Externally provided commands on your $BZRPATH no longer need
      to recognize --bzr-usage to work properly, and can just handle
      --help themselves.


  LIBRARY:

    * Changed trace messages to go through the standard logging
      framework, so that they can more easily be redirected by
      libraries.



bzr-0.0.6 2005-08-18
--------------------

  NEW FEATURES:

    * Python plugins, automatically loaded from the directories on
      ``BZR_PLUGIN_PATH`` or ``~/.bzr.conf/plugins`` by default.

    * New 'bzr mkdir' command.

    * Commit mesage is fetched from an editor if not given on the
      command line; patch from Torsten Marek.

    * ``bzr log -m FOO`` displays commits whose message matches regexp 
      FOO.
      
    * ``bzr add`` with no arguments adds everything under the current directory.

    * ``bzr mv`` does move or rename depending on its arguments, like
      the Unix command.

    * ``bzr missing`` command shows a summary of the differences
      between two trees.  (Merged from John Arbash-Meinel.)

    * An email address for commits to a particular tree can be
      specified by putting it into .bzr/email within a branch.  (Based
      on a patch from Heikki Paajanen.)


  ENHANCEMENTS:

    * Faster working tree operations.


  CHANGES:

    * 3rd-party modules shipped with bzr are copied within the bzrlib
      python package, so that they can be installed by the setup
      script without clashing with anything already existing on the
      system.  (Contributed by Gustavo Niemeyer.)

    * Moved plugins directory to bzrlib/, so that there's a standard
      plugin directory which is not only installed with bzr itself but
      is also available when using bzr from the development tree.
      ``BZR_PLUGIN_PATH`` and ``DEFAULT_PLUGIN_PATH`` are then added to the
      standard plugins directory.

    * When exporting to a tarball with ``bzr export --format tgz``, put 
      everything under a top directory rather than dumping it into the
      current directory.   This can be overridden with the ``--root`` 
      option.  Patch from William Dodé and John Meinel.

    * New ``bzr upgrade`` command to upgrade the format of a branch,
      replacing ``bzr check --update``.

    * Files within store directories are no longer marked readonly on
      disk.

    * Changed ``bzr log`` output to a more compact form suggested by
      John A Meinel.  Old format is available with the ``--long`` or
      ``-l`` option, patched by William Dodé.

    * By default the commit command refuses to record a revision with
      no changes unless the ``--unchanged`` option is given.

    * The ``--no-plugins``, ``--profile`` and ``--builtin`` command
      line options must come before the command name because they 
      affect what commands are available; all other options must come 
      after the command name because their interpretation depends on
      it.

    * ``branch`` and ``clone`` added as aliases for ``branch``.

    * Default log format is back to the long format; the compact one
      is available with ``--short``.
      
      
  BUG FIXES:
  
    * Fix bugs in committing only selected files or within a subdirectory.


bzr-0.0.5  2005-06-15
---------------------
  
  CHANGES:

    * ``bzr`` with no command now shows help rather than giving an
      error.  Suggested by Michael Ellerman.

    * ``bzr status`` output format changed, because svn-style output
      doesn't really match the model of bzr.  Now files are grouped by
      status and can be shown with their IDs.  ``bzr status --all``
      shows all versioned files and unknown files but not ignored files.

    * ``bzr log`` runs from most-recent to least-recent, the reverse
      of the previous order.  The previous behaviour can be obtained
      with the ``--forward`` option.
        
    * ``bzr inventory`` by default shows only filenames, and also ids
      if ``--show-ids`` is given, in which case the id is the second
      field.


  ENHANCEMENTS:

    * New 'bzr whoami --email' option shows only the email component
      of the user identification, from Jo Vermeulen.

    * New ``bzr ignore PATTERN`` command.

    * Nicer error message for broken pipe, interrupt and similar
      conditions that don't indicate an internal error.

    * Add ``.*.sw[nop] .git .*.tmp *,v`` to default ignore patterns.

    * Per-branch locks keyed on ``.bzr/branch-lock``, available in
      either read or write mode.

    * New option ``bzr log --show-ids`` shows revision and file ids.

    * New usage ``bzr log FILENAME`` shows only revisions that
      affected that file.

    * Changed format for describing changes in ``bzr log -v``.

    * New option ``bzr commit --file`` to take a message from a file,
      suggested by LarstiQ.

    * New syntax ``bzr status [FILE...]`` contributed by Bartosz
      Oler.  File may be in a branch other than the working directory.

    * ``bzr log`` and ``bzr root`` can be given an http URL instead of
      a filename.

    * Commands can now be defined by external programs or scripts
      in a directory on $BZRPATH.

    * New "stat cache" avoids reading the contents of files if they 
      haven't changed since the previous time.

    * If the Python interpreter is too old, try to find a better one
      or give an error.  Based on a patch from Fredrik Lundh.

    * New optional parameter ``bzr info [BRANCH]``.

    * New form ``bzr commit SELECTED`` to commit only selected files.

    * New form ``bzr log -r FROM:TO`` shows changes in selected
      range; contributed by John A Meinel.

    * New option ``bzr diff --diff-options 'OPTS'`` allows passing
      options through to an external GNU diff.

    * New option ``bzr add --no-recurse`` to add a directory but not
      their contents.

    * ``bzr --version`` now shows more information if bzr is being run
      from a branch.

  
  BUG FIXES:

    * Fixed diff format so that added and removed files will be
      handled properly by patch.  Fix from Lalo Martins.

    * Various fixes for files whose names contain spaces or other
      metacharacters.


  TESTING:

    * Converted black-box test suites from Bourne shell into Python;
      now run using ``./testbzr``.  Various structural improvements to
      the tests.

    * testbzr by default runs the version of bzr found in the same
      directory as the tests, or the one given as the first parameter.

    * testbzr also runs the internal tests, so the only command
      required to check is just ``./testbzr``.

    * testbzr requires python2.4, but can be used to test bzr running
      under a different version.

    * Tests added for many other changes in this release.


  INTERNAL:

    * Included ElementTree library upgraded to 1.2.6 by Fredrik Lundh.

    * Refactor command functions into Command objects based on HCT by
      Scott James Remnant.

    * Better help messages for many commands.

    * Expose ``bzrlib.open_tracefile()`` to start the tracefile; until
      this is called trace messages are just discarded.

    * New internal function ``find_touching_revisions()`` and hidden
      command touching-revisions trace the changes to a given file.

    * Simpler and faster ``compare_inventories()`` function.

    * ``bzrlib.open_tracefile()`` takes a tracefilename parameter.

    * New AtomicFile class.

    * New developer commands ``added``, ``modified``.


  PORTABILITY:

    * Cope on Windows on python2.3 by using the weaker random seed.
      2.4 is now only recommended.


bzr-0.0.4  2005-04-22
---------------------

  ENHANCEMENTS:

    * 'bzr diff' optionally takes a list of files to diff.  Still a bit
      basic.  Patch from QuantumG.

    * More default ignore patterns.

    * New 'bzr log --verbose' shows a list of files changed in the
      changeset.  Patch from Sebastian Cote.

    * Roll over ~/.bzr.log if it gets too large.

    * Command abbreviations 'ci', 'st', 'stat', '?' based on a patch
      by Jason Diamon.

    * New 'bzr help commands' based on a patch from Denys Duchier.


  CHANGES:

    * User email is determined by looking at $BZREMAIL or ~/.bzr.email
      or $EMAIL.  All are decoded by the locale preferred encoding.
      If none of these are present user@hostname is used.  The host's
      fully-qualified name is not used because that tends to fail when
      there are DNS problems.

    * New 'bzr whoami' command instead of username user-email.


  BUG FIXES: 

    * Make commit safe for hardlinked bzr trees.

    * Some Unicode/locale fixes.

    * Partial workaround for ``difflib.unified_diff`` not handling
      trailing newlines properly.


  INTERNAL:

    * Allow docstrings for help to be in PEP0257 format.  Patch from
      Matt Brubeck.

    * More tests in test.sh.

    * Write profile data to a temporary file not into working
      directory and delete it when done.

    * Smaller .bzr.log with process ids.


  PORTABILITY:

    * Fix opening of ~/.bzr.log on Windows.  Patch from Andrew
      Bennetts.

    * Some improvements in handling paths on Windows, based on a patch
      from QuantumG.


bzr-0.0.3  2005-04-06
---------------------

  ENHANCEMENTS:

    * New "directories" internal command lists versioned directories
      in the tree.

    * Can now say "bzr commit --help".

    * New "rename" command to rename one file to a different name
      and/or directory.

    * New "move" command to move one or more files into a different
      directory.

    * New "renames" command lists files renamed since base revision.

    * New cat command contributed by janmar.

  CHANGES:

    * .bzr.log is placed in $HOME (not pwd) and is always written in
      UTF-8.  (Probably not a completely good long-term solution, but
      will do for now.)

  PORTABILITY:

    * Workaround for difflib bug in Python 2.3 that causes an
      exception when comparing empty files.  Reported by Erik Toubro
      Nielsen.

  INTERNAL:

    * Refactored inventory storage to insert a root entry at the top.

  TESTING:

    * Start of shell-based black-box testing in test.sh.


bzr-0.0.2.1
-----------

  PORTABILITY:

    * Win32 fixes from Steve Brown.


bzr-0.0.2  "black cube"  2005-03-31
-----------------------------------

  ENHANCEMENTS:

    * Default ignore list extended (see bzrlib/__init__.py).

    * Patterns in .bzrignore are now added to the default ignore list,
      rather than replacing it.

    * Ignore list isn't reread for every file.

    * More help topics.

    * Reinstate the 'bzr check' command to check invariants of the
      branch.

    * New 'ignored' command lists which files are ignored and why;
      'deleted' lists files deleted in the current working tree.

    * Performance improvements.

    * New global --profile option.
    
    * Ignore patterns like './config.h' now correctly match files in
      the root directory only.


bzr-0.0.1  2005-03-26
---------------------

  ENHANCEMENTS:

    * More information from info command.

    * Can now say "bzr help COMMAND" for more detailed help.

    * Less file flushing and faster performance when writing logs and
      committing to stores.

    * More useful verbose output from some commands.

  BUG FIXES:

    * Fix inverted display of 'R' and 'M' during 'commit -v'.

  PORTABILITY:

    * Include a subset of ElementTree-1.2.20040618 to make
      installation easier.

    * Fix time.localtime call to work with Python 2.3 (the minimum
      supported).


bzr-0.0.0.69  2005-03-22
------------------------

  ENHANCEMENTS:

    * First public release.

    * Storage of local versions: init, add, remove, rm, info, log,
      diff, status, etc.

..
   vim: tw=74 ft=rst ff=unix<|MERGE_RESOLUTION|>--- conflicted
+++ resolved
@@ -517,11 +517,6 @@
 
   IMPROVEMENTS:
 
-<<<<<<< HEAD
-    * ``bzr switch`` will now update the branch nickname for regular checkouts
-      too. It previously only did this for lightweight checkouts.
-      (Marius Kruger, #230903)
-=======
     * Update the windows installer to bundle TortoiseBzr and ``qbzr``
       into the standalone installer. This will be the first official
       windows release that installs Tortoise by default.
@@ -609,7 +604,10 @@
 
     * Give a more specific error when target branch is not reachable.
       (James Westby)
->>>>>>> a6691d54
+
+    * ``bzr switch`` will now update the branch nickname for regular checkouts
+      too. It previously only did this for lightweight checkouts.
+      (Marius Kruger, #230903)
 
     * Implemented a custom ``walkdirs_utf8`` implementation for win32.
       This uses a pyrex extension to get direct access to the
