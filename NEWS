--------------------
Bazaar Release Notes
--------------------

.. contents::

IN DEVELOPMENT
--------------

This release adds a translation of some of the user documentation into Spanish.
(Contributions of other translations would be very welcome.)

  NOTES WHEN UPGRADING:

  CHANGES:

    * Deprecation warnings will not be suppressed when running ``bzr selftest``
      so that developers can see if their code is using deprecated functions.
      (John Arbash Meinel)

  FEATURES:

    * Adding ``-Derror`` will now display a traceback when a plugin fails to
      load. (James Westby)

    * There is a new version of the network protocol used for bzr://, bzr+ssh://
      and bzr+http:// connections.  This will allow more efficient requests and
      responses, and more graceful fallback when a server is too old to
      recognise a request from a more recent client.  Bazaar 1.6 will
      interoperate with 0.16 and later versions, but servers should be upgraded
      when possible.  Bazaar 1.6 no longer interoperates with 0.15 and earlier via
      these protocols.  Use alternatives like SFTP or upgrade those servers.
      (Andrew Bennetts, #83935)

  IMPROVEMENTS:

    * ``bzr branch/push/pull -r XXX`` now have a helper function for finding
      the revno of the new revision (``Graph.find_distance_to_null``). This
      should make something like ``bzr branch -r -100`` in a shared, no-trees
      repository much snappier. (John Arbash Meinel)

    * ``bzr log --short -r X..Y`` no longer needs to access the full revision
      history. This makes it noticeably faster when logging the last few
      revisions. (John Arbash Meinel)

    * ``bzr ls`` now accepts ``-V`` as an alias for ``--versioned``. 
      (Jerad Cramp, #165086)

    * ``bzr missing`` uses the new ``Graph.find_unique_ancestors`` and
      ``Graph.find_differences`` to determine missing revisions without having
      to search the whole ancestry. (John Arbash Meinel, #174625)

    * ``bzr uncommit`` now uses partial history access, rather than always
      extracting the full revision history for a branch. This makes it
      resolve the appropriate revisions much faster (in testing it drops
      uncommit from 1.5s => 0.4s). It also means ``bzr log --short`` is one
      step closer to not using full revision history.
      (John Arbash Meinel, #172649)

  BUGFIXES:

    * ``bzr merge --lca`` should handle when two revisions have no common
      ancestor other than NULL_REVISION. (John Arbash Meinel, #235715)

    * ``bzr push`` with both ``--overwrite`` and ``-r NNN`` options no longer
      fails.  (Andrew Bennetts, #234229)
      
    * Correctly track the base URL of a smart medium when using bzr+http://
      URLs, which was causing spurious "No repository present" errors with
      branches in shared repositories accessed over bzr+http.
      (Andrew Bennetts, #230550)

    * Define ``_remote_is_at_least_1_2`` on ``SmartClientMedium`` so that all
      implementations have the attribute.  Fixes 'PyCurlTransport' object has no
      attribute '_remote_is_at_least_1_2' attribute errors.
      (Andrew Bennetts, #220806)

    * Failure to delete an obsolete pack file should just give a warning
      message, not a fatal error.  It may for example fail if the file is still
      in use by another process.
      (Martin Pool)
      
    * Fix MemoryError during large fetches over HTTP by limiting the amount of
      data we try to read per ``recv`` call.  The problem was observed with
      Windows and a proxy, but might affect other environments as well.
      (Eric Holmberg, #215426)

    * Handle old merge directives correctly in Merger.from_mergeable.  Stricter
      get_parent_map requirements exposed a latent bug here.  (Aaron Bentley)

    * Issue a warning and ignore passwords declared in authentication.conf when
      used for an ssh scheme (sftp or bzr+ssh).
      (Vincent Ladeuil, #203186)

    * Make both http implementations raise appropriate exceptions on 403
      Forbidden when POSTing smart requests.
      (Vincent Ladeuil, #230223)

    * Properly *title* header names in http requests instead of capitalizing
      them.
      (Vincent Ladeuil, #229076)

    * Treat an encoding of '' as ascii; this can happen when bzr is run
      under vim on Mac OS X.
      (Neil Martinsen-Burrell)

  DOCUMENTATION:

    * Added directory structure and started translation of docs in spanish.
      (Martin Albisetti, Lucio Albenga)

    * Incorporate feedback from Jelmer Vernooij and Neil Martinsen-Burrell
      on the plugin and integration chapters of the User Guide.
      (Ian Clatworthy)

    * More Bazaar developer documentation about packaging and release process,
      and about use of Python reprs.
      (Martin Pool, Martin Albisetti)

    * Updated Tortise strategy document. (Mark Hammond)

  TESTING:

    * ``bzrlib.tests.adapt_tests`` was broken and unused - it has been fixed.
      (Robert Collins)

    * Fix the test HTTPServer to be isolated from chdir calls made while it is
      running, allowing it to be used in blackbox tests. (Robert Collins)

    * New helper function for splitting test suites
      ``split_suite_by_condition``. (Robert Collins)

    * The branch interface tests were invalid for branches using subtree
      repositories by default. This has been fixed. (Robert Collins)

  INTERNALS:

    * ``Branch.missing_revisions`` has been deprecated. Similar functionality
      can be obtained using ``bzrlib.missing.find_unmerged``. The api was
      fairly broken, and the function was unused, so we are getting rid of it.
      (John Arbash Meinel)

    * ``bzrlib.bzrdir.BzrDir.sprout`` now accepts ``shallow`` to control
      creating shallow branches. (Robert Collins)

  API CHANGES:

    * ``Branch.abspath`` is deprecated; use the Tree or Transport 
      instead.  (Martin Pool)

    * ``Branch.update_revisions`` now takes an optional ``Graph``
      object. This can be used by ``update_revisions`` when it is
      checking ancestry, and allows callers to prefer request to go to a
      local branch.  (John Arbash Meinel)

    * Branch, Repository, Tree and BzrDir should expose a Transport as an
      attribute if they have one, rather than having it indirectly accessible
      as ``.control_files._transport``.  This doesn't add a requirement
      to support a Transport in cases where it was not needed before;
      it just simplifies the way it is reached.  (Martin Pool)

    * ``bzr missing --mine-only`` will return status code 0 if you have no
      new revisions, but the remote does. Similarly for ``--theirs-only``.
      The new code only checks one side, so it doesn't know if the other
      side has changes. This seems more accurate with the request anyway.
      It also changes the output to print '[This|Other] branch is up to
      date.' rather than displaying nothing.  (John Arbash Meinel)

    * ``LockableFiles.put_utf8``, ``put_bytes`` and ``controlfilename``
      are now deprecated in favor of using Transport operations.
      (Martin Pool)

    * Many methods on ``VersionedFile``, ``Repository`` and in
      ``bzrlib.revision``  deprecated before bzrlib 1.5 have been removed.
      (Robert Collins)

    * ``RevisionSpec.wants_revision_history`` can be set to False for a given
      ``RevisionSpec``. This will disable the existing behavior of passing in
      the full revision history to ``self._match_on``. Useful for specs that
      don't actually need access to the full history. (John Arbash Meinel)

    * The constructors of ``SmartClientMedium`` and its subclasses now require a
      ``base`` parameter.  ``SmartClientMedium`` implementations now also need
      to provide a ``remote_path_from_transport`` method.  (Andrew Bennetts)
      
    * The default permissions for creating new files and directories 
      should now be obtained from ``BzrDir._get_file_mode()`` and 
      ``_get_dir_mode()``, rather than from LockableFiles.  The ``_set_file_mode``
      and ``_set_dir_mode`` variables on LockableFiles which were advertised
      as a way for plugins to control this are no longer consulted.
      (Martin Pool)

    * ``VersionedFile.join`` is deprecated. This method required local
      instances of both versioned file objects and was thus hostile to being
      used for streaming from a smart server. The new get_record_stream and
      insert_record_stream are meant to efficiently replace this method.
      (Robert Collins)

    * ``WorkingTreeFormat2.stub_initialize_remote`` is now private.
      (Martin Pool) 


bzr 1.5 2008-05-16
------------------

This release of Bazaar includes several updates to the documentation, and fixes
to prepare for making rich root support the default format. Many bugs have been
squashed, including fixes to log, bzr+ssh inter-operation with older servers.

  CHANGES:

    * Suppress deprecation warnings when bzrlib is a 'final' release. This way
      users of packaged software won't be bothered with DeprecationWarnings,
      but developers and testers will still see them. (John Arbash Meinel)

  DOCUMENTATION:

    * Incorporate feedback from Jelmer Vernooij and Neil Martinsen-Burrell
      on the plugin and integration chapters of the User Guide.
      (Ian Clatworthy)


bzr 1.5rc1 2008-05-09
---------------------

  NOTES WHEN UPGRADING:

  CHANGES:

    * Broader support of GNU Emacs mail clients. Set
      ``mail_client=emacsclient`` in your bazaar.conf and ``send`` will pop the
      bundle in a mail buffer according to the value of ``mail-user-agent``
      variable. (Xavier Maillard)

  FEATURES:

  IMPROVEMENTS:

    * Diff now handles revision specs like "branch:" and "submit:" more
      efficiently.  (Aaron Bentley, #202928)

    * More friendly error given when attempt to start the smart server
      on an address already in use. (Andrea Corbellini, #200575)

    * Pull completes much faster when there is nothing to pull.
      (Aaron Bentley)

  BUGFIXES:

    * Authentication.conf can define sections without password.
      (Vincent Ladeuil, #199440)

    * Avoid muttering every time a child update does not cause a progress bar
      update. (John Arbash Meinel, #213771)

    * ``Branch.reconcile()`` is now implemented. This allows ``bzr reconcile``
      to fix when a Branch has a non-canonical mainline history. ``bzr check``
      also detects this condition. (John Arbash Meinel, #177855)

    * ``bzr log -r ..X bzr://`` was failing, because it was getting a request
      for ``revision_id=None`` which was not a string.
      (John Arbash Meinel, #211661)

    * ``bzr commit`` now works with Microsoft's FTP service.
      (Andreas Deininger)

    * Catch definitions outside sections in authentication.conf.
      (Vincent Ladeuil, #217650)

    * Conversion from non-rich-root to rich-root(-pack) updates inventory
      sha1s, even when bundles are used.  (Aaron Bentley, #181391)

    * Conversion from non-rich-root to rich-root(-pack) works correctly even
      though search keys are not topologically sorted.  (Aaron Bentley)

    * Conversion from non-rich-root to rich-root(-pack) works even when a
      parent revision has a different root id.  (Aaron Bentley, #177874)

    * Disable strace testing until strace is fixed (see bug #103133) and emit a
      warning when selftest ends to remind us of leaking tests.
      (Vincent Ladeuil, #226769)

    * Fetching all revisions from a repository does not cause pack collisions.
      (Robert Collins, Aaron Bentley, #212908)

    * Fix error about "attempt to add line-delta in non-delta knit".
      (Andrew Bennetts, #217701)

    * Pushing a branch in "dirstate" format (Branch5) over bzr+ssh would break
      if the remote server was < version 1.2. This was due to a bug in the
      RemoteRepository.get_parent_map() fallback code.
      (John Arbash Meinel, #214894)

    * Remove leftover code in ``bzr_branch`` that inappropriately creates 
      a ``branch-name`` file in the branch control directory.
      (Martin Pool)

    * Set SO_REUSEADDR on server sockets of ``bzr serve`` to avoid problems
      rebinding the socket when starting the server a second time.
      (John Arbash Meinel, Martin Pool, #164288)

    * Severe performance degradation in fetching from knit repositories to
      knits and packs due to parsing the entire revisions.kndx on every graph
      walk iteration fixed by using the Repository.get_graph API.  There was
      another regression in knit => knit fetching which re-read the index for
      every revision each side had in common.
      (Robert Collins, John Arbash Meinel)

    * When logging the changes to a particular file, there was a bug if there
      were ghosts in the revision ancestry. (John Arbash Meinel, #209948)

    * xs4all's ftp server returns a temporary error when trying to list an
      empty directory, rather than returning an empty list. Adding a
      workaround so that we don't get spurious failures.
      (John Arbash Meinel, #215522)

  DOCUMENTATION:

    * Expanded the User Guide to include new chapters on popular plugins and
      integrating Bazaar into your environment. The *Best practices* chapter
      was renamed to *Miscellaneous topics* as suggested by community
      feedback as well. (Ian Clatworthy)

    * Document outlining strategies for TortoiseBzr. (Mark Hammond)

    * Improved the documentation on hooks. (Ian Clatworthy)

    * Update authentication docs regarding ssh agents.
      (Vincent Ladeuil, #183705)

  TESTING:

    * Add ``thread_name_suffix`` parameter to SmartTCPServer_for_testing, to
      make it easy to identify which test spawned a thread with an unhandled
      exception. (Andrew Bennetts)

    * New ``--debugflag``/``-E`` option to ``bzr selftest`` for setting
      options for debugging tests, these are complementary to the the -D
      options.  The ``-Dselftest_debug`` global option has been replaced by the
      ``-E=allow_debug`` option for selftest. (Andrew Bennetts)

    * Parameterised test ids are preserved correctly to aid diagnosis of test
      failures. (Robert Collins, Andrew Bennetts)

    * selftest now accepts --starting-with <id> to load only the tests whose id
      starts with the one specified. This greatly speeds up running the test
      suite on a limited set of tests and can be used to run the tests for a
      single module, a single class or even a single test.  (Vincent Ladeuil)

    * The test suite modules have been modified to define load_tests() instead
      of test_suite(). That speeds up selective loading (via --load-list)
      significantly and provides many examples on how to migrate (grep for
      load_tests).  (Vincent Ladeuil)

  INTERNALS:

    * ``Hooks.install_hook`` is now deprecated in favour of
      ``Hooks.install_named_hook`` which adds a required ``name`` parameter, to
      avoid having to call ``Hooks.name_hook``. (Daniel Watkins)

    * Implement xml8 serializer.  (Aaron Bentley)

    * New form ``@deprecated_method(deprecated_in(1, 5, 0))`` for making 
      deprecation wrappers.  (Martin Pool)

    * ``Repository.revision_parents`` is now deprecated in favour of 
      ``Repository.get_parent_map([revid])[revid]``. (Jelmer Vernooij)

    * The Python ``assert`` statement is no longer used in Bazaar source, and 
      a test checks this.  (Martin Pool)

  API BREAKS:

    * ``bzrlib.status.show_pending_merges`` requires the repository to be
      locked by the caller. Callers should have been doing it anyway, but it
      will now raise an exception if they do not. (John Arbash Meinel)

    * Repository.get_data_stream, Repository.get_data_stream_for_search(),
      Repository.get_deltas_for_revsions(), Repository.revision_trees(),
      Repository.item_keys_introduced_by() no longer take read locks.
      (Aaron Bentley)

    * ``LockableFiles.get_utf8`` and ``.get`` are deprecated, as a start
      towards removing LockableFiles and ``.control_files`` entirely.
      (Martin Pool)

    * Methods deprecated prior to 1.1 have been removed.
      (Martin Pool)


bzr 1.4 2008-04-28
------------------

This release of Bazaar includes handy improvements to the speed of log and
status, new options for several commands, improved documentation, and better
hooks, including initial code for server-side hooks.  A number of bugs have
been fixed, particularly in interoperability between different formats or
different releases of Bazaar over there network.  There's been substantial
internal work in both the repository and network code to enable new features
and faster performance.

  BUG FIXES:

    * Pushing a branch in "dirstate" format (Branch5) over bzr+ssh would break
      if the remote server was < version 1.2.  This was due to a bug in the
      RemoteRepository.get_parent_map() fallback code.
      (John Arbash Meinel, Andrew Bennetts, #214894)


bzr 1.4rc2 2008-04-21
---------------------

  BUG FIXES:

    * ``bzr log -r ..X bzr://`` was failing, because it was getting a request
      for ``revision_id=None`` which was not a string.
      (John Arbash Meinel, #211661)

    * Fixed a bug in handling ghost revisions when logging changes in a 
      particular file.  (John Arbash Meinel, #209948)

    * Fix error about "attempt to add line-delta in non-delta knit".
      (Andrew Bennetts, #205156)

    * Fixed performance degradation in fetching from knit repositories to
      knits and packs due to parsing the entire revisions.kndx on every graph
      walk iteration fixed by using the Repository.get_graph API.  There was
      another regression in knit => knit fetching which re-read the index for
      every revision each side had in common.
      (Robert Collins, John Arbash Meinel)


bzr 1.4rc1 2008-04-11
---------------------

  CHANGES:

   * bzr main script cannot be imported (Benjamin Peterson)

   * On Linux bzr additionally looks for plugins in arch-independent site
     directory. (Toshio Kuratomi)

   * The ``set_rh`` branch hook is now deprecated. Please migrate
     any plugins using this hook to use an alternative, e.g.
     ``post_change_branch_tip``. (Ian Clatworthy)

   * When a plugin cannot be loaded as the file path is not a valid
     python module name bzr will now strip a ``bzr_`` prefix from the
     front of the suggested name, as many plugins (e.g. bzr-svn)
     want to be installed without this prefix. It is a common mistake
     to have a folder named "bzr-svn" for that plugin, especially
     as this is what bzr branch lp:bzr-svn will give you. (James Westby,
     Andrew Cowie)

   * UniqueIntegerBugTracker now appends bug-ids instead of joining
     them to the base URL. Plugins that register bug trackers may
     need a trailing / added to the base URL if one is not already there.
     (James Wesby, Andrew Cowie)

  FEATURES:

    * Added start_commit hook for mutable trees. (Jelmer Vernooij, #186422)

    * ``status`` now accepts ``--no-pending`` to show the status without
      listing pending merges, which speeds up the command a lot on large
      histories.  (James Westby, #202830)

    * New ``post_change_branch_tip`` hook that is called after the
      branch tip is moved but while the branch is still write-locked.
      See the User Reference for signature details.
      (Ian Clatworthy, James Henstridge)

    * Reconfigure can convert a branch to be standalone or to use a shared
      repository.  (Aaron Bentley)

  IMPROVEMENTS:

    * The smart protocol now has support for setting branches' revision info
      directly.  This should make operations like push slightly faster, and is a
      step towards server-side hooks.  The new request method name is
      ``Branch.set_last_revision_info``.  (Andrew Bennetts)

    * ``bzr commit --fixes`` now recognises "gnome" as a tag by default.
      (James Westby, Andrew Cowie)

    * ``bzr switch`` will attempt to find branches to switch to relative to the
      current branch. E.g. ``bzr switch branchname`` will look for
      ``current_branch/../branchname``. (Robert Collins, Jelmer Vernooij,
      Wouter van Heyst)

    * Diff is now more specific about execute-bit changes it describes
      (Chad Miller)

    * Fetching data over HTTP is a bit faster when urllib is used.  This is done
      by forcing it to recv 64k at a time when reading lines in HTTP headers,
      rather than just 1 byte at a time.  (Andrew Bennetts)

    * Log --short and --line are much faster when -r is not specified.
      (Aaron Bentley)

    * Merge is faster.  We no longer check a file's existence unnecessarily
      when merging the execute bit.  (Aaron Bentley)

    * ``bzr status`` on an explicit list of files no longer shows pending
      merges, making it much faster on large trees. (John Arbash Meinel)

    * The launchpad directory service now warns the user if they have not set
      their launchpad login and are trying to resolve a URL using it, just
      in case they want to do a write operation with it.  (James Westby)

    * The smart protocol client is slightly faster, because it now only queries
      the server for the protocol version once per connection.  Also, the HTTP
      transport will now automatically probe for and use a smart server if
      one is present.  You can use the new ``nosmart+`` transport decorator
      to get the old behaviour.  (Andrew Bennetts)

    * The ``version`` command takes a ``--short`` option to print just the
      version number, for easier use in scripts.  (Martin Pool)

    * Various operations with revision specs and commands that calculate
      revnos and revision ids are faster.  (John A. Meinel, Aaron Bentley)

  BUGFIXES:

    * Add ``root_client_path`` parameter to SmartWSGIApp and
      SmartServerRequest.  This makes it possible to publish filesystem
      locations that don't exactly match URL paths. SmartServerRequest
      subclasses should use the new ``translate_client_path`` and
      ``transport_from_client_path`` methods when dealing with paths received
      from a client to take this into account.  (Andrew Bennetts, #124089)

    * ``bzr mv a b`` can be now used also to rename previously renamed
      directories, not only files. (Lukáš Lalinský, #107967)

    * ``bzr uncommit --local`` can now remove revisions from the local
      branch to be symmetric with ``bzr commit --local``.
      (John Arbash Meinel, #93412)

    * Don't ask for a password if there is no real terminal.
      (Alexander Belchenko, #69851)

    * Fix a bug causing a ValueError crash in ``parse_line_delta_iter`` when
      fetching revisions from a knit to pack repository or vice versa using
      bzr:// (including over http or ssh).
      (#208418, Andrew Bennetts, Martin Pool, Robert Collins)

    * Fixed ``_get_line`` in ``bzrlib.smart.medium``, which was buggy.  Also
      fixed ``_get_bytes`` in the same module to use the push back buffer.
      These bugs had no known impact in normal use, but were problematic for
      developers working on the code, and were likely to cause real bugs sooner
      or later.  (Andrew Bennetts)

    * Implement handling of basename parameter for DefaultMail.  (James Westby)

    * Incompatibility with Paramiko versions newer than 1.7.2 was fixed.
      (Andrew Bennetts, #213425)

    * Launchpad locations (lp: URLs) can be pulled.  (Aaron Bentley, #181945)

    * Merges that add files to deleted root directories complete.  They
      do create conflicts.  (Aaron Bentley, #210092)

    * vsftp's return ``550 RNFR command failed.`` supported.
      (Marcus Trautwig, #129786)

  DOCUMENTATION:

    * Improved documentation on send/merge relationship. (Peter Schuller)

    * Minor fixes to the User Guide. (Matthew Fuller)

    * Reduced the evangelism in the User Guide. (Ian Clatworthy)

    * Added Integrating with Bazaar document for developers (Martin Albisetti)

  API BREAKS:

    * Attempting to pull data from a ghost aware repository (e.g. knits) into a
      non-ghost aware repository such as weaves will now fail if there are
      ghosts.  (Robert Collins)

    * ``KnitVersionedFile`` no longer accepts an ``access_mode`` parameter, and
      now requires the ``index`` and ``access_method`` parameters to be
      supplied. A compatible shim has been kept in the new function
      ``knit.make_file_knit``. (Robert Collins)

    * Log formatters must now provide log_revision instead of show and
      show_merge_revno methods. The latter had been deprecated since the 0.17
      release. (James Westby)

    * ``LoopbackSFTP`` is now called ``SocketAsChannelAdapter``.
      (Andrew Bennetts)

    * ``osutils.backup_file`` is removed. (Alexander Belchenko)

    * ``Repository.get_revision_graph`` is deprecated, with no replacement
      method. The method was size(history) and not desirable. (Robert Collins)

    * ``revision.revision_graph`` is deprecated, with no replacement function.
      The function was size(history) and not desirable. (Robert Collins)

    * ``Transport.get_shared_medium`` is deprecated.  Use
      ``Transport.get_smart_medium`` instead.  (Andrew Bennetts)

    * ``VersionedFile`` factories now accept a get_scope parameter rather
      than using a call to ``transaction_finished``, allowing the removal of
      the fixed list of versioned files per repository. (Robert Collins)

    * ``VersionedFile.annotate_iter`` is deprecated. While in principle this
      allowed lower memory use, all users of annotations wanted full file 
      annotations, and there is no storage format suitable for incremental
      line-by-line annotation. (Robert Collins)

    * ``VersionedFile.clone_text`` is deprecated. This performance optimisation
      is no longer used - reading the content of a file that is undergoing a
      file level merge to identical state on two branches is rare enough, and
      not expensive enough to special case. (Robert Collins)

    * ``VersionedFile.clear_cache`` and ``enable_cache`` are deprecated.
      These methods added significant complexity to the ``VersionedFile``
      implementation, but were only used for optimising fetches from knits - 
      which can be done from outside the knit layer, or via a caching
      decorator. As knits are not the default format, the complexity is no
      longer worth paying. (Robert Collins)

    * ``VersionedFile.create_empty`` is removed. This method presupposed a
      sensible mapping to a transport for individual files, but pack backed
      versioned files have no such mapping. (Robert Collins)

    * ``VersionedFile.get_graph`` is deprecated, with no replacement method.
      The method was size(history) and not desirable. (Robert Collins)

    * ``VersionedFile.get_graph_with_ghosts`` is deprecated, with no
      replacement method.  The method was size(history) and not desirable.
      (Robert Collins)

    * ``VersionedFile.get_parents`` is deprecated, please use
      ``VersionedFile.get_parent_map``. (Robert Collins)

    * ``VersionedFile.get_sha1`` is deprecated, please use
      ``VersionedFile.get_sha1s``. (Robert Collins)

    * ``VersionedFile.has_ghost`` is now deprecated, as it is both expensive
      and unused outside of a single test. (Robert Collins)

    * ``VersionedFile.iter_parents`` is now deprecated in favour of
      ``get_parent_map`` which can be used to instantiate a Graph on a
      VersionedFile. (Robert Collins)

    * ``VersionedFileStore`` no longer uses the transaction parameter given
      to most methods; amongst other things this means that the
      get_weave_or_empty method no longer guarantees errors on a missing weave
      in a readonly transaction, and no longer caches versioned file instances
      which reduces memory pressure (but requires more careful management by
      callers to preserve performance). (Robert Collins)

  TESTING:

    * New -Dselftest_debug flag disables clearing of the debug flags during
      tests.  This is useful if you want to use e.g. -Dhpss to help debug a
      failing test.  Be aware that using this feature is likely to cause
      spurious test failures if used with the full suite. (Andrew Bennetts)

    * selftest --load-list now uses a new more agressive test loader that will
      avoid loading unneeded modules and building their tests. Plugins can use
      this new loader by defining a load_tests function instead of a test_suite
      function. (a forthcoming patch will provide many examples on how to
      implement this).
      (Vincent Ladeuil)

    * selftest --load-list now does some sanity checks regarding duplicate test
      IDs and tests present in the list but not found in the actual test suite.
      (Vincent Ladeuil)

    * Slightly more concise format for the selftest progress bar, so there's
      more space to show the test name.  (Martin Pool) ::

        [2500/10884, 1fail, 3miss in 1m29s] test_revisionnamespaces.TestRev

    * The test suite takes much less memory to run, and is a bit faster.  This
      is done by clearing most attributes of TestCases after running them, if
      they succeeded.  (Andrew Bennetts)

  INTERNALS:

    * Added ``_build_client_protocol`` to ``_SmartClient``.  (Andrew Bennetts)

    * Added basic infrastructure for automatic plugin suggestion.
      (Martin Albisetti)

    * If a ``LockableFiles`` object is not explicitly unlocked (for example
      because of a missing ``try/finally`` block, it will give a warning but
      not automatically unlock itself.  (Previously they did.)  This
      sometimes caused knock-on errors if for example the network connection
      had already failed, and should not be relied upon by code. 
      (Martin Pool, #109520)

    * ``make dist`` target to build a release tarball, and also 
      ``check-dist-tarball`` and ``dist-upload-escudero``.  (Martin Pool)

    * The ``read_response_tuple`` method of ``SmartClientRequestProtocol*``
      classes will now raise ``UnknownSmartMethod`` when appropriate, so that
      callers don't need to try distinguish unknown request errors from other
      errors.  (Andrew Bennetts)

    * ``set_make_working_trees`` is now implemented provided on all repository
      implementations (Aaron Bentley)

    * ``VersionedFile`` now has a new method ``get_parent_map`` which, like
      ``Graph.get_parent_map`` returns a dict of key:parents. (Robert Collins)


bzr 1.3.1 2008-04-09
--------------------

  No changes from 1.3.1rc1.


bzr 1.3rc1 2008-04-04
---------------------

  BUG FIXES:

    * Fix a bug causing a ValueError crash in ``parse_line_delta_iter`` when
      fetching revisions from a knit to pack repository or vice versa using
      bzr:// (including over http or ssh).  
      (#208418, Andrew Bennetts, Martin Pool, Robert Collins)


bzr 1.3 2008-03-20
------------------

Bazaar has become part of the GNU project <http://www.gnu.org>

Many operations that act on history, including ``log`` and ``annotate`` are now
substantially faster.  Several bugs have been fixed and several new options and
features have been added.

  TESTING:

    * Avoid spurious failure of ``TestVersion.test_version`` matching
      directory names.
      (#202778, Martin Pool)


bzr 1.3rc1 2008-03-16
---------------------

  NOTES WHEN UPGRADING:

    * The backup directory created by ``upgrade`` is now called
      ``backup.bzr``, not ``.bzr.backup``. (Martin Albisetti)

  CHANGES:

    * A new repository format 'development' has been added. This format will
      represent the latest 'in-progress' format that the bzr developers are
      interested in getting early-adopter testing and feedback on.
      ``doc/developers/development-repo.txt`` has detailed information.
      (Robert Collins)

    * BZR_LOG environment variable controls location of .bzr.log trace file. 
      User can suppress writing messages to .bzr.log by using '/dev/null'
      filename (on Linux) or 'NUL' (on Windows). If BZR_LOG variable 
      is not defined but BZR_HOME is defined then default location
      for .bzr.log trace file is ``$BZR_HOME/.bzr.log``.
      (Alexander Belchenko)

    * ``launchpad`` builtin plugin now shipped as separate part in standalone
      bzr.exe, installed to ``C:\Program Files\Bazaar\plugins`` directory, 
      and standalone installer allows user to skip installation of this plugin.
      (Alexander Belchenko)

    * Restore auto-detection of plink.exe on Windows. (Dmitry Vasiliev)

<<<<<<< HEAD
    * Shallow branches are now supported. See ``bzr help branch`` and 
      ``bzr help push``. (Robert Collins)
=======
    * Version number is now shown as "1.2" or "1.2pr2", without zeroed or
      missing final fields.  (Martin Pool)
>>>>>>> 648d6011

  FEATURES:

    * ``branch`` and ``checkout`` can hard-link working tree files, which is
      faster and saves space.  (Aaron Bentley)

    * ``bzr send`` will now also look at the ``child_submit_to`` setting in
      the submit branch to determine the email address to send to. 
      (Jelmer Vernooij)

  IMPROVEMENTS:

    * BzrBranch._lefthand_history is faster on pack repos.  (Aaron Bentley)

    * Branch6.generate_revision_history is faster.  (Aaron Bentley)

    * Directory services can now be registered, allowing special URLs to be
      dereferenced into real URLs.  This is a generalization and cleanup of
      the lp: transport lookup.  (Aaron Bentley)

    * Merge directives that are automatically attached to emails have nicer
      filenames, based on branch-nick + revno. (Aaron Bentley)

    * ``push`` has a ``--revision`` option, to specify what revision to push up
      to.  (Daniel Watkins)

    * Significantly reducing execution time and network traffic for trivial 
      case of running ``bzr missing`` command for two identical branches.
      (Alexander Belchenko)

    * Speed up operations that look at the revision graph (such as 'bzr log').
      ``KnitPackRepositor.get_revision_graph`` uses ``Graph.iter_ancestry`` to
      extract the revision history. This allows filtering ghosts while
      stepping instead of needing to peek ahead. (John Arbash Meinel)

    * The ``hooks`` command lists installed hooks, to assist in debugging.
      (Daniel Watkins)

    * Updates to how ``annotate`` work. Should see a measurable improvement in
      performance and memory consumption for file with a lot of merges.
      Also, correctly handle when a line is introduced by both parents (it
      should be attributed to the first merge which notices this, and not
      to all subsequent merges.) (John Arbash Meinel)

  BUGFIXES:

    * Autopacking no longer holds the full set of inventory lines in
      memory while copying. For large repositories, this can amount to
      hundreds of MB of ram consumption.
      (Ian Clatworthy, John Arbash Meinel)

    * Cherrypicking when using ``--format=merge3`` now explictly excludes
      BASE lines. (John Arbash Meinel, #151731)

    * Disable plink's interactive prompt for password.
      (#107593, Dmitry Vasiliev)

    * Encode command line arguments from unicode to user_encoding before
      invoking external mail client in `bzr send` command.
      (#139318, Alexander Belchenko)

    * Fixed problem connecting to ``bzr+https://`` servers.
      (#198793, John Ferlito)

    * Improved error reporting in the Launchpad plugin. (Daniel Watkins,
      #196618)

    * Include quick-start-summary.svg file to python-based installer(s)
      for Windows. (#192924, Alexander Belchenko)

    * lca merge now respects specified files. (Aaron Bentley)

    * Make version-info --custom imply --all. (#195560, James Westby)

    * ``merge --preview`` now works for merges that add or modify
      symlinks (James Henstridge)

    * Redirecting the output from ``bzr merge`` (when the remembered
      location is used) now works. (John Arbash Meinel)

    * setup.py script explicitly checks for Python version.
      (Jari Aalto, Alexander Belchenko, #200569)

    * UnknownFormatErrors no longer refer to branches regardless of kind of
      unknown format. (Daniel Watkins, #173980)

    * Upgrade bundled ConfigObj to version 4.5.2, which properly quotes #
      signs, among other small improvements. (Matt Nordhoff, #86838)

    * Use correct indices when emitting LCA conflicts.  This fixes IndexError
      errors.  (Aaron Bentley, #196780)

  DOCUMENTATION:

    * Explained how to use ``version-info --custom`` in the User Guide.
      (Neil Martinsen-Burrell)

  API BREAKS:

    * Support for loading plugins from zip files and
      ``bzrlib.plugin.load_from_zip()`` function are deprecated.
      (Alexander Belchenko)

  TESTING:

    * The branch interface tests were invalid for branches using rich-root
      repositories because the empty string is not a valid file-id.
      (Robert Collins)

  INTERNALS:

    * ``Graph.iter_ancestry`` returns the ancestry of revision ids. Similar to
      ``Repository.get_revision_graph()`` except it includes ghosts and you can
      stop part-way through. (John Arbash Meinel)

    * New module ``tools/package_mf.py`` provide custom module finder for
      python packages (improves standard python library's modulefinder.py)
      used by ``setup.py`` script while building standalone bzr.exe.
      (Alexander Belchenko)

    * New remote method ``RemoteBzrDir.find_repositoryV2`` adding support for
      detecting external lookup support on remote repositories. This method is
      now attempted first when lookup up repositories, leading to an extra 
      round trip on older bzr smart servers. (Robert Collins)
 
    * Repository formats have a new supported-feature attribute
      ``supports_external_lookups`` used to indicate repositories which support
      falling back to other repositories when they have partial data.
      (Robert Collins)

    * ``Repository.get_revision_graph_with_ghosts`` and
      ``bzrlib.revision.(common_ancestor,MultipleRevisionSources,common_graph)``
      have been deprecated.  (John Arbash Meinel)

    * ``Tree.iter_changes`` is now a public API, replacing the work-in-progress
      ``Tree._iter_changes``. The api is now considered stable and ready for
      external users.  (Aaron Bentley)

    * The bzrdir format registry now accepts an ``alias`` keyword to
      register_metadir, used to indicate that a format name is an alias for
      some other format and thus should not be reported when describing the
      format. (Robert Collins)


bzr 1.2 2008-02-15
------------------

  BUG FIXES:

    * Fix failing test in Launchpad plugin. (Martin Pool)


bzr 1.2rc1 2008-02-13
---------------------

  NOTES WHEN UPGRADING:
  
    * Fetching via the smart protocol may need to reconnect once during a fetch
      if the remote server is running Bazaar 1.1 or earlier, because the client
      attempts to use more efficient requests that confuse older servers.  You
      may be required to re-enter a password or passphrase when this happens.
      This won't happen if the server is upgraded to Bazaar 1.2.
      (Andrew Bennetts)

  CHANGES:

    * Fetching via bzr+ssh will no longer fill ghosts by default (this is
      consistent with pack-0.92 fetching over SFTP). (Robert Collins)

    * Formatting of ``bzr plugins`` output is changed to be more human-
      friendly. Full path of plugins locations will be shown only with
      ``--verbose`` command-line option. (Alexander Belchenko)

    * ``merge`` now prefers to use the submit branch, but will fall back to
      parent branch.  For many users, this has no effect.  But some users who
      pull and merge on the same branch will notice a change.  This change
      makes it easier to work on a branch on two different machines, pulling
      between the machines, while merging from the upstream.
      ``merge --remember`` can now be used to set the submit_branch.
      (Aaron Bentley)

  FEATURES:

    * ``merge --preview`` produces a diff of the changes merge would make,
      but does not actually perform the merge.  (Aaron Bentley)

    * New smart method ``Repository.get_parent_map`` for getting revision
      parent data. This returns additional parent information topologically
      adjacent to the requested data to reduce round trip latency impacts.
      (Robert Collins)

    * New smart method, ``Repository.stream_revisions_chunked``, for fetching
      revision data that streams revision data via a chunked encoding.  This
      avoids buffering large amounts of revision data on the server and on the
      client, and sends less data to the server to request the revisions.
      (Andrew Bennetts, Robert Collins, #178353)

    * The launchpad plugin now handles lp urls of the form
      ``lp://staging/``, ``lp://demo/``, ``lp://dev/`` to use the appropriate
      launchpad instance to do the resolution of the branch identities.
      This is primarily of use to Launchpad developers, but can also
      be used by other users who want to try out Launchpad as
      a branch location without messing up their public Launchpad
      account.  Branches that are pushed to the staging environment
      have an expected lifetime of one day. (Tim Penhey)

  IMPROVEMENTS:

    * Creating a new branch no longer tries to read the entire revision-history
      unnecessarily over smart server operations. (Robert Collins)

    * Fetching between different repository formats with compatible models now
      takes advantage of the smart method to stream revisions.  (Andrew Bennetts)

    * The ``--coverage`` option is now global, rather specific to ``bzr
      selftest``.  (Andrew Bennetts)

    * The ``register-branch`` command will now use the public url of the branch
      containing the current directory, if one has been set and no explicit
      branch is provided.  (Robert Collins)

    * Tweak the ``reannotate`` code path to optimize the 2-parent case.
      Speeds up ``bzr annotate`` with a pack repository by approx 3:2.
      (John Arbash Meinel)

  BUGFIXES:

    * Calculate remote path relative to the shared medium in _SmartClient.  This
      is related to the problem in bug #124089.  (Andrew Bennetts)

    * Cleanly handle connection errors in smart protocol version two, the same
      way as they are handled by version one.  (Andrew Bennetts)

    * Clearer error when ``version-info --custom`` is used without
      ``--template`` (Lukáš Lalinský)

    * Don't raise UnavailableFeature during test setup when medusa is not
      available or tearDown is never called leading to nasty side effects.
      (#137823, Vincent Ladeuil)

    * If a plugin's test suite cannot be loaded, for example because of a syntax
      error in the tests, then ``selftest`` fails, rather than just printing 
      a warning.  (Martin Pool, #189771)
      
    * List possible values for BZR_SSH environment variable in env-variables
      help topic. (Alexander Belchenko, #181842)

    * New methods ``push_log_file`` and ``pop_log_file`` to intercept messages:
      popping the log redirection now precisely restores the previous state,
      which makes it easier to use bzr log output from other programs.
      TestCaseInTempDir no longer depends on a log redirection being established
      by the test framework, which lets bzr tests cleanly run from a normal
      unittest runner.
      (#124153, #124849, Martin Pool, Jonathan Lange)

    * ``pull --quiet`` is now more quiet, in particular a message is no longer
      printed when the remembered pull location is used. (James Westby,
      #185907)

    * ``reconfigure`` can safely be interrupted while fetching.
      (Aaron Bentley, #179316)

    * ``reconfigure`` preserves tags when converting to and from lightweight
      checkouts.  (Aaron Bentley, #182040)

    * Stop polluting /tmp when running selftest.
      (Vincent Ladeuil, #123623)

    * Switch from NFKC => NFC for normalization checks. NFC allows a few
      more characters which should be considered valid.
      (John Arbash Meinel, #185458)

    * The launchpad plugin now uses the ``edge`` xmlrpc server to avoid
      interacting badly with a bug on the launchpad side. (Robert Collins)

    * Unknown hostnames when connecting to a ``bzr://`` URL no longer cause
      tracebacks.  (Andrew Bennetts, #182849)

  API BREAKS:

    * Classes implementing Merge types like Merge3Merger must now accept (and
      honour) a do_merge flag in their constructor.  (Aaron Bentley)

    * ``Repository.add_inventory`` and ``add_revision`` now require the caller
      to previously take a write lock (and start a write group.)
      (Martin Pool)

  TESTING:

    * selftest now accepts --load-list <file> to load a test id list. This
      speeds up running the test suite on a limited set of tests.
      (Vincent Ladeuil)

  INTERNALS:

    * Add a new method ``get_result`` to graph search objects. The resulting
      ``SearchResult`` can be used to recreate the search later, which will
      be useful in reducing network traffic. (Robert Collins)

    * Use convenience function to check whether two repository handles 
      are referring to the same repository in ``Repository.get_graph``. 
      (Jelmer Vernooij, #187162)

    * Fetching now passes the find_ghosts flag through to the 
      ``InterRepository.missing_revision_ids`` call consistently for all
      repository types. This will enable faster missing revision discovery with
      bzr+ssh. (Robert Collins)

    * Fix error handling in Repository.insert_data_stream. (Lukas Lalinsky)

    * ``InterRepository.missing_revision_ids`` is now deprecated in favour of
      ``InterRepository.search_missing_revision_ids`` which returns a 
      ``bzrlib.graph.SearchResult`` suitable for making requests from the smart
      server. (Robert Collins)

    * New error ``NoPublicBranch`` for commands that need a public branch to
      operate. (Robert Collins)
 
    * New method ``iter_inventories`` on Repository for access to many
      inventories. This is primarily used by the ``revision_trees`` method, as
      direct access to inventories is discouraged. (Robert Collins)
 
    * New method ``next_with_ghosts`` on the Graph breadth-first-search objects
      which will split out ghosts and present parents into two separate sets,
      useful for code which needs to be aware of ghosts (e.g. fetching data
      cares about ghosts during revision selection). (Robert Collins)

    * Record a timestamp against each mutter to the trace file, relative to the
      first import of bzrlib.  (Andrew Bennetts)

    * ``Repository.get_data_stream`` is now deprecated in favour of
      ``Repository.get_data_stream_for_search`` which allows less network
      traffic when requesting data streams over a smart server. (Robert Collins)

    * ``RemoteBzrDir._get_tree_branch`` no longer triggers ``_ensure_real``,
      removing one round trip on many network operations. (Robert Collins)

    * RemoteTransport's ``recommended_page_size`` method now returns 64k, like
      SFTPTransport and HttpTransportBase.  (Andrew Bennetts)

    * Repository has a new method ``has_revisions`` which signals the presence
      of many revisions by returning a set of the revisions listed which are
      present. This can be done by index queries without reading data for parent
      revision names etc. (Robert Collins)


bzr 1.1 2008-01-15
------------------

(no changes from 1.1rc1)

bzr 1.1rc1 2008-01-05
---------------------

  CHANGES:
   
   * Dotted revision numbers have been revised. Instead of growing longer with
     nested branches the branch number just increases. (eg instead of 1.1.1.1.1
     we now report 1.2.1.) This helps scale long lived branches which have many
     feature branches merged between them. (John Arbash Meinel)

   * The syntax ``bzr diff branch1 branch2`` is no longer supported.
     Use ``bzr diff branch1 --new branch2`` instead. This change has
     been made to remove the ambiguity where ``branch2`` is in fact a
     specific file to diff within ``branch1``.

  FEATURES:

   * New option to use custom template-based formats in  ``bzr version-info``.
     (Lukáš Lalinský)

   * diff '--using' allows an external diff tool to be used for files.
     (Aaron Bentley)

   * New "lca" merge-type for fast everyday merging that also supports
     criss-cross merges.  (Aaron Bentley)

  IMPROVEMENTS:

   * ``annotate`` now doesn't require a working tree. (Lukáš Lalinský,
     #90049)

   * ``branch`` and ``checkout`` can now use files from a working tree to
     to speed up the process.  For checkout, this requires the new
     --files-from flag.  (Aaron Bentley)

   * ``bzr diff`` now sorts files in alphabetical order.  (Aaron Bentley)

   * ``bzr diff`` now works on branches without working trees. Tree-less
     branches can also be compared to each other and to working trees using
     the new diff options ``--old`` and ``--new``. Diffing between branches,
     with or without trees, now supports specific file filtering as well.
     (Ian Clatworthy, #6700)

   * ``bzr pack`` now orders revision texts in topological order, with newest
     at the start of the file, promoting linear reads for ``bzr log`` and the
     like. This partially fixes #154129. (Robert Collins)

   * Merge directives now fetch prerequisites from the target branch if
     needed.  (Aaron Bentley)

   * pycurl now handles digest authentication.
     (Vincent Ladeuil)

   * ``reconfigure`` can now convert from repositories.  (Aaron Bentley)

   * ``-l`` is now a short form for ``--limit`` in ``log``.  (Matt Nordhoff)

   * ``merge`` now warns when merge directives cause cherrypicks.
     (Aaron Bentley)

   * ``split`` now supported, to enable splitting large trees into smaller
     pieces.  (Aaron Bentley)

  BUGFIXES:

   * Avoid AttributeError when unlocking a pack repository when an error occurs.
     (Martin Pool, #180208)

   * Better handle short reads when processing multiple range requests.
     (Vincent Ladeuil, #179368)

   * build_tree acceleration uses the correct path when a file has been moved.
     (Aaron Bentley)

   * ``commit`` now succeeds when a checkout and its master branch share a
     repository.  (Aaron Bentley, #177592)

   * Fixed error reporting of unsupported timezone format in
     ``log --timezone``. (Lukáš Lalinský, #178722)

   * Fixed Unicode encoding error in ``ignored`` when the output is
     redirected to a pipe. (Lukáš Lalinský)

   * Fix traceback when sending large response bodies over the smart protocol
     on Windows. (Andrew Bennetts, #115781)

   * Fix ``urlutils.relative_url`` for the case of two ``file:///`` URLs
     pointed to different logical drives on Windows.
     (Alexander Belchenko, #90847)

   * HTTP test servers are now compatible with the http protocol version 1.1.
     (Vincent Ladeuil, #175524)

   * _KnitParentsProvider.get_parent_map now handles requests for ghosts
     correctly, instead of erroring or attributing incorrect parents to ghosts.
     (Aaron Bentley)

   * ``merge --weave --uncommitted`` now works.  (Aaron Bentley)

   * pycurl authentication handling was broken and incomplete. Fix handling of
     user:pass embedded in the urls.
     (Vincent Ladeuil, #177643)

   * Files inside non-directories are now handled like other conflict types.
     (Aaron Bentley, #177390)

   * ``reconfigure`` is able to convert trees into lightweight checkouts.
     (Aaron Bentley)

   * Reduce lockdir timeout to 0 when running ``bzr serve``.  (Andrew Bennetts,
     #148087)

   * Test that the old ``version_info_format`` functions still work, even
     though they are deprecated. (John Arbash Meinel, ShenMaq, #177872)

   * Transform failures no longer cause ImmortalLimbo errors (Aaron Bentley,
     #137681)

   * ``uncommit`` works even when the commit messages of revisions to be
     removed use characters not supported in the terminal encoding.
     (Aaron Bentley)

   * When dumb http servers return whole files instead of the requested ranges,
     read the remaining bytes by chunks to avoid overflowing network buffers.
     (Vincent Ladeuil, #175886)

  DOCUMENTATION:

   * Minor tweaks made to the bug tracker integration documentation.
     (Ian Clatworthy)

   * Reference material has now be moved out of the User Guide and added
     to the User Reference. The User Reference has gained 4 sections as
     a result: Authenication Settings, Configuration Settings, Conflicts
     and Hooks. All help topics are now dumped into text format in the
     doc/en/user-reference directory for those who like browsing that
     information in their editor. (Ian Clatworthy)

   * *Using Bazaar with Launchpad* tutorial added. (Ian Clatworthy)

  INTERNALS:

    * find_* methods available for BzrDirs, Branches and WorkingTrees.
      (Aaron Bentley)

    * Help topics can now be loaded from files. 
      (Ian Clatworthy, Alexander Belchenko)

    * get_parent_map now always provides tuples as its output.  (Aaron Bentley)

    * Parent Providers should now implement ``get_parent_map`` returning a
      dictionary instead of ``get_parents`` returning a list.
      ``Graph.get_parents`` is now deprecated. (John Arbash Meinel,
      Robert Collins)

    * Patience Diff now supports arbitrary python objects, as long as they
      support ``hash()``. (John Arbash Meinel)

    * Reduce selftest overhead to establish test names by memoization.
      (Vincent Ladeuil)

  API BREAKS:

  TESTING:

   * Modules can now customise their tests by defining a ``load_tests``
     attribute. ``pydoc bzrlib.tests.TestUtil.TestLoader.loadTestsFromModule``
     for the documentation on this attribute. (Robert Collins)

   * New helper function ``bzrlib.tests.condition_id_re`` which helps
     filter tests based on a regular expression search on the tests id.
     (Robert Collins)
    
   * New helper function ``bzrlib.tests.condition_isinstance`` which helps
     filter tests based on class. (Robert Collins)
    
   * New helper function ``bzrlib.tests.exclude_suite_by_condition`` which
     generalises the ``exclude_suite_by_re`` function. (Robert Collins)

   * New helper function ``bzrlib.tests.filter_suite_by_condition`` which
     generalises the ``filter_suite_by_re`` function. (Robert Collins)

   * New helper method ``bzrlib.tests.exclude_tests_by_re`` which gives a new
     TestSuite that does not contain tests from the input that matched a
     regular expression. (Robert Collins)

   * New helper method ``bzrlib.tests.randomize_suite`` which returns a
     randomized copy of the input suite. (Robert Collins)

   * New helper method ``bzrlib.tests.split_suite_by_re`` which splits a test
     suite into two according to a regular expression. (Robert Collins)

   * Parametrize all http tests for the transport implementations, the http
     protocol versions (1.0 and 1.1) and the authentication schemes.
     (Vincent Ladeuil) 

   * The ``exclude_pattern`` and ``random_order`` parameters to the function
     ``bzrlib.tests.filter_suite_by_re`` have been deprecated. (Robert Collins)

   * The method ``bzrlib.tests.sort_suite_by_re`` has been deprecated. It is 
     replaced by the new helper methods added in this release. (Robert Collins)


bzr 1.0 2007-12-14
------------------

  DOCUMENTATION:

   * More improvements and fixes to the User Guide.  (Ian Clatworthy)

   * Add information on cherrypicking/rebasing to the User Guide.
     (Ian Clatworthy)

   * Improve bug tracker integration documentation. (Ian Clatworthy)

   * Minor edits to ``Bazaar in five minutes`` from David Roberts and
     to the rebasing section of the User Guide from Aaron Bentley.
     (Ian Clatworthy)


bzr 1.0rc3 2007-12-11
---------------------

  CHANGES:
   
   * If a traceback occurs, users are now asked to report the bug 
     through Launchpad (https://bugs.launchpad.net/bzr/), rather than 
     by mail to the mailing list.
     (Martin Pool)

  BUGFIXES:

   * Fix Makefile rules for doc generation. (Ian Clatworthy, #175207)

   * Give more feedback during long http downloads by making readv deliver data
     as it arrives for urllib, and issue more requests for pycurl. High latency
     networks are better handled by urllib, the pycurl implementation give more
     feedback but also incur more latency.
     (Vincent Ladeuil, #173010)

   * Implement _make_parents_provider on RemoteRepository, allowing generating
     bundles against branches on a smart server.  (Andrew Bennetts, #147836)

  DOCUMENTATION:

   * Improved user guide.  (Ian Clatworthy)

   * The single-page quick reference guide is now available as a PDF.
     (Ian Clatworthy)

  INTERNALS:

    * readv urllib http implementation is now a real iterator above the
      underlying socket and deliver data as soon as it arrives. 'get' still
      wraps its output in a StringIO.
      (Vincent Ladeuil)


bzr 1.0rc2 2007-12-07
---------------------

  IMPROVEMENTS:

   * Added a --coverage option to selftest. (Andrew Bennetts)

   * Annotate merge (merge-type=weave) now supports cherrypicking.
     (Aaron Bentley)

   * ``bzr commit`` now doesn't print the revision number twice. (Matt
     Nordhoff, #172612)

   * New configuration option ``bugtracker_<tracker_abbrevation>_url`` to
     define locations of bug trackers that are not directly supported by
     bzr or a plugin. The URL will be treated as a template and ``{id}``
     placeholders will be replaced by specific bug IDs.  (Lukáš Lalinský)

   * Support logging single merge revisions with short and line log formatters.
     (Kent Gibson)

   * User Guide enhanced with suggested readability improvements from
     Matt Revell and corrections from John Arbash Meinel. (Ian Clatworthy)

   * Quick Start Guide renamed to Quick Start Card, moved down in
     the catalog, provided in pdf and png format and updated to refer
     to ``send`` instead of ``bundle``. (Ian Clatworthy, #165080)

   * ``switch`` can now be used on heavyweight checkouts as well as
     lightweight ones. After switching a heavyweight checkout, the
     local branch is a mirror/cache of the new bound branch and
     uncommitted changes in the working tree are merged. As a safety
     check, if there are local commits in a checkout which have not
     been committed to the previously bound branch, then ``switch``
     fails unless the ``--force`` option is given. This option is
     now also required if the branch a lightweight checkout is pointing
     to has been moved. (Ian Clatworthy)

  INTERNALS:

    * New -Dhttp debug option reports http connections, requests and responses.
      (Vincent Ladeuil)

    * New -Dmerge debug option, which emits merge plans for merge-type=weave.

  BUGFIXES:

   * Better error message when running ``bzr cat`` on a non-existant branch.
     (Lukáš Lalinský, #133782)

   * Catch OSError 17 (file exists) in final phase of tree transform and show
     filename to user.
     (Alexander Belchenko, #111758)

   * Catch ShortReadvErrors while using pycurl. Also make readv more robust by
     allowing multiple GET requests to be issued if too many ranges are
     required.
     (Vincent Ladeuil, #172701)

   * Check for missing basis texts when fetching from packs to packs.
     (John Arbash Meinel, #165290)

   * Fall back to showing e-mail in ``log --short/--line`` if the 
     committer/author has only e-mail. (Lukáš Lalinský, #157026)

  API BREAKS:

   * Deprecate not passing a ``location`` argument to commit reporters'
     ``started`` methods. (Matt Nordhoff)


bzr 1.0rc1 2007-11-30
---------------------

  NOTES WHEN UPGRADING:

   * The default repository format is now ``pack-0.92``.  This 
     default is used when creating new repositories with ``init`` and 
     ``init-repo``, and when branching over bzr+ssh or bzr+hpss. 
     (See https://bugs.launchpad.net/bugs/164626)

     This format can be read and written by Bazaar 0.92 and later, and 
     data can be transferred to and from older formats.

     To upgrade, please reconcile your repository (``bzr reconcile``), and then
     upgrade (``bzr upgrade``). 
     
     ``pack-0.92`` offers substantially better scaling and performance than the
     previous knits format. Some operations are slower where the code already
     had bad scaling characteristics under knits, the pack format makes such
     operations more visible as part of being more scalable overall. We will
     correct such operations over the coming releases and encourage the filing
     of bugs on any operation which you observe to be slower in a packs
     repository. One particular case that we do not intend to fix is pulling
     data from a pack repository into a knit repository over a high latency
     link;  downgrading such data requires reinsertion of the file texts, and
     this is a classic space/time tradeoff. The current implementation is
     conservative on memory usage because we need to support converting data
     from any tree without problems.  
     (Robert Collins, Martin Pool, #164476)

  CHANGES:

   * Disable detection of plink.exe as possible ssh vendor. Plink vendor
     still available if user selects it explicitly with BZR_SSH environment
     variable. (Alexander Belchenko, workaround for bug #107593)

   * The pack format is now accessible as "pack-0.92", or "pack-0.92-subtree" 
     to enable the subtree functions (for example, for bzr-svn).  
     See http://doc.bazaar-vcs.org/latest/developer/packrepo.html
     (Martin Pool)

  FEATURES:

   * New ``authentication.conf`` file holding the password or other credentials
     for remote servers. This can be used for ssh, sftp, smtp and other 
     supported transports.
     (Vincent Ladeuil)

   * New rich-root and rich-root-pack formats, recording the same data about
     tree roots that's recorded for all other directories.
     (Aaron Bentley, #164639)

   * ``pack-0.92`` repositories can now be reconciled.
     (Robert Collins, #154173)

   * ``switch`` command added for changing the branch a lightweight checkout
     is associated with and updating the tree to reflect the latest content
     accordingly. This command was previously part of the BzrTools plug-in.
     (Ian Clatworthy, Aaron Bentley, David Allouche)

   * ``reconfigure`` command can now convert branches, trees, or checkouts to
     lightweight checkouts.  (Aaron Bentley)

  PERFORMANCE:

   * Commit updates the state of the working tree via a delta rather than
     supplying entirely new basis trees. For commit of a single specified file
     this reduces the wall clock time for commit by roughly a 30%.
     (Robert Collins, Martin Pool)

   * Commit with many automatically found deleted paths no longer performs
     linear scanning for the children of those paths during inventory
     iteration. This should fix commit performance blowing out when many such
     paths occur during commit. (Robert Collins, #156491)

   * Fetch with pack repositories will no longer read the entire history graph.
     (Robert Collins, #88319)

   * Revert takes out an appropriate lock when reverting to a basis tree, and
     does not read the basis inventory twice. (Robert Collins)

   * Diff does not require an inventory to be generated on dirstate trees.
     (Aaron Bentley, #149254)

   * New annotate merge (--merge-type=weave) implementation is fast on
     versionedfiles withough cached annotations, e.g. pack-0.92.
     (Aaron Bentley)

  IMPROVEMENTS:

   * ``bzr merge`` now warns when it encounters a criss-cross merge.
     (Aaron Bentley)

   * ``bzr send`` now doesn't require the target e-mail address to be
     specified on the command line if an interactive e-mail client is used.
     (Lukáš Lalinský)

   * ``bzr tags`` now prints the revision number for each tag, instead of
     the revision id, unless --show-ids is passed. In addition, tags can be
     sorted chronologically instead of lexicographically with --sort=time.
     (Adeodato Simó, #120231)

   * Windows standalone version of bzr is able to load system-wide plugins from
     "plugins" subdirectory in installation directory. In addition standalone
     installer write to the registry (HKLM\SOFTWARE\Bazaar) useful info 
     about paths and bzr version. (Alexander Belchenko, #129298)

  DOCUMENTATION:

  BUG FIXES:

   * A progress bar has been added for knitpack -> knitpack fetching.
     (Robert Collins, #157789, #159147)

   * Branching from a branch via smart server now preserves the repository
     format. (Andrew Bennetts,  #164626)
     
   * ``commit`` is now able to invoke an external editor in a non-ascii
     directory. (Daniel Watkins, #84043)

   * Catch connection errors for ftp.
     (Vincent Ladeuil, #164567)

   * ``check`` no longer reports spurious unreferenced text versions.
     (Robert Collins, John A Meinel, #162931, #165071)

   * Conflicts are now resolved recursively by ``revert``.
     (Aaron Bentley, #102739)

   * Detect invalid transport reuse attempts by catching invalid URLs.
     (Vincent Ladeuil, #161819)

   * Deleting a file without removing it shows a correct diff, not a traceback.
     (Aaron Bentley)

   * Do no use timeout in HttpServer anymore.
     (Vincent Ladeuil, #158972).

   * Don't catch the exceptions related to the http pipeline status before
     retrying an http request or some programming errors may be masked.
     (Vincent Ladeuil, #160012)

   * Fix ``bzr rm`` to not delete modified and ignored files.
     (Lukáš Lalinský, #172598)

   * Fix exception when revisionspec contains merge revisons but log
     formatter doesn't support merge revisions. (Kent Gibson, #148908)

   * Fix exception when ScopeReplacer is assigned to before any members have
     been retrieved.  (Aaron Bentley)

   * Fix multiple connections during checkout --lightweight.
     (Vincent Ladeuil, #159150)

   * Fix possible error in insert_data_stream when copying between 
     pack repositories over bzr+ssh or bzr+http.  
     KnitVersionedFile.get_data_stream now makes sure that requested
     compression parents are sent before any delta hunks that depend 
     on them.
     (Martin Pool, #164637)

   * Fix typo in limiting offsets coalescing for http, leading to
     whole files being downloaded instead of parts.
     (Vincent Ladeuil, #165061)

   * FTP server errors don't error in the error handling code.
     (Robert Collins, #161240)

   * Give a clearer message when a pull fails because the source needs
     to be reconciled.
     (Martin Pool, #164443)

   * It is clearer when a plugin cannot be loaded because of its name, and a
     suggestion for an acceptable name is given. (Daniel Watkins, #103023)

   * Leave port as None in transport objects if user doesn't
     specify a port in urls.
     (vincent Ladeuil, #150860)

   * Make sure Repository.fetch(self) is properly a no-op for all
     Repository implementations. (John Arbash Meinel, #158333)

   * Mark .bzr directories as "hidden" on Windows.
     (Alexander Belchenko, #71147)

   * ``merge --uncommitted`` can now operate on a single file.
     (Aaron Bentley, Lukáš Lalinský, #136890)

   * Obsolete packs are now cleaned up by pack and autopack operations.
     (Robert Collins, #153789)

   * Operations pulling data from a smart server where the underlying
     repositories are not both annotated/both unannotated will now work.
     (Robert Collins, #165304).

   * Reconcile now shows progress bars. (Robert Collins, #159351)

   * ``RemoteBranch`` was not initializing ``self._revision_id_to_revno_map``
     properly. (John Arbash Meinel, #162486)

   * Removing an already-removed file reports the file does not exist. (Daniel
     Watkins, #152811)

   * Rename on Windows is able to change filename case.
     (Alexander Belchenko, #77740)

   * Return error instead of a traceback for ``bzr log -r0``.
     (Kent Gibson, #133751)

   * Return error instead of a traceback when bzr is unable to create
     symlink on some platforms (e.g. on Windows).
     (Alexander Belchenko, workaround for #81689)

   * Revert doesn't crash when restoring a single file from a deleted
     directory. (Aaron Bentley)

   * Stderr output via logging mechanism now goes through encoded wrapper
     and no more uses utf-8, but terminal encoding instead. So all unicode
     strings now should be readable in non-utf-8 terminal.
     (Alexander Belchenko, #54173)

   * The error message when ``move --after`` should be used makes how to do so
     clearer. (Daniel Watkins, #85237)

   * Unicode-safe output from ``bzr info``. The output will be encoded
     using the terminal encoding and unrepresentable characters will be
     replaced by '?'. (Lukáš Lalinský, #151844)

   * Working trees are no longer created when pushing into a local no-trees
     repo. (Daniel Watkins, #50582)

   * Upgrade util/configobj to version 4.4.0.
     (Vincent Ladeuil, #151208).

   * Wrap medusa ftp test server as an FTPServer feature.
     (Vincent Ladeuil, #157752)

  API BREAKS:

   * ``osutils.backup_file`` is deprecated. Actually it's not used in bzrlib
     during very long time. (Alexander Belchenko)

   * The return value of
     ``VersionedFile.iter_lines_added_or_present_in_versions`` has been
     changed. Previously it was an iterator of lines, now it is an iterator of
     (line, version_id) tuples. This change has been made to aid reconcile and
     fetch operations. (Robert Collins)

   * ``bzrlib.repository.get_versioned_file_checker`` is now private.
     (Robert Collins)

   * The Repository format registry default has been removed; it was previously
     obsoleted by the bzrdir format default, which implies a default repository
     format.
     (Martin Pool)

  INTERNALS:

   * Added ``ContainerSerialiser`` and ``ContainerPushParser`` to
     ``bzrlib.pack``.  These classes provide more convenient APIs for generating
     and parsing containers from streams rather than from files.  (Andrew
     Bennetts)

   * New module ``lru_cache`` providing a cache for use by tasks that need
     semi-random access to large amounts of data. (John A Meinel)

   * InventoryEntry.diff is now deprecated.  Please use diff.DiffTree instead.

  TESTING:


bzr 0.92 2007-11-05
-------------------

  CHANGES:

  * New uninstaller on Win32.  (Alexander Belchenko)


bzr 0.92rc1 2007-10-29
----------------------

  NOTES WHEN UPGRADING:

  CHANGES:
  
   * ``bzr`` now returns exit code 4 if an internal error occurred, and 
     3 if a normal error occurred.  (Martin Pool)

   * ``pull``, ``merge`` and ``push`` will no longer silently correct some
     repository index errors that occured as a result of the Weave disk format.
     Instead the ``reconcile`` command needs to be run to correct those
     problems if they exist (and it has been able to fix most such problems
     since bzr 0.8). Some new problems have been identified during this release
     and you should run ``bzr check`` once on every repository to see if you
     need to reconcile. If you cannot ``pull`` or ``merge`` from a remote
     repository due to mismatched parent errors - a symptom of index errors -
     you should simply take a full copy of that remote repository to a clean
     directory outside any local repositories, then run reconcile on it, and
     finally pull from it locally. (And naturally email the repositories owner
     to ask them to upgrade and run reconcile).
     (Robert Collins)

  FEATURES:

   * New ``knitpack-experimental`` repository format. This is interoperable with
     the ``dirstate-tags`` format but uses a smarter storage design that greatly
     speeds up many operations, both local and remote. This new format can be
     used as an option to the ``init``, ``init-repository`` and ``upgrade``
     commands. See http://doc.bazaar-vcs.org/0.92/developers/knitpack.html
     for further details. (Robert Collins)

   * For users of bzr-svn (and those testing the prototype subtree support) that
     wish to try packs, a new ``knitpack-subtree-experimental`` format has also
     been added. This is interoperable with the ``dirstate-subtrees`` format.
     (Robert Collins)

   * New ``reconfigure`` command. (Aaron Bentley)

   * New ``revert --forget-merges`` command, which removes the record of a pending 
     merge without affecting the working tree contents.  (Martin Pool)

   * New ``bzr_remote_path`` configuration variable allows finer control of
     remote bzr locations than BZR_REMOTE_PATH environment variable.
     (Aaron Bentley)

   * New ``launchpad-login`` command to tell Bazaar your Launchpad
     user ID.  This can then be used by other functions of the
     Launchpad plugin. (James Henstridge)

  PERFORMANCE:

   * Commit in quiet mode is now slightly faster as the information to
     output is no longer calculated. (Ian Clatworthy)

   * Commit no longer checks for new text keys during insertion when the
     revision id was deterministically unique. (Robert Collins)

   * Committing a change which is not a merge and does not change the number of
     files in the tree is faster by utilising the data about whether files are
     changed to determine if the tree is unchanged rather than recalculating
     it at the end of the commit process. (Robert Collins)

   * Inventory serialisation no longer double-sha's the content.
     (Robert Collins)

   * Knit text reconstruction now avoids making copies of the lines list for
     interim texts when building a single text. The new ``apply_delta`` method
     on ``KnitContent`` aids this by allowing modification of the revision id
     such objects represent. (Robert Collins)

   * Pack indices are now partially parsed for specific key lookup using a
     bisection approach. (Robert Collins)

   * Partial commits are now approximately 40% faster by walking over the
     unselected current tree more efficiently. (Robert Collins)

   * XML inventory serialisation takes 20% less time while being stricter about
     the contents. (Robert Collins)

   * Graph ``heads()`` queries have been fixed to no longer access all history
     unnecessarily. (Robert Collins)

  IMPROVEMENTS:

   * ``bzr+https://`` smart server across https now supported. 
     (John Ferlito, Martin Pool, #128456)

   * Mutt is now a supported mail client; set ``mail_client=mutt`` in your
     bazaar.conf and ``send`` will use mutt. (Keir Mierle)

   * New option ``-c``/``--change`` for ``merge`` command for cherrypicking 
     changes from one revision. (Alexander Belchenko, #141368)

   * Show encodings, locale and list of plugins in the traceback message.
     (Martin Pool, #63894)

   * Experimental directory formats can now be marked with
     ``experimental = True`` during registration. (Ian Clatworthy)

  DOCUMENTATION:

   * New *Bazaar in Five Minutes* guide.  (Matthew Revell)

   * The hooks reference documentation is now converted to html as expected.
     (Ian Clatworthy)

  BUG FIXES:

   * Connection error reporting for the smart server has been fixed to
     display a user friendly message instead of a traceback.
     (Ian Clatworthy, #115601)

   * Make sure to use ``O_BINARY`` when opening files to check their
     sha1sum. (Alexander Belchenko, John Arbash Meinel, #153493)

   * Fix a problem with Win32 handling of the executable bit.
     (John Arbash Meinel, #149113)

   * ``bzr+ssh://`` and ``sftp://`` URLs that do not specify ports explicitly
     no longer assume that means port 22.  This allows people using OpenSSH to
     override the default port in their ``~/.ssh/config`` if they wish.  This
     fixes a bug introduced in bzr 0.91.  (Andrew Bennetts, #146715)

   * Commands reporting exceptions can now be profiled and still have their
     data correctly dumped to a file. For example, a ``bzr commit`` with
     no changes still reports the operation as pointless but doing so no
     longer throws away the profiling data if this command is run with
     ``--lsprof-file callgrind.out.ci`` say. (Ian Clatworthy)

   * Fallback to ftp when paramiko is not installed and sftp can't be used for
     ``tests/commands`` so that the test suite is still usable without
     paramiko.
     (Vincent Ladeuil, #59150)

   * Fix commit ordering in corner case. (Aaron Bentley, #94975)

   * Fix long standing bug in partial commit when there are renames 
     left in tree. (Robert Collins, #140419)

   * Fix selftest semi-random noise during http related tests.
     (Vincent Ladeuil, #140614)

   * Fix typo in ftp.py making the reconnection fail on temporary errors.
     (Vincent Ladeuil, #154259)

   * Fix failing test by comparing real paths to cover the case where the TMPDIR
     contains a symbolic link.
     (Vincent Ladeuil, #141382).

   * Fix log against smart server branches that don't support tags.
     (James Westby, #140615)

   * Fix pycurl http implementation by defining error codes from
     pycurl instead of relying on an old curl definition.
     (Vincent Ladeuil, #147530)

   * Fix 'unprintable error' message when displaying BzrCheckError and 
     some other exceptions on Python 2.5.
     (Martin Pool, #144633)

   * Fix ``Inventory.copy()`` and add test for it. (Jelmer Vernooij)

   * Handles default value for ListOption in cmd_commit.
     (Vincent Ladeuil, #140432)

   * HttpServer and FtpServer need to be closed properly or a listening socket
     will remain opened.
     (Vincent Ladeuil, #140055)

   * Monitor the .bzr directory created in the top level test
     directory to detect leaking tests.
     (Vincent Ladeuil, #147986)

   * The basename, not the full path, is now used when checking whether
     the profiling dump file begins with ``callgrind.out`` or not. This
     fixes a bug reported by Aaron Bentley on IRC. (Ian Clatworthy)

   * Trivial fix for invoking command ``reconfigure`` without arguments.
     (Rob Weir, #141629)

   * ``WorkingTree.rename_one`` will now raise an error if normalisation of the
     new path causes bzr to be unable to access the file. (Robert Collins)

   * Correctly detect a NoSuchFile when using a filezilla server. (Gary van der
     Merwe)

  API BREAKS:

   * ``bzrlib.index.GraphIndex`` now requires a size parameter to the
     constructor, for enabling bisection searches. (Robert Collins)

   * ``CommitBuilder.record_entry_contents`` now requires the root entry of a
     tree be supplied to it, previously failing to do so would trigger a
     deprecation warning. (Robert Collins)

   * ``KnitVersionedFile.add*`` will no longer cache added records even when
     enable_cache() has been called - the caching feature is now exclusively for
     reading existing data. (Robert Collins)

   * ``ReadOnlyLockError`` is deprecated; ``LockFailed`` is usually more 
     appropriate.  (Martin Pool)

   * Removed ``bzrlib.transport.TransportLogger`` - please see the new
     ``trace+`` transport instead. (Robert Collins)

   * Removed previously deprecated varargs interface to ``TestCase.run_bzr`` and
     deprecated methods ``TestCase.capture`` and ``TestCase.run_bzr_captured``.
     (Martin Pool)

   * Removed previous deprecated ``basis_knit`` parameter to the
     ``KnitVersionedFile`` constructor. (Robert Collins)

   * Special purpose method ``TestCase.run_bzr_decode`` is moved to the test_non_ascii 
     class that needs it.
     (Martin Pool)

   * The class ``bzrlib.repofmt.knitrepo.KnitRepository3`` has been folded into
     ``KnitRepository`` by parameters to the constructor. (Robert Collins)

   * The ``VersionedFile`` interface now allows content checks to be bypassed
     by supplying check_content=False.  This saves nearly 30% of the minimum
     cost to store a version of a file. (Robert Collins)

   * Tree's with bad state such as files with no length or sha will no longer
     be silently accepted by the repository XML serialiser. To serialise
     inventories without such data, pass working=True to write_inventory.
     (Robert Collins)

   * ``VersionedFile.fix_parents`` has been removed as a harmful API.
     ``VersionedFile.join`` will no longer accept different parents on either
     side of a join - it will either ignore them, or error, depending on the
     implementation. See notes when upgrading for more information.
     (Robert Collins)

  INTERNALS:

   * ``bzrlib.transport.Transport.put_file`` now returns the number of bytes
     put by the method call, to allow avoiding stat-after-write or
     housekeeping in callers. (Robert Collins)

   * ``bzrlib.xml_serializer.Serializer`` is now responsible for checking that
     mandatory attributes are present on serialisation and deserialisation.
     This fixes some holes in API usage and allows better separation between
     physical storage and object serialisation. (Robert Collins)

   * New class ``bzrlib.errors.InternalBzrError`` which is just a convenient
     shorthand for deriving from BzrError and setting internal_error = True.
     (Robert Collins)

   * New method ``bzrlib.mutabletree.update_to_one_parent_via_delta`` for
     moving the state of a parent tree to a new version via a delta rather than
     a complete replacement tree. (Robert Collins)

   * New method ``bzrlib.osutils.minimum_path_selection`` useful for removing
     duplication from user input, when a user mentions both a path and an item
     contained within that path. (Robert Collins)

   * New method ``bzrlib.repository.Repository.is_write_locked`` useful for
     determining if a repository is write locked. (Robert Collins)

   * New method on ``bzrlib.tree.Tree`` ``path_content_summary`` provides a
     tuple containing the key information about a path for commit processing
     to complete. (Robert Collins)

   * New method on xml serialisers, write_inventory_to_lines, which matches the
     API used by knits for adding content. (Robert Collins)

   * New module ``bzrlib.bisect_multi`` with generic multiple-bisection-at-once
     logic, currently only available for byte-based lookup
     (``bisect_multi_bytes``). (Robert Collins)

   * New helper ``bzrlib.tuned_gzip.bytes_to_gzip`` which takes a byte string
     and returns a gzipped version of the same. This is used to avoid a bunch
     of api friction during adding of knit hunks. (Robert Collins)

   * New parameter on ``bzrlib.transport.Transport.readv``
     ``adjust_for_latency`` which changes readv from returning strictly the
     requested data to inserted return larger ranges and in forward read order
     to reduce the effect of network latency. (Robert Collins)

   * New parameter yield_parents on ``Inventory.iter_entries_by_dir`` which
     causes the parents of a selected id to be returned recursively, so all the
     paths from the root down to each element of selected_file_ids are
     returned. (Robert Collins)

   * Knit joining has been enhanced to support plain to annotated conversion
     and annotated to plain conversion. (Ian Clatworthy)

   * The CommitBuilder method ``record_entry_contents`` now returns summary
     information about the effect of the commit on the repository. This tuple
     contains an inventory delta item if the entry changed from the basis, and a
     boolean indicating whether a new file graph node was recorded.
     (Robert Collins)

   * The python path used in the Makefile can now be overridden.
     (Andrew Bennetts, Ian Clatworthy)

  TESTING:

   * New transport implementation ``trace+`` which is useful for testing,
     logging activity taken to its _activity attribute. (Robert Collins)

   * When running bzr commands within the test suite, internal exceptions are
     not caught and reported in the usual way, but rather allowed to propagate
     up and be visible to the test suite.  A new API ``run_bzr_catch_user_errors``
     makes this behavior available to other users.
     (Martin Pool)

   * New method ``TestCase.call_catch_warnings`` for testing methods that 
     raises a Python warning.  (Martin Pool)


bzr 0.91 2007-09-26
-------------------

  BUG FIXES:

   * Print a warning instead of aborting the ``python setup.py install``
     process if building of a C extension is not possible.
     (Lukáš Lalinský, Alexander Belchenko)

   * Fix commit ordering in corner case (Aaron Bentley, #94975)

   * Fix ''bzr info bzr://host/'' and other operations on ''bzr://' URLs with
     an implicit port.  We were incorrectly raising PathNotChild due to
     inconsistent treatment of the ''_port'' attribute on the Transport object.
     (Andrew Bennetts, #133965)

   * Make RemoteRepository.sprout cope gracefully with servers that don't
     support the ``Repository.tarball`` request.
     (Andrew Bennetts)


bzr 0.91rc2 2007-09-11
----------------------

   * Replaced incorrect tarball for previous release; a debug statement was left 
     in bzrlib/remote.py.


bzr 0.91rc1 2007-09-11
----------------------

  CHANGES:

   * The default branch and repository format has changed to 
     ``dirstate-tags``, so tag commands are active by default.
     This format is compatible with Bazaar 0.15 and later.
     This incidentally fixes bug #126141.
     (Martin Pool)

   * ``--quiet`` or ``-q`` is no longer a global option. If present, it
     must now appear after the command name. Scripts doing things like
     ``bzr -q missing`` need to be rewritten as ``bzr missing -q``.
     (Ian Clatworthy)

  FEATURES:

   * New option ``--author`` in ``bzr commit`` to specify the author of the
     change, if it's different from the committer. ``bzr log`` and
     ``bzr annotate`` display the author instead of the committer.
     (Lukáš Lalinský)

   * In addition to global options and command specific options, a set of
     standard options are now supported. Standard options are legal for
     all commands. The initial set of standard options are:
     
     * ``--help`` or ``-h`` - display help message
     * ``--verbose`` or ``-v`` - display additional information
     * ``--quiet``  or ``-q`` - only output warnings and errors.

     Unlike global options, standard options can be used in aliases and
     may have command-specific help. (Ian Clatworthy)

   * Verbosity level processing has now been unified. If ``--verbose``
     or ``-v`` is specified on the command line multiple times, the
     verbosity level is made positive the first time then increased.
     If ``--quiet`` or ``-q`` is specified on the command line
     multiple times, the verbosity level is made negative the first
     time then decreased. To get the default verbosity level of zero,
     either specify none of the above , ``--no-verbose`` or ``--no-quiet``.
     Note that most commands currently ignore the magnitude of the
     verbosity level but do respect *quiet vs normal vs verbose* when
     generating output. (Ian Clatworthy)

   * ``Branch.hooks`` now supports ``pre_commit`` hook. The hook's signature
     is documented in BranchHooks constructor. (Nam T. Nguyen, #102747)

   * New ``Repository.stream_knit_data_for_revisions`` request added to the
     network protocol for greatly reduced roundtrips when retrieving a set of
     revisions. (Andrew Bennetts)

  BUG FIXES:

   * ``bzr plugins`` now lists the version number for each plugin in square
     brackets after the path. (Robert Collins, #125421)

   * Pushing, pulling and branching branches with subtree references was not
     copying the subtree weave, preventing the file graph from being accessed
     and causing errors in commits in clones. (Robert Collins)

   * Suppress warning "integer argument expected, got float" from Paramiko,
     which sometimes caused false test failures.  (Martin Pool)

   * Fix bug in bundle 4 that could cause attempts to write data to wrong
     versionedfile.  (Aaron Bentley)

   * Diffs generated using "diff -p" no longer break the patch parser.
     (Aaron Bentley)

   * get_transport treats an empty possible_transports list the same as a non-
     empty one.  (Aaron Bentley)

   * patch verification for merge directives is reactivated, and works with
     CRLF and CR files.  (Aaron Bentley)

   * Accept ..\ as a path in revision specifiers. This fixes for example
     "-r branch:..\other-branch" on Windows.  (Lukáš Lalinský) 

   * ``BZR_PLUGIN_PATH`` may now contain trailing slashes.
     (Blake Winton, #129299)

   * man page no longer lists hidden options (#131667, Aaron Bentley)

   * ``uncommit --help`` now explains the -r option adequately.  (Daniel
     Watkins, #106726)

   * Error messages are now better formatted with parameters (such as
     filenames) quoted when necessary. This avoids confusion when directory
     names ending in a '.' at the end of messages were confused with a
     full stop that may or not have been there. (Daniel Watkins, #129791)

   * Fix ``status FILE -r X..Y``. (Lukáš Lalinský)

   * If a particular command is an alias, ``help`` will show the alias
     instead of claiming there is no help for said alias. (Daniel Watkins,
     #133548)

   * TreeTransform-based operations, like pull, merge, revert, and branch,
     now roll back if they encounter an error.  (Aaron Bentley, #67699)

   * ``bzr commit`` now exits cleanly if a character unsupported by the
     current encoding is used in the commit message.  (Daniel Watkins,
     #116143)

   * bzr send uses default values for ranges when only half of an elipsis
     is specified ("-r..5" or "-r5..").  (#61685, Aaron Bentley)

   * Avoid trouble when Windows ssh calls itself 'plink' but no plink
     binary is present.  (Martin Albisetti, #107155)

   * ``bzr remove`` should remove clean subtrees.  Now it will remove (without
     needing ``--force``) subtrees that contain no files with text changes or
     modified files.  With ``--force`` it removes the subtree regardless of
     text changes or unknown files. Directories with renames in or out (but
     not changed otherwise) will now be removed without needing ``--force``.
     Unknown ignored files will be deleted without needing ``--force``.
     (Marius Kruger, #111665)

   * When two plugins conflict, the source of both the losing and now the
     winning definition is shown.  (Konstantin Mikhaylov, #5454)

   * When committing to a branch, the location being committed to is
     displayed.  (Daniel Watkins, #52479)

   * ``bzr --version`` takes care about encoding of stdout, especially
     when output is redirected. (Alexander Belchenko, #131100)

   * Prompt for an ftp password if none is provided.
     (Vincent Ladeuil, #137044)

   * Reuse bound branch associated transport to avoid multiple
     connections.
     (Vincent Ladeuil, #128076, #131396)

   * Overwrite conflicting tags by ``push`` and ``pull`` if the
     ``--overwrite`` option is specified.  (Lukáš Lalinský, #93947)

   * In checkouts, tags are copied into the master branch when created,
     changed or deleted, and are copied into the checkout when it is 
     updated.  (Martin Pool, #93856, #93860)

   * Print a warning instead of aborting the ``python setup.py install``
     process if building of a C extension is not possible.
     (Lukáš Lalinský, Alexander Belchenko)

  IMPROVEMENTS:

   * Add the option "--show-diff" to the commit command in order to display
     the diff during the commit log creation. (Goffredo Baroncelli)

   * ``pull`` and ``merge`` are much faster at installing bundle format 4.
     (Aaron Bentley)

   * ``pull -v`` no longer includes deltas, making it much faster.
     (Aaron Bentley)

   * ``send`` now sends the directive as an attachment by default.
     (Aaron Bentley, Lukáš Lalinský, Alexander Belchenko)

   * Documentation updates (Martin Albisetti)

   * Help on debug flags is now included in ``help global-options``.
     (Daniel Watkins, #124853)

   * Parameters passed on the command line are checked to ensure they are
     supported by the encoding in use. (Daniel Watkins)

   * The compression used within the bzr repository has changed from zlib
     level 9 to the zlib default level. This improves commit performance with
     only a small increase in space used (and in some cases a reduction in
     space). (Robert Collins)

   * Initial commit no longer SHAs files twice and now reuses the path
     rather than looking it up again, making it faster.
     (Ian Clatworthy)

   * New option ``-c``/``--change`` for ``diff`` and ``status`` to show
     changes in one revision.  (Lukáš Lalinský)

   * If versioned files match a given ignore pattern, a warning is now
     given. (Daniel Watkins, #48623)

   * ``bzr status`` now has -S as a short name for --short and -V as a
     short name for --versioned. These have been added to assist users
     migrating from Subversion: ``bzr status -SV`` is now like
     ``svn status -q``.  (Daniel Watkins, #115990)

   * Added C implementation of  ``PatienceSequenceMatcher``, which is about
     10x faster than the Python version. This speeds up commands that
     need file diffing, such as ``bzr commit`` or ``bzr diff``.
     (Lukáš Lalinský)

   * HACKING has been extended with a large section on core developer tasks.
     (Ian Clatworthy)

   * Add ``branches`` and ``standalone-trees`` as online help topics and
     include them as Concepts within the User Reference.
     (Paul Moore, Ian Clatworthy)

    * ``check`` can detect versionedfile parent references that are
      inconsistent with revision and inventory info, and ``reconcile`` can fix
      them.  These faulty references were generated by 0.8-era releases,
      so repositories which were manipulated by old bzrs should be
      checked, and possibly reconciled ASAP.  (Aaron Bentley, Andrew Bennetts)

  API BREAKS:

   * ``Branch.append_revision`` is removed altogether; please use 
     ``Branch.set_last_revision_info`` instead.  (Martin Pool)

   * CommitBuilder now advertises itself as requiring the root entry to be
     supplied. This only affects foreign repository implementations which reuse
     CommitBuilder directly and have changed record_entry_contents to require
     that the root not be supplied. This should be precisely zero plugins
     affected. (Robert Collins)

   * The ``add_lines`` methods on ``VersionedFile`` implementations has changed
     its return value to include the sha1 and length of the inserted text. This
     allows the avoidance of double-sha1 calculations during commit.
     (Robert Collins)

   * ``Transport.should_cache`` has been removed.  It was not called in the
     previous release.  (Martin Pool)

  TESTING:

   * Tests may now raise TestNotApplicable to indicate they shouldn't be 
     run in a particular scenario.  (Martin Pool)

   * New function multiply_tests_from_modules to give a simpler interface
     to test parameterization.  (Martin Pool, Robert Collins)

   * ``Transport.should_cache`` has been removed.  It was not called in the
     previous release.  (Martin Pool)

   * NULL_REVISION is returned to indicate the null revision, not None.
     (Aaron Bentley)

   * Use UTF-8 encoded StringIO for log tests to avoid failures on
     non-ASCII committer names.  (Lukáš Lalinský)

  INTERNALS:

   * ``bzrlib.plugin.all_plugins`` has been deprecated in favour of
     ``bzrlib.plugin.plugins()`` which returns PlugIn objects that provide
     useful functionality for determining the path of a plugin, its tests, and
     its version information. (Robert Collins)

   * Add the option user_encoding to the function 'show_diff_trees()'
     in order to move the user encoding at the UI level. (Goffredo Baroncelli)

   * Add the function make_commit_message_template_encoded() and the function
     edit_commit_message_encoded() which handle encoded strings.
     This is done in order to mix the commit messages (which is a unicode
     string), and the diff which is a raw string. (Goffredo Baroncelli)

   * CommitBuilder now defaults to using add_lines_with_ghosts, reducing
     overhead on non-weave repositories which don't require all parents to be
     present. (Robert Collins)

   * Deprecated method ``find_previous_heads`` on
     ``bzrlib.inventory.InventoryEntry``. This has been superseded by the use
     of ``parent_candidates`` and a separate heads check via the repository
     API. (Robert Collins)

   * New trace function ``mutter_callsite`` will print out a subset of the
     stack to the log, which can be useful for gathering debug details.
     (Robert Collins)

   * ``bzrlib.pack.ContainerWriter`` now tracks how many records have been
     added via a public attribute records_written. (Robert Collins)

   * New method ``bzrlib.transport.Transport.get_recommended_page_size``.
     This provides a hint to users of transports as to the reasonable
     minimum data to read. In principle this can take latency and
     bandwidth into account on a per-connection basis, but for now it
     just has hard coded values based on the url. (e.g. http:// has a large
     page size, file:// has a small one.) (Robert Collins)

   * New method on ``bzrlib.transport.Transport`` ``open_write_stream`` allows
     incremental addition of data to a file without requiring that all the
     data be buffered in memory. (Robert Collins)

   * New methods on ``bzrlib.knit.KnitVersionedFile``:
     ``get_data_stream(versions)``, ``insert_data_stream(stream)`` and
     ``get_format_signature()``.  These provide some infrastructure for
     efficiently streaming the knit data for a set of versions over the smart
     protocol.

   * Knits with no annotation cache still produce correct annotations.
     (Aaron Bentley)

   * Three new methods have been added to ``bzrlib.trace``:
     ``set_verbosity_level``, ``get_verbosity_level`` and ``is_verbose``.
     ``set_verbosity_level`` expects a numeric value: negative for quiet,
     zero for normal, positive for verbose. The size of the number can be
     used to determine just how quiet or verbose the application should be.
     The existing ``be_quiet`` and ``is_quiet`` routines have been
     integrated into this new scheme. (Ian Clatworthy)

   * Options can now be delcared with a ``custom_callback`` parameter. If
     set, this routine is called after the option is processed. This feature
     is now used by the standard options ``verbose`` and ``quiet`` so that
     setting one implicitly resets the other. (Ian Clatworthy)

   * Rather than declaring a new option from scratch in order to provide
     custom help, a centrally registered option can be decorated using the
     new ``bzrlib.Option.custom_help`` routine. In particular, this routine
     is useful when declaring better help for the ``verbose`` and ``quiet``
     standard options as the base definition of these is now more complex
     than before thanks to their use of a custom callback. (Ian Clatworthy)
      
    * Tree._iter_changes(specific_file=[]) now iterates through no files,
      instead of iterating through all files.  None is used to iterate through
      all files.  (Aaron Bentley)

    * WorkingTree.revert() now accepts None to revert all files.  The use of
      [] to revert all files is deprecated.  (Aaron Bentley)


bzr 0.90 2007-08-28
-------------------

  IMPROVEMENTS:

    * Documentation is now organized into multiple directories with a level
      added for different languages or locales. Added the Mini Tutorial
      and Quick Start Summary (en) documents from the Wiki, improving the
      content and readability of the former. Formatted NEWS as Release Notes
      complete with a Table of Conents, one heading per release. Moved the
      Developer Guide into the main document catalog and provided a link
      from the developer document catalog back to the main one.
      (Ian Clatworthy, Sabin Iacob, Alexander Belchenko)


  API CHANGES:

    * The static convenience method ``BzrDir.create_repository``
      is deprecated.  Callers should instead create a ``BzrDir`` instance
      and call ``create_repository`` on that.  (Martin Pool)


bzr 0.90rc1 2007-08-14
----------------------

  BUGFIXES:

    * ``bzr init`` should connect to the remote location one time only.  We
      have been connecting several times because we forget to pass around the
      Transport object. This modifies ``BzrDir.create_branch_convenience``,
      so that we can give it the Transport we already have.
      (John Arbash Meinel, Vincent Ladeuil, #111702)

    * Get rid of sftp connection cache (get rid of the FTP one too).
      (Vincent Ladeuil, #43731)

    * bzr branch {local|remote} remote don't try to create a working tree
      anymore.
      (Vincent Ladeuil, #112173)

    * All identified multiple connections for a single bzr command have been
      fixed. See bzrlib/tests/commands directory.
      (Vincent Ladeuil)

    * ``bzr rm`` now does not insist on ``--force`` to delete files that
      have been renamed but not otherwise modified.  (Marius Kruger,
      #111664)

    * ``bzr selftest --bench`` no longer emits deprecation warnings
      (Lukáš Lalinský)

    * ``bzr status`` now honours FILE parameters for conflict lists
      (Aaron Bentley, #127606)

    * ``bzr checkout`` now honours -r when reconstituting a working tree.
      It also honours -r 0.  (Aaron Bentley, #127708)

    * ``bzr add *`` no more fails on Windows if working tree contains
      non-ascii file names. (Kuno Meyer, #127361)

    * allow ``easy_install bzr`` runs without fatal errors. 
      (Alexander Belchenko, #125521)

    * Graph._filter_candidate_lca does not raise KeyError if a candidate
      is eliminated just before it would normally be examined.  (Aaron Bentley)

    * SMTP connection failures produce a nice message, not a traceback.
      (Aaron Bentley)

  IMPROVEMENTS:

    * Don't show "dots" progress indicators when run non-interactively, such
      as from cron.  (Martin Pool)

    * ``info`` now formats locations more nicely and lists "submit" and
      "public" branches (Aaron Bentley)

    * New ``pack`` command that will trigger database compression within
      the repository (Robert Collins)

    * Implement ``_KnitIndex._load_data`` in a pyrex extension. The pyrex
      version is approximately 2-3x faster at parsing a ``.kndx`` file.
      Which yields a measurable improvement for commands which have to
      read from the repository, such as a 1s => 0.75s improvement in
      ``bzr diff`` when there are changes to be shown.  (John Arbash Meinel)

    * Merge is now faster.  Depending on the scenario, it can be more than 2x
      faster. (Aaron Bentley)

    * Give a clearer warning, and allow ``python setup.py install`` to
      succeed even if pyrex is not available.
      (John Arbash Meinel)

    * ``DirState._read_dirblocks`` now has an optional Pyrex
      implementation. This improves the speed of any command that has to
      read the entire DirState. (``diff``, ``status``, etc, improve by
      about 10%).
      ``bisect_dirblocks`` has also been improved, which helps all
      ``_get_entry`` type calls (whenever we are searching for a
      particular entry in the in-memory DirState).
      (John Arbash Meinel)

    * ``bzr pull`` and ``bzr push`` no longer do a complete walk of the 
      branch revision history for ui display unless -v is supplied.
      (Robert Collins)

    * ``bzr log -rA..B`` output shifted to the left margin if the log only 
      contains merge revisions. (Kent Gibson) 

    * The ``plugins`` command is now public with improved help.
      (Ian Clatworthy)

    * New bundle and merge directive formats are faster to generate, and

    * Annotate merge now works when there are local changes. (Aaron Bentley)

    * Commit now only shows the progress in terms of directories instead of
      entries. (Ian Clatworthy)

    * Fix ``KnitRepository.get_revision_graph`` to not request the graph 2
      times. This makes ``get_revision_graph`` 2x faster. (John Arbash
      Meinel)

    * Fix ``VersionedFile.get_graph()`` to avoid using
      ``set.difference_update(other)``, which has bad scaling when
      ``other`` is large. This improves ``VF.get_graph([version_id])`` for
      a 12.5k graph from 2.9s down to 200ms. (John Arbash Meinel)

    * The ``--lsprof-file`` option now generates output for KCacheGrind if
      the file starts with ``callgrind.out``. This matches the default file
      filtering done by KCacheGrind's Open Dialog. (Ian Clatworthy)

    * Fix ``bzr update`` to avoid an unnecessary
      ``branch.get_master_branch`` call, which avoids 1 extra connection
      to the remote server. (Partial fix for #128076, John Arbash Meinel)

    * Log errors from the smart server in the trace file, to make debugging 
      test failures (and live failures!) easier.  (Andrew Bennetts)

    * The HTML version of the man page has been superceded by a more
      comprehensive manual called the Bazaar User Reference. This manual
      is completed generated from the online help topics. As part of this
      change, limited reStructuredText is now explicitly supported in help
      topics and command help with 'unnatural' markup being removed prior
      to display by the online help or inclusion in the man page.
      (Ian Clatworthy)

    * HTML documentation now use files extension ``*.html``
      (Alexander Belchenko)

    * The cache of ignore definitions is now cleared in WorkingTree.unlock()
      so that changes to .bzrignore aren't missed. (#129694, Daniel Watkins)

    * ``bzr selftest --strict`` fails if there are any missing features or
      expected test failures. (Daniel Watkins, #111914)

    * Link to registration survey added to README. (Ian Clatworthy)

    * Windows standalone installer show link to registration survey
      when installation finished. (Alexander Belchenko)

  LIBRARY API BREAKS:

    * Deprecated dictionary ``bzrlib.option.SHORT_OPTIONS`` removed.
      Options are now required to provide a help string and it must
      comply with the style guide by being one or more sentences with an
      initial capital and final period. (Martin Pool)

    * KnitIndex.get_parents now returns tuples. (Robert Collins)

    * Ancient unused ``Repository.text_store`` attribute has been removed.
      (Robert Collins)

    * The ``bzrlib.pack`` interface has changed to use tuples of bytestrings
      rather than just bytestrings, making it easier to represent multiple
      element names. As this interface was not used by any internal facilities
      since it was introduced in 0.18 no API compatibility is being preserved.
      The serialised form of these packs is identical with 0.18 when a single
      element tuple is in use. (Robert Collins)

  INTERNALS:

    * merge now uses ``iter_changes`` to calculate changes, which makes room for
      future performance increases.  It is also more consistent with other
      operations that perform comparisons, and reduces reliance on
      Tree.inventory.  (Aaron Bentley)

    * Refactoring of transport classes connected to a remote server.
      ConnectedTransport is a new class that serves as a basis for all
      transports needing to connect to a remote server.  transport.split_url
      have been deprecated, use the static method on the object instead. URL
      tests have been refactored too.
      (Vincent Ladeuil)

    * Better connection sharing for ConnectedTransport objects.
      transport.get_transport() now accepts a 'possible_transports' parameter.
      If a newly requested transport can share a connection with one of the
      list, it will.
      (Vincent Ladeuil)

    * Most functions now accept ``bzrlib.revision.NULL_REVISION`` to indicate
      the null revision, and consider using ``None`` for this purpose
      deprecated.  (Aaron Bentley)

    * New ``index`` module with abstract index functionality. This will be
      used during the planned changes in the repository layer. Currently the
      index layer provides a graph aware immutable index, a builder for the
      same index type to allow creating them, and finally a composer for
      such indices to allow the use of many indices in a single query. The
      index performance is not optimised, however the API is stable to allow
      development on top of the index. (Robert Collins)

    * ``bzrlib.dirstate.cmp_by_dirs`` can be used to compare two paths by
      their directory sections. This is equivalent to comparing
      ``path.split('/')``, only without having to split the paths.
      This has a Pyrex implementation available.
      (John Arbash Meinel)

    * New transport decorator 'unlistable+' which disables the list_dir
      functionality for testing.

    * Deprecated ``change_entry`` in transform.py. (Ian Clatworthy)

    * RevisionTree.get_weave is now deprecated.  Tree.plan_merge is now used
      for performing annotate-merge.  (Aaron Bentley)

    * New EmailMessage class to create email messages. (Adeodato Simó)

    * Unused functions on the private interface KnitIndex have been removed.
      (Robert Collins)

    * New ``knit.KnitGraphIndex`` which provides a ``KnitIndex`` layered on top
      of a ``index.GraphIndex``. (Robert Collins)

    * New ``knit.KnitVersionedFile.iter_parents`` method that allows querying
      the parents of many knit nodes at once, reducing round trips to the 
      underlying index. (Robert Collins)

    * Graph now has an is_ancestor method, various bits use it.
      (Aaron Bentley)

    * The ``-Dhpss`` flag now includes timing information. As well as
      logging when a new connection is opened. (John Arbash Meinel)

    * ``bzrlib.pack.ContainerWriter`` now returns an offset, length tuple to
      callers when inserting data, allowing generation of readv style access
      during pack creation, without needing a separate pass across the output
      pack to gather such details. (Robert Collins)

    * ``bzrlib.pack.make_readv_reader`` allows readv based access to pack
      files that are stored on a transport. (Robert Collins)

    * New ``Repository.has_same_location`` method that reports if two
      repository objects refer to the same repository (although with some risk
      of false negatives).  (Andrew Bennetts)

    * InterTree.compare now passes require_versioned on correctly.
      (Marius Kruger)

    * New methods on Repository - ``start_write_group``,
      ``commit_write_group``, ``abort_write_group`` and ``is_in_write_group`` -
      which provide a clean hook point for transactional Repositories - ones
      where all the data for a fetch or commit needs to be made atomically
      available in one step. This allows the write lock to remain while making
      a series of data insertions.  (e.g. data conversion). (Robert Collins)

    * In ``bzrlib.knit`` the internal interface has been altered to use
      3-tuples (index, pos, length) rather than two-tuples (pos, length) to
      describe where data in a knit is, allowing knits to be split into 
      many files. (Robert Collins)

    * ``bzrlib.knit._KnitData`` split into cache management and physical access
      with two access classes - ``_PackAccess`` and ``_KnitAccess`` defined.
      The former provides access into a .pack file, and the latter provides the
      current production repository form of .knit files. (Robert Collins)

  TESTING:

    * Remove selftest ``--clean-output``, ``--numbered-dirs`` and
      ``--keep-output`` options, which are obsolete now that tests
      are done within directories in $TMPDIR.  (Martin Pool)

    * The SSH_AUTH_SOCK environment variable is now reset to avoid 
      interaction with any running ssh agents.  (Jelmer Vernooij, #125955)

    * run_bzr_subprocess handles parameters the same way as run_bzr:
      either a string or a list of strings should be passed as the first
      parameter.  Varargs-style parameters are deprecated. (Aaron Bentley)


bzr 0.18  2007-07-17
--------------------

  BUGFIXES:

    * Fix 'bzr add' crash under Win32 (Kuno Meyer)


bzr 0.18rc1  2007-07-10
-----------------------

  BUGFIXES:

    * Do not suppress pipe errors, etc. in non-display commands
      (Alexander Belchenko, #87178)

    * Display a useful error message when the user requests to annotate
      a file that is not present in the specified revision.
      (James Westby, #122656)

    * Commands that use status flags now have a reference to 'help
      status-flags'.  (Daniel Watkins, #113436)

    * Work around python-2.4.1 inhability to correctly parse the
      authentication header.
      (Vincent Ladeuil, #121889)

    * Use exact encoding for merge directives. (Adeodato Simó, #120591)

    * Fix tempfile permissions error in smart server tar bundling under
      Windows. (Martin _, #119330)

    * Fix detection of directory entries in the inventory. (James Westby)

    * Fix handling of http code 400: Bad Request When issuing too many ranges.
      (Vincent Ladeuil, #115209)

    * Issue a CONNECT request when connecting to an https server
      via a proxy to enable SSL tunneling.
      (Vincent Ladeuil, #120678)

    * Fix ``bzr log -r`` to support selecting merge revisions, both 
      individually and as part of revision ranges.
      (Kent Gibson, #4663)
 
    * Don't leave cruft behind when failing to acquire a lockdir.
      (Martin Pool, #109169)

    * Don't use the '-f' strace option during tests.
      (Vincent Ladeuil, #102019).

    * Warn when setting ``push_location`` to a value that will be masked by
      locations.conf.  (Aaron Bentley, #122286)

    * Fix commit ordering in corner case (Aaron Bentley, #94975)

    *  Make annotate behave in a non-ASCII world (Adeodato Simó).

  IMPROVEMENTS:

    * The --lsprof-file option now dumps a text rendering of the profiling
      information if the filename ends in ".txt". It will also convert the
      profiling information to a format suitable for KCacheGrind if the
      output filename ends in ".callgrind". Fixes to the lsprofcalltree
      conversion process by Jean Paul Calderone and Itamar were also merged.
      See http://ddaa.net/blog/python/lsprof-calltree. (Ian Clatworthy)

    * ``info`` now defaults to non-verbose mode, displaying only paths and
      abbreviated format info.  ``info -v`` displays all the information
      formerly displayed by ``info``.  (Aaron Bentley, Adeodato Simó)

    * ``bzr missing`` now has better option names ``--this`` and ``--other``.
      (Elliot Murphy)

    * The internal ``weave-list`` command has become ``versionedfile-list``,
      and now lists knits as well as weaves.  (Aaron Bentley)

    * Automatic merge base selection uses a faster algorithm that chooses
      better bases in criss-cross merge situations (Aaron Bentley)

    * Progress reporting in ``commit`` has been improved. The various logical
      stages are now reported on as follows, namely:

      * Collecting changes [Entry x/y] - Stage n/m
      * Saving data locally - Stage n/m
      * Uploading data to master branch - Stage n/m
      * Updating the working tree - Stage n/m
      * Running post commit hooks - Stage n/m
      
      If there is no master branch, the 3rd stage is omitted and the total
      number of stages is adjusted accordingly.

      Each hook that is run after commit is listed with a name (as hooks
      can be slow it is useful feedback).
      (Ian Clatworthy, Robert Collins)

    * Various operations that are now faster due to avoiding unnecessary
      topological sorts. (Aaron Bentley)

    * Make merge directives robust against broken bundles. (Aaron Bentley)

    * The lsprof filename note is emitted via trace.note(), not standard
      output.  (Aaron Bentley)

    * ``bzrlib`` now exports explicit API compatibility information to assist
      library users and plugins. See the ``bzrlib.api`` module for details.
      (Robert Collins)

    * Remove unnecessary lock probes when acquiring a lockdir.
      (Martin Pool)

    * ``bzr --version`` now shows the location of the bzr log file, which
      is especially useful on Windows.  (Martin Pool)

    * -D now supports hooks to get debug tracing of hooks (though its currently
      minimal in nature). (Robert Collins)

    * Long log format reports deltas on merge revisions. 
      (John Arbash Meinel, Kent Gibson)

    * Make initial push over ftp more resilient. (John Arbash Meinel)

    * Print a summary of changes for update just like pull does.
      (Daniel Watkins, #113990)

    * Add a -Dhpss option to trace smart protocol requests and responses.
      (Andrew Bennetts)

  LIBRARY API BREAKS:

    * Testing cleanups - 
      ``bzrlib.repository.RepositoryTestProviderAdapter`` has been moved
      to ``bzrlib.tests.repository_implementations``;
      ``bzrlib.repository.InterRepositoryTestProviderAdapter`` has been moved
      to ``bzrlib.tests.interrepository_implementations``;
      ``bzrlib.transport.TransportTestProviderAdapter`` has moved to 
      ``bzrlib.tests.test_transport_implementations``.
      ``bzrlib.branch.BranchTestProviderAdapter`` has moved to
      ``bzrlib.tests.branch_implementations``.
      ``bzrlib.bzrdir.BzrDirTestProviderAdapter`` has moved to 
      ``bzrlib.tests.bzrdir_implementations``.
      ``bzrlib.versionedfile.InterVersionedFileTestProviderAdapter`` has moved
      to ``bzrlib.tests.interversionedfile_implementations``.
      ``bzrlib.store.revision.RevisionStoreTestProviderAdapter`` has moved to
      ``bzrlib.tests.revisionstore_implementations``.
      ``bzrlib.workingtree.WorkingTreeTestProviderAdapter`` has moved to
      ``bzrlib.tests.workingtree_implementations``.
      These changes are an API break in the testing infrastructure only.
      (Robert Collins)

    * Relocate TestCaseWithRepository to be more central. (Robert Collins)

    * ``bzrlib.add.smart_add_tree`` will no longer perform glob expansion on
      win32. Callers of the function should do this and use the new
      ``MutableTree.smart_add`` method instead. (Robert Collins)

    * ``bzrlib.add.glob_expand_for_win32`` is now
      ``bzrlib.win32utils.glob_expand``.  (Robert Collins)

    * ``bzrlib.add.FastPath`` is now private and moved to 
      ``bzrlib.mutabletree._FastPath``. (Robert Collins, Martin Pool)

    * ``LockDir.wait`` removed.  (Martin Pool)

    * The ``SmartServer`` hooks API has changed for the ``server_started`` and
      ``server_stopped`` hooks. The first parameter is now an iterable of
      backing URLs rather than a single URL. This is to reflect that many
      URLs may map to the external URL of the server. E.g. the server interally
      may have a chrooted URL but also the local file:// URL will be at the 
      same location. (Robert Collins)

  INTERNALS:

    * New SMTPConnection class to unify email handling.  (Adeodato Simó)

    * Fix documentation of BzrError. (Adeodato Simó)

    * Make BzrBadParameter an internal error. (Adeodato Simó)

    * Remove use of 'assert False' to raise an exception unconditionally.
      (Martin Pool)

    * Give a cleaner error when failing to decode knit index entry.
      (Martin Pool)

    * TreeConfig would mistakenly search the top level when asked for options
      from a section. It now respects the section argument and only
      searches the specified section. (James Westby)

    * Improve ``make api-docs`` output. (John Arbash Meinel)

    * Use os.lstat rather than os.stat for osutils.make_readonly and
      osutils.make_writeable. This makes the difftools plugin more
      robust when dangling symlinks are found. (Elliot Murphy)

    * New ``-Dlock`` option to log (to ~/.bzr.log) information on when 
      lockdirs are taken or released.  (Martin Pool)

    * ``bzrlib`` Hooks are now nameable using ``Hooks.name_hook``. This 
      allows a nicer UI when hooks are running as the current hook can
      be displayed. (Robert Collins)

    * ``Transport.get`` has had its interface made more clear for ease of use.
      Retrieval of a directory must now fail with either 'PathError' at open
      time, or raise 'ReadError' on a read. (Robert Collins)

    * New method ``_maybe_expand_globs`` on the ``Command`` class for 
      dealing with unexpanded glob lists - e.g. on the win32 platform. This
      was moved from ``bzrlib.add._prepare_file_list``. (Robert Collins)

    * ``bzrlib.add.smart_add`` and ``bzrlib.add.smart_add_tree`` are now
      deprecated in favour of ``MutableTree.smart_add``. (Robert Collins,
      Martin Pool)

    * New method ``external_url`` on Transport for obtaining the url to
      hand to external processes. (Robert Collins)

    * Teach windows installers to build pyrex/C extensions.
      (Alexander Belchenko)

  TESTING:

    * Removed the ``--keep-output`` option from selftest and clean up test
      directories as they're used.  This reduces the IO load from 
      running the test suite and cuts the time by about half.
      (Andrew Bennetts, Martin Pool)

    * Add scenarios as a public attribute on the TestAdapter classes to allow
      modification of the generated scenarios before adaption and easier
      testing. (Robert Collins)

    * New testing support class ``TestScenarioApplier`` which multiplies
      out a single teste by a list of supplied scenarios. (RobertCollins)

    * Setting ``repository_to_test_repository`` on a repository_implementations
      test will cause it to be called during repository creation, allowing the
      testing of repository classes which are not based around the Format
      concept. For example a repository adapter can be tested in this manner,
      by altering the repository scenarios to include a scenario that sets this
      attribute during the test parameterisation in
      ``bzrlib.tests.repository.repository_implementations``. (Robert Collins)

    * Clean up many of the APIs for blackbox testing of Bazaar.  The standard 
      interface is now self.run_bzr.  The command to run can be passed as
      either a list of parameters, a string containing the command line, or
      (deprecated) varargs parameters.  (Martin Pool)

    * The base TestCase now isolates tests from -D parameters by clearing
      ``debug.debug_flags`` and restores it afterwards. (Robert Collins)

    * Add a relpath parameter to get_transport methods in test framework to
      avoid useless cloning.
      (Vincent Ladeuil, #110448)


bzr 0.17  2007-06-18
--------------------

  BUGFIXES:

    * Fix crash of commit due to wrong lookup of filesystem encoding.
      (Colin Watson, #120647)

    * Revert logging just to stderr in commit as broke unicode filenames.
      (Aaron Bentley, Ian Clatworthy, #120930)


bzr 0.17rc1  2007-06-12
-----------------------

  NOTES WHEN UPGRADING:

    * The kind() and is_executable() APIs on the WorkingTree interface no
      longer implicitly (read) locks and unlocks the tree. This *might*
      impact some plug-ins and tools using this part of the API. If you find
      an issue that may be caused by this change, please let us know,
      particularly the plug-in/tool maintainer. If encountered, the API
      fix is to surround kind() and is_executable() calls with lock_read()
      and unlock() like so::

        work_tree.lock_read()
        try:
            kind = work_tree.kind(...)
        finally:
            work_tree.unlock()

  INTERNALS:
    * Rework of LogFormatter API to provide beginning/end of log hooks and to
      encapsulate the details of the revision to be logged in a LogRevision
      object.
      In long log formats, merge revision ids are only shown when --show-ids
      is specified, and are labelled "revision-id:", as per mainline
      revisions, instead of "merged:". (Kent Gibson)

    * New ``BranchBuilder`` API which allows the construction of particular
      histories quickly. Useful for testing and potentially other applications
      too. (Robert Collins)

  IMPROVEMENTS:
  
    * There are two new help topics, working-trees and repositories that
      attempt to explain these concepts. (James Westby, John Arbash Meinel,
      Aaron Bentley)

    * Added ``bzr log --limit`` to report a limited number of revisions.
      (Kent Gibson, #3659)

    * Revert does not try to preserve file contents that were originally
      produced by reverting to a historical revision.  (Aaron Bentley)

    * ``bzr log --short`` now includes ``[merge]`` for revisions which
      have more than one parent. This is a small improvement to help
      understanding what changes have occurred
      (John Arbash Meinel, #83887)

    * TreeTransform avoids many renames when contructing large trees,
      improving speed.  3.25x speedups have been observed for construction of
      kernel-sized-trees, and checkouts are 1.28x faster.  (Aaron Bentley)

    * Commit on large trees is now faster. In my environment, a commit of
      a small change to the Mozilla tree (55k files) has dropped from
      66 seconds to 32 seconds. For a small tree of 600 files, commit of a
      small change is 33% faster. (Ian Clatworthy)

    * New --create-prefix option to bzr init, like for push.  (Daniel Watkins,
      #56322)

  BUGFIXES:

    * ``bzr push`` should only connect to the remote location one time.
      We have been connecting 3 times because we forget to pass around
      the Transport object. This adds ``BzrDir.clone_on_transport()``, so
      that we can pass in the Transport that we already have.
      (John Arbash Meinel, #75721)

    * ``DirState.set_state_from_inventory()`` needs to properly order
      based on split paths, not just string paths.
      (John Arbash Meinel, #115947)

    * Let TestUIFactoy encode the password prompt with its own stdout.
      (Vincent Ladeuil, #110204)

    * pycurl should take use the range header that takes the range hint
      into account.
      (Vincent Ladeuil, #112719)

    * WorkingTree4.get_file_sha1 no longer raises an exception when invoked
      on a missing file.  (Aaron Bentley, #118186)

    * WorkingTree.remove works correctly with tree references, and when pwd is
      not the tree root. (Aaron Bentley)

    * Merge no longer fails when a file is renamed in one tree and deleted
      in the other. (Aaron Bentley, #110279)

    * ``revision-info`` now accepts dotted revnos, doesn't require a tree,
      and defaults to the last revision (Matthew Fuller, #90048)

    * Tests no longer fail when BZR_REMOTE_PATH is set in the environment.
      (Daniel Watkins, #111958)

    * ``bzr branch -r revid:foo`` can be used to branch any revision in
      your repository. (Previously Branch6 only supported revisions in your
      mainline). (John Arbash Meinel, #115343)

bzr 0.16  2007-05-07
--------------------
  
  BUGFIXES:

    * Handle when you have 2 directories with similar names, but one has a
      hyphen. (``'abc'`` versus ``'abc-2'``). The WT4._iter_changes
      iterator was using direct comparison and ``'abc/a'`` sorts after
      ``'abc-2'``, but ``('abc', 'a')`` sorts before ``('abc-2',)``.
      (John Arbash Meinel, #111227)

    * Handle when someone renames a file on disk without telling bzr.
      Previously we would report the first file as missing, but not show
      the new unknown file. (John Arbash Meinel, #111288)

    * Avoid error when running hooks after pulling into or pushing from
      a branch bound to a smartserver branch.  (Martin Pool, #111968)

  IMPROVEMENTS:

    * Move developer documentation to doc/developers/. This reduces clutter in
      the root of the source tree and allows HACKING to be split into multiple
      files. (Robert Collins, Alexander Belchenko)

    * Clean up the ``WorkingTree4._iter_changes()`` internal loops as well as
      ``DirState.update_entry()``. This optimizes the core logic for ``bzr
      diff`` and ``bzr status`` significantly improving the speed of
      both. (John Arbash Meinel)

bzr 0.16rc2  2007-04-30
-----------------------

  BUGFIXES:

    * Handle the case when you delete a file, and then rename another file
      on top of it. Also handle the case of ``bzr rm --keep foo``. ``bzr
      status`` should show the removed file and an unknown file in its
      place. (John Arbash Meinel, #109993)

    * Bundles properly read and write revision properties that have an
      empty value. And when the value is not ASCII.
      (John Arbash Meinel, #109613)

    * Fix the bzr commit message to be in text mode.
      (Alexander Belchenko, #110901)

    * Also handle when you rename a file and create a file where it used
      to be. (John Arbash Meinel, #110256)

    * ``WorkingTree4._iter_changes`` should not descend into unversioned
      directories. (John Arbash Meinel, #110399)

bzr 0.16rc1  2007-04-26
-----------------------

  NOTES WHEN UPGRADING:

    * ``bzr remove`` and ``bzr rm`` will now remove the working file, if
      it could be recovered again.
      This has been done for consistency with svn and the unix rm command.
      The old ``remove`` behaviour has been retained in the new option
      ``bzr remove --keep``, which will just stop versioning the file,
      but not delete it.
      ``bzr remove --force`` have been added which will always delete the
      files.
      ``bzr remove`` is also more verbose.
      (Marius Kruger, #82602)

  IMPROVEMENTS:

    * Merge directives can now be supplied as input to `merge` and `pull`,
      like bundles can.  (Aaron Bentley)

    * Sending the SIGQUIT signal to bzr, which can be done on Unix by
      pressing Control-Backslash, drops bzr into a debugger.  Type ``'c'``
      to continue.  This can be disabled by setting the environment variable
      ``BZR_SIGQUIT_PDB=0``.  (Martin Pool)

    * selftest now supports --list-only to list tests instead of running
      them. (Ian Clatworthy)

    * selftest now supports --exclude PATTERN (or -x PATTERN) to exclude
      tests with names that match that regular expression.
      (Ian Clatworthy, #102679)

    * selftest now supports --randomize SEED to run tests in a random order.
      SEED is typically the value 'now' meaning 'use the current time'.
      (Ian Clatworthy, #102686)

    * New option ``--fixes`` to commit, which stores bug fixing annotations as
      revision properties. Built-in support for Launchpad, Debian, Trac and
      Bugzilla bug trackers. (Jonathan Lange, James Henstridge, Robert Collins)

    * New API, ``bzrlib.bugtracker.tracker_registry``, for adding support for
      other bug trackers to ``fixes``. (Jonathan Lange, James Henstridge,
      Robert Collins)

    * ``selftest`` has new short options ``-f`` and ``-1``.  (Martin
      Pool)

    * ``bzrlib.tsort.MergeSorter`` optimizations. Change the inner loop
      into using local variables instead of going through ``self._var``.
      Improves the time to ``merge_sort`` a 10k revision graph by
      approximately 40% (~700->400ms).  (John Arbash Meinel)

    * ``make docs`` now creates a man page at ``man1/bzr.1`` fixing bug 107388.
      (Robert Collins)

    * ``bzr help`` now provides cross references to other help topics using
      the _see_also facility on command classes. Likewise the bzr_man
      documentation, and the bzr.1 man page also include this information.
      (Robert Collins)

    * Tags are now included in logs, that use the long log formatter. 
      (Erik Bågfors, Alexander Belchenko)

    * ``bzr help`` provides a clearer message when a help topic cannot be
      found. (Robert Collins, #107656)

    * ``bzr help`` now accepts optional prefixes for command help. The help
      for all commands can now be found at ``bzr help commands/COMMANDNAME``
      as well as ``bzr help COMMANDNAME`` (which only works for commands 
      where the name is not the same as a more general help topic). 
      (Robert Collins)

    * ``bzr help PLUGINNAME`` will now return the module docstring from the
      plugin PLUGINNAME. (Robert Collins, #50408)

    * New help topic ``urlspec`` which lists the availables transports.
      (Goffredo Baroncelli)

    * doc/server.txt updated to document the default bzr:// port
      and also update the blurb about the hpss' current status.
      (Robert Collins, #107125).

    * ``bzr serve`` now listens on interface 0.0.0.0 by default, making it
      serve out to the local LAN (and anyone in the world that can reach the
      machine running ``bzr serve``. (Robert Collins, #98918)

    * A new smart server protocol version has been added.  It prefixes requests
      and responses with an explicit version identifier so that future protocol
      revisions can be dealt with gracefully.  (Andrew Bennetts, Robert Collins)

    * The bzr protocol version 2 indicates success or failure in every response
      without depending on particular commands encoding that consistently,
      allowing future client refactorings to be much more robust about error
      handling. (Robert Collins, Martin Pool, Andrew Bennetts)

    * The smart protocol over HTTP client has been changed to always post to the
      same ``.bzr/smart`` URL under the original location when it can.  This allows
      HTTP servers to only have to pass URLs ending in .bzr/smart to the smart
      server handler, and not arbitrary ``.bzr/*/smart`` URLs.  (Andrew Bennetts)

    * digest authentication is now supported for proxies and HTTP by the urllib
      based http implementation. Tested against Apache 2.0.55 and Squid
      2.6.5. Basic and digest authentication are handled coherently for HTTP
      and proxy: if the user is provided in the url (bzr command line for HTTP,
      proxy environment variables for proxies), the password is prompted for
      (only once). If the password is provided, it is taken into account. Once
      the first authentication is successful, all further authentication
      roundtrips are avoided by preventively setting the right authentication
      header(s).
      (Vincent Ladeuil).

  INTERNALS:

    * bzrlib API compatability with 0.8 has been dropped, cleaning up some
      code paths. (Robert Collins)

    * Change the format of chroot urls so that they can be safely manipulated
      by generic url utilities without causing the resulting urls to have
      escaped the chroot. A side effect of this is that creating a chroot
      requires an explicit action using a ChrootServer.
      (Robert Collins, Andrew Bennetts)

    * Deprecate ``Branch.get_root_id()`` because branches don't have root ids,
      rather than fixing bug #96847.  (Aaron Bentley)

    * ``WorkingTree.apply_inventory_delta`` provides a better alternative to
      ``WorkingTree._write_inventory``.  (Aaron Bentley)

    * Convenience method ``TestCase.expectFailure`` ensures that known failures
      do not silently pass.  (Aaron Bentley)

    * ``Transport.local_abspath`` now raises ``NotLocalUrl`` rather than 
      ``TransportNotPossible``. (Martin Pool, Ian Clatworthy)

    * New SmartServer hooks facility. There are two initial hooks documented
      in ``bzrlib.transport.smart.SmartServerHooks``. The two initial hooks allow
      plugins to execute code upon server startup and shutdown.
      (Robert Collins).

    * SmartServer in standalone mode will now close its listening socket
      when it stops, rather than waiting for garbage collection. This primarily
      fixes test suite hangs when a test tries to connect to a shutdown server.
      It may also help improve behaviour when dealing with a server running
      on a specific port (rather than dynamically assigned ports).
      (Robert Collins)

    * Move most SmartServer code into a new package, bzrlib/smart.
      bzrlib/transport/remote.py contains just the Transport classes that used
      to be in bzrlib/transport/smart.py.  (Andrew Bennetts)

    * urllib http implementation avoid roundtrips associated with
      401 (and 407) errors once the authentication succeeds.
      (Vincent Ladeuil).

    * urlib http now supports querying the user for a proxy password if
      needed. Realm is shown in the prompt for both HTTP and proxy
      authentication when the user is required to type a password. 
      (Vincent Ladeuil).

    * Renamed SmartTransport (and subclasses like SmartTCPTransport) to
      RemoteTransport (and subclasses to RemoteTCPTransport, etc).  This is more
      consistent with its new home in ``bzrlib/transport/remote.py``, and because
      it's not really a "smart" transport, just one that does file operations
      via remote procedure calls.  (Andrew Bennetts)
 
    * The ``lock_write`` method of ``LockableFiles``, ``Repository`` and
      ``Branch`` now accept a ``token`` keyword argument, so that separate
      instances of those objects can share a lock if it has the right token.
      (Andrew Bennetts, Robert Collins)

    * New method ``get_branch_reference`` on ``BzrDir`` allows the detection of
      branch references - which the smart server component needs.

    * The Repository API ``make_working_trees`` is now permitted to return
      False when ``set_make_working_trees`` is not implemented - previously
      an unimplemented ``set_make_working_trees`` implied the result True
      from ``make_working_trees``. This has been changed to accomodate the
      smart server, where it does not make sense (at this point) to ever
      make working trees by default. (Robert Collins)

    * Command objects can now declare related help topics by having _see_also
      set to a list of related topic. (Robert Collins)

    * ``bzrlib.help`` now delegates to the Command class for Command specific
      help. (Robert Collins)

    * New class ``TransportListRegistry``, derived from the Registry class, which 
      simplifies tracking the available Transports. (Goffredo Baroncelli)

    * New function ``Branch.get_revision_id_to_revno_map`` which will
      return a dictionary mapping revision ids to dotted revnos. Since
      dotted revnos are defined in the context of the branch tip, it makes
      sense to generate them from a ``Branch`` object.
      (John Arbash Meinel)

    * Fix the 'Unprintable error' message display to use the repr of the 
      exception that prevented printing the error because the str value
      for it is often not useful in debugging (e.g. KeyError('foo') has a
      str() of 'foo' but a repr of 'KeyError('foo')' which is much more
      useful. (Robert Collins)

    * ``urlutils.normalize_url`` now unescapes unreserved characters, such as "~".
      (Andrew Bennetts)

  BUGFIXES:

    * Don't fail bundle selftest if email has 'two' embedded.  
      (Ian Clatworthy, #98510)

    * Remove ``--verbose`` from ``bzr bundle``. It didn't work anyway.
      (Robert Widhopf-Fenk, #98591)

    * Remove ``--basis`` from the checkout/branch commands - it didn't work
      properly and is no longer beneficial.
      (Robert Collins, #53675, #43486)

    * Don't produce encoding error when adding duplicate files.
      (Aaron Bentley)

    * Fix ``bzr log <file>`` so it only logs the revisions that changed
      the file, and does it faster.
      (Kent Gibson, John Arbash Meinel, #51980, #69477)
 
    * Fix ``InterDirstateTre._iter_changes`` to handle when we come across
      an empty versioned directory, which now has files in it.
      (John Arbash Meinel, #104257)

    * Teach ``common_ancestor`` to shortcut when the tip of one branch is
      inside the ancestry of the other. Saves a lot of graph processing
      (with an ancestry of 16k revisions, ``bzr merge ../already-merged``
      changes from 2m10s to 13s).  (John Arbash Meinel, #103757)

    * Fix ``show_diff_trees`` to handle the case when a file is modified,
      and the containing directory is renamed. (The file path is different
      in this versus base, but it isn't marked as a rename).
      (John Arbash Meinel, #103870)

    * FTP now works even when the FTP server does not support atomic rename.
      (Aaron Bentley, #89436)

    * Correct handling in bundles and merge directives of timezones with
      that are not an integer number of hours offset from UTC.  Always 
      represent the epoch time in UTC to avoid problems with formatting 
      earlier times on win32.  (Martin Pool, Alexander Belchenko, John
      Arbash Meinel)

    * Typo in the help for ``register-branch`` fixed. (Robert Collins, #96770)

    * "dirstate" and "dirstate-tags" formats now produce branches compatible
      with old versions of bzr. (Aaron Bentley, #107168))

    * Handle moving a directory when children have been added, removed,
      and renamed. (John Arbash Meinel, #105479)

    * Don't preventively use basic authentication for proxy before receiving a
      407 error. Otherwise people willing to use other authentication schemes
      may expose their password in the clear (or nearly). This add one
      roundtrip in case basic authentication should be used, but plug the
      security hole.
      (Vincent Ladeuil)

    * Handle http and proxy digest authentication.
      (Vincent Ladeuil, #94034).

  TESTING:

    * Added ``bzrlib.strace.strace`` which will strace a single callable and
      return a StraceResult object which contains just the syscalls involved
      in running it. (Robert Collins)

    * New test method ``reduceLockdirTimeout`` to drop the default (ui-centric)
      default time down to one suitable for tests. (Andrew Bennetts)

    * Add new ``vfs_transport_factory`` attribute on tests which provides the 
      common vfs backing for both the readonly and readwrite transports.
      This allows the RemoteObject tests to back onto local disk or memory,
      and use the existing ``transport_server`` attribute all tests know about
      to be the smart server transport. This in turn allows tests to 
      differentiate between 'transport to access the branch', and 
      'transport which is a VFS' - which matters in Remote* tests.
      (Robert Collins, Andrew Bennetts)

    * The ``make_branch_and_tree`` method for tests will now create a 
      lightweight checkout for the tree if the ``vfs_transport_factory`` is not
      a LocalURLServer. (Robert Collins, Andrew Bennetts)

    * Branch implementation tests have been audited to ensure that all urls 
      passed to Branch APIs use proper urls, except when local-disk paths
      are intended. This is so that tests correctly access the test transport
      which is often not equivalent to local disk in Remote* tests. As part
      of this many tests were adjusted to remove dependencies on local disk
      access.
      (Robert Collins, Andrew Bennetts)

    * Mark bzrlib.tests and bzrlib.tests.TestUtil as providing assertFOO helper
      functions by adding a ``__unittest`` global attribute. (Robert Collins,
      Andrew Bennetts, Martin Pool, Jonathan Lange)

    * Refactored proxy and authentication handling to simplify the
      implementation of new auth schemes for both http and proxy. 
      (Vincent Ladeuil)

bzr 0.15 2007-04-01
-------------------

  BUGFIXES:

    * Handle incompatible repositories as a user issue when fetching.
      (Aaron Bentley)

    * Don't give a recommendation to upgrade when branching or 
      checking out a branch that contains an old-format working tree.
      (Martin Pool)

bzr 0.15rc3  2007-03-26
-----------------------

  CHANGES:
 
    * A warning is now displayed when opening working trees in older 
      formats, to encourage people to upgrade to WorkingTreeFormat4.
      (Martin Pool)

  IMPROVEMENTS:

    * HTTP redirections are now taken into account when a branch (or a
      bundle) is accessed for the first time. A message is issued at each
      redirection to inform the user. In the past, http redirections were
      silently followed for each request which significantly degraded the
      performances. The http redirections are not followed anymore by
      default, instead a RedirectRequested exception is raised. For bzrlib
      users needing to follow http redirections anyway,
      ``bzrlib.transport.do_catching_redirections`` provide an easy transition
      path.  (vila)

  INTERNALS:

    * Added ``ReadLock.temporary_write_lock()`` to allow upgrading an OS read
      lock to an OS write lock. Linux can do this without unlocking, Win32
      needs to unlock in between. (John Arbash Meinel)
 
    * New parameter ``recommend_upgrade`` to ``BzrDir.open_workingtree``
      to silence (when false) warnings about opening old formats.
      (Martin Pool)

    * Fix minor performance regression with bzr-0.15 on pre-dirstate
      trees. (We were reading the working inventory too many times).
      (John Arbash Meinel)

    * Remove ``Branch.get_transaction()`` in favour of a simple cache of
      ``revision_history``.  Branch subclasses should override
      ``_gen_revision_history`` rather than ``revision_history`` to make use of
      this cache, and call ``_clear_revision_history_cache`` and
      ``_cache_revision_history`` at appropriate times. (Andrew Bennetts)

  BUGFIXES:

    * Take ``smtp_server`` from user config into account.
      (vila, #92195)

    * Restore Unicode filename handling for versioned and unversioned files.
      (John Arbash Meinel, #92608)

    * Don't fail during ``bzr commit`` if a file is marked removed, and
      the containing directory is auto-removed.  (John Arbash Meinel, #93681)

    * ``bzr status FILENAME`` failed on Windows because of an uncommon
      errno. (``ERROR_DIRECTORY == 267 != ENOTDIR``).
      (Wouter van Heyst, John Arbash Meinel, #90819)

    * ``bzr checkout source`` should create a local branch in the same
      format as source. (John Arbash Meinel, #93854)

    * ``bzr commit`` with a kind change was failing to update the
      last-changed-revision for directories.  The
      InventoryDirectory._unchanged only looked at the ``parent_id`` and name,
      ignoring the fact that the kind could have changed, too.
      (John Arbash Meinel, #90111)

    * ``bzr mv dir/subdir other`` was incorrectly updating files inside
      the directory. So that there was a chance it would break commit,
      etc. (John Arbash Meinel, #94037)
 
    * Correctly handles mutiple permanent http redirections.
      (vila, #88780)

bzr 0.15rc2  2007-03-14
-----------------------

  NOTES WHEN UPGRADING:
        
    * Release 0.15rc2 of bzr changes the ``bzr init-repo`` command to
      default to ``--trees`` instead of ``--no-trees``.
      Existing shared repositories are not affected.

  IMPROVEMENTS:

    * New ``merge-directive`` command to generate machine- and human-readable
      merge requests.  (Aaron Bentley)

    * New ``submit:`` revision specifier makes it easy to diff against the
      common ancestor with the submit location (Aaron Bentley)

    * Added support for Putty's SSH implementation. (Dmitry Vasiliev)

    * Added ``bzr status --versioned`` to report only versioned files, 
      not unknowns. (Kent Gibson)

    * Merge now autodetects the correct line-ending style for its conflict
      markers.  (Aaron Bentley)

  INTERNALS:

    * Refactored SSH vendor registration into SSHVendorManager class.
      (Dmitry Vasiliev)

  BUGFIXES:

    * New ``--numbered-dirs`` option to ``bzr selftest`` to use
      numbered dirs for TestCaseInTempDir. This is default behavior
      on Windows. Anyone can force named dirs on Windows
      with ``--no-numbered-dirs``. (Alexander Belchenko)

    * Fix ``RevisionSpec_revid`` to handle the Unicode strings passed in
      from the command line. (Marien Zwart, #90501)

    * Fix ``TreeTransform._iter_changes`` when both the source and
      destination are missing. (Aaron Bentley, #88842)

    * Fix commit of merges with symlinks in dirstate trees.
      (Marien Zwart)
    
    * Switch the ``bzr init-repo`` default from --no-trees to --trees. 
      (Wouter van Heyst, #53483)


bzr 0.15rc1  2007-03-07
-----------------------

  SURPRISES:

    * The default disk format has changed. Please run 'bzr upgrade' in your
      working trees to upgrade. This new default is compatible for network
      operations, but not for local operations. That is, if you have two
      versions of bzr installed locally, after upgrading you can only use the
      bzr 0.15 version. This new default does not enable tags or nested-trees
      as they are incompatible with bzr versions before 0.15 over the network.

    * For users of bzrlib: Two major changes have been made to the working tree
      api in bzrlib. The first is that many methods and attributes, including
      the inventory attribute, are no longer valid for use until one of
      ``lock_read``/``lock_write``/``lock_tree_write`` has been called,
      and become invalid again after unlock is called. This has been done
      to improve performance and correctness as part of the dirstate
      development.
      (Robert Collins, John A Meinel, Martin Pool, and others).

    * For users of bzrlib: The attribute 'tree.inventory' should be considered
      readonly. Previously it was possible to directly alter this attribute, or
      its contents, and have the tree notice this. This has been made
      unsupported - it may work in some tree formats, but in the newer dirstate
      format such actions will have no effect and will be ignored, or even
      cause assertions. All operations possible can still be carried out by a
      combination of the tree API, and the bzrlib.transform API. (Robert
      Collins, John A Meinel, Martin Pool, and others).

  IMPROVEMENTS:

    * Support for OS Windows 98. Also .bzr.log on any windows system
      saved in My Documents folder. (Alexander Belchenko)

    * ``bzr mv`` enhanced to support already moved files.
      In the past the mv command would have failed if the source file doesn't
      exist. In this situation ``bzr mv`` would now detect that the file has
      already moved and update the repository accordingly, if the target file
      does exist.
      A new option ``--after`` has been added so that if two files already
      exist, you could notify Bazaar that you have moved a (versioned) file
      and replaced it with another. Thus in this case ``bzr move --after``
      will only update the Bazaar identifier.
      (Steffen Eichenberg, Marius Kruger)

    * ``ls`` now works on treeless branches and remote branches.
      (Aaron Bentley)

    * ``bzr help global-options`` describes the global options.
      (Aaron Bentley)

    * ``bzr pull --overwrite`` will now correctly overwrite checkouts.
      (Robert Collins)

    * Files are now allowed to change kind (e.g. from file to symlink).
      Supported by ``commit``, ``revert`` and ``status``
      (Aaron Bentley)

    * ``inventory`` and ``unknowns`` hidden in favour of ``ls``
      (Aaron Bentley)

    * ``bzr help checkouts`` descibes what checkouts are and some possible
      uses of them. (James Westby, Aaron Bentley)

    * A new ``-d`` option to push, pull and merge overrides the default 
      directory.  (Martin Pool)

    * Branch format 6: smaller, and potentially faster than format 5.  Supports
      ``append_history_only`` mode, where the log view and revnos do not change,
      except by being added to.  Stores policy settings in
      ".bzr/branch/branch.conf".

    * ``append_only`` branches:  Format 6 branches may be configured so that log
      view and revnos are always consistent.  Either create the branch using
      "bzr init --append-revisions-only" or edit the config file as descriped
      in docs/configuration.txt.

    * rebind: Format 6 branches retain the last-used bind location, so if you
      "bzr unbind", you can "bzr bind" to bind to the previously-selected
      bind location.

    * Builtin tags support, created and deleted by the ``tag`` command and
      stored in the branch.  Tags can be accessed with the revisionspec
      ``-rtag:``, and listed with ``bzr tags``.  Tags are not versioned 
      at present. Tags require a network incompatible upgrade. To perform this
      upgrade, run ``bzr upgrade --dirstate-tags`` in your branch and
      repositories. (Martin Pool)

    * The ``bzr://`` transport now has a well-known port number, 4155,
      which it will use by default.  (Andrew Bennetts, Martin Pool)

    * Bazaar now looks for user-installed plugins before looking for site-wide
      plugins. (Jonathan Lange)

    * ``bzr resolve`` now detects and marks resolved text conflicts.
      (Aaron Bentley)

  INTERNALS:

    * Internally revision ids and file ids are now passed around as utf-8
      bytestrings, rather than treating them as Unicode strings. This has
      performance benefits for Knits, since we no longer need to decode the
      revision id for each line of content, nor for each entry in the index.
      This will also help with the future dirstate format.
      (John Arbash Meinel)

    * Reserved ids (any revision-id ending in a colon) are rejected by
      versionedfiles, repositories, branches, and working trees
      (Aaron Bentley)

    * Minor performance improvement by not creating a ProgressBar for
      every KnitIndex we create. (about 90ms for a bzr.dev tree)
      (John Arbash Meinel)

    * New easier to use Branch hooks facility. There are five initial hooks,
      all documented in bzrlib.branch.BranchHooks.__init__ - ``'set_rh'``,
      ``'post_push'``, ``'post_pull'``, ``'post_commit'``,
      ``'post_uncommit'``. These hooks fire after the matching operation
      on a branch has taken place, and were originally added for the
      branchrss plugin. (Robert Collins)

    * New method ``Branch.push()`` which should be used when pushing from a
      branch as it makes performance and policy decisions to match the UI
      level command ``push``. (Robert Collins).

    * Add a new method ``Tree.revision_tree`` which allows access to cached
      trees for arbitrary revisions. This allows the in development dirstate
      tree format to provide access to the callers to cached copies of 
      inventory data which are cheaper to access than inventories from the
      repository.
      (Robert Collins, Martin Pool)

    * New ``Branch.last_revision_info`` method, this is being done to allow
      optimization of requests for both the number of revisions and the last
      revision of a branch with smartservers and potentially future branch
      formats. (Wouter van Heyst, Robert Collins)

    * Allow ``'import bzrlib.plugins.NAME'`` to work when the plugin NAME has not
      yet been loaded by ``load_plugins()``. This allows plugins to depend on each
      other for code reuse without requiring users to perform file-renaming
      gymnastics. (Robert Collins)

    * New Repository method ``'gather_stats'`` for statistic data collection.
      This is expected to grow to cover a number of related uses mainly
      related to bzr info. (Robert Collins)

    * Log formatters are now managed with a registry.
      ``log.register_formatter`` continues to work, but callers accessing
      the FORMATTERS dictionary directly will not.

    * Allow a start message to be passed to the ``edit_commit_message``
      function.  This will be placed in the message offered to the user
      for editing above the separator. It allows a template commit message
      to be used more easily. (James Westby)

    * ``GPGStrategy.sign()`` will now raise ``BzrBadParameterUnicode`` if
      you pass a Unicode string rather than an 8-bit string. Callers need
      to be updated to encode first. (John Arbash Meinel)

    * Branch.push, pull, merge now return Result objects with information
      about what happened, rather than a scattering of various methods.  These
      are also passed to the post hooks.  (Martin Pool)

    * File formats and architecture is in place for managing a forest of trees
      in bzr, and splitting up existing trees into smaller subtrees, and
      finally joining trees to make a larger tree. This is the first iteration
      of this support, and the user-facing aspects still require substantial
      work.  If you wish to experiment with it, use ``bzr upgrade
      --dirstate-with-subtree`` in your working trees and repositories.
      You can use the hidden commands ``split`` and ``join`` and to create
      and manipulate nested trees, but please consider using the nested-trees
      branch, which contains substantial UI improvements, instead.
      http://code.aaronbentley.com/bzr/bzrrepo/nested-trees/
      (Aaron Bentley, Martin Pool, Robert Collins).

  BUGFIXES:

    * ``bzr annotate`` now uses dotted revnos from the viewpoint of the
      branch, rather than the last changed revision of the file.
      (John Arbash Meinel, #82158)

    * Lock operations no longer hang if they encounter a permission problem.
      (Aaron Bentley)

    * ``bzr push`` can resume a push that was canceled before it finished.
      Also, it can push even if the target directory exists if you supply
      the ``--use-existing-dir`` flag.
      (John Arbash Meinel, #30576, #45504)

    * Fix http proxy authentication when user and an optional
      password appears in the ``*_proxy`` vars. (Vincent Ladeuil,
      #83954).

    * ``bzr log branch/file`` works for local treeless branches
      (Aaron Bentley, #84247)

    * Fix problem with UNC paths on Windows 98. (Alexander Belchenko, #84728)

    * Searching location of CA bundle for PyCurl in env variable
      (``CURL_CA_BUNDLE``), and on win32 along the PATH.
      (Alexander Belchenko, #82086)

    * ``bzr init`` works with unicode argument LOCATION.
      (Alexander Belchenko, #85599)

    * Raise ``DependencyNotPresent`` if pycurl do not support https. 
      (Vincent Ladeuil, #85305)

    * Invalid proxy env variables should not cause a traceback.
      (Vincent Ladeuil, #87765)

    * Ignore patterns normalised to use '/' path separator.
      (Kent Gibson, #86451)

    * bzr rocks. It sure does! Fix case. (Vincent Ladeuil, #78026)

    * Fix bzrtools shelve command for removed lines beginning with "--"
      (Johan Dahlberg, #75577)

  TESTING:

    * New ``--first`` option to ``bzr selftest`` to run specified tests
      before the rest of the suite.  (Martin Pool)


bzr 0.14  2007-01-23
--------------------

  IMPROVEMENTS:

    * ``bzr help global-options`` describes the global options. (Aaron Bentley)

  BUG FIXES:
    
    * Skip documentation generation tests if the tools to do so are not
      available. Fixes running selftest for installled copies of bzr. 
      (John Arbash Meinel, #80330)

    * Fix the code that discovers whether bzr is being run from it's
      working tree to handle the case when it isn't but the directory
      it is in is below a repository. (James Westby, #77306)


bzr 0.14rc1  2007-01-16
-----------------------

  IMPROVEMENTS:

    * New connection: ``bzr+http://`` which supports tunnelling the smart
      protocol over an HTTP connection. If writing is enabled on the bzr
      server, then you can write over the http connection.
      (Andrew Bennetts, John Arbash Meinel)

    * Aliases now support quotation marks, so they can contain whitespace
      (Marius Kruger)

    * PyCurlTransport now use a single curl object. By specifying explicitly
      the 'Range' header, we avoid the need to use two different curl objects
      (and two connections to the same server). (Vincent Ladeuil)

    * ``bzr commit`` does not prompt for a message until it is very likely to
      succeed.  (Aaron Bentley)

    * ``bzr conflicts`` now takes --text to list pathnames of text conflicts
      (Aaron Bentley)

    * Fix ``iter_lines_added_or_present_in_versions`` to use a set instead
      of a list while checking if a revision id was requested. Takes 10s
      off of the ``fileids_affected_by_revision_ids`` time, which is 10s
      of the ``bzr branch`` time. Also improve ``fileids_...`` time by
      filtering lines with a regex rather than multiple ``str.find()``
      calls. (saves another 300ms) (John Arbash Meinel)

    * Policy can be set for each configuration key. This allows keys to be
      inherited properly across configuration entries. For example, this
      should enable you to do::
        
        [/home/user/project]
        push_location = sftp://host/srv/project/
        push_location:policy = appendpath

      And then a branch like ``/home/user/project/mybranch`` should get an
      automatic push location of ``sftp://host/srv/project/mybranch``.
      (James Henstridge)

    * Added ``bzr status --short`` to make status report svn style flags
      for each file.  For example::

        $ bzr status --short
        A  foo
        A  bar
        D  baz
        ?  wooley

    * 'bzr selftest --clean-output' allows easily clean temporary tests 
      directories without running tests. (Alexander Belchenko)

    * ``bzr help hidden-commands`` lists all hidden commands. (Aaron Bentley)

    * ``bzr merge`` now has an option ``--pull`` to fall back to pull if
      local is fully merged into remote. (Jan Hudec)

    * ``bzr help formats`` describes available directory formats. (Aaron Bentley)

  INTERNALS:

    * A few tweaks directly to ``fileids_affected_by_revision_ids`` to
      help speed up processing, as well allowing to extract unannotated
      lines. Between the two ``fileids_affected_by_revision_ids`` is
      improved by approx 10%. (John Arbash Meinel)

    * Change Revision serialization to only write out millisecond
      resolution. Rather than expecting floating point serialization to
      preserve more resolution than we need. (Henri Weichers, Martin Pool)

    * Test suite ends cleanly on Windows.  (Vincent Ladeuil)

    * When ``encoding_type`` attribute of class Command is equal to 'exact', 
      force sys.stdout to be a binary stream on Windows, and therefore
      keep exact line-endings (without LF -> CRLF conversion).
      (Alexander Belchenko)

    * Single-letter short options are no longer globally declared.  (Martin
      Pool)

    * Before using detected user/terminal encoding bzr should check
      that Python has corresponding codec. (Alexander Belchenko)

    * Formats for end-user selection are provided via a FormatRegistry (Aaron Bentley)

  BUG FIXES:

    * ``bzr missing --verbose`` was showing adds/removals in the wrong
      direction. (John Arbash Meinel)

    * ``bzr annotate`` now defaults to showing dotted revnos for merged
      revisions. It cuts them off at a depth of 12 characters, but you can
      supply ``--long`` to see the full number. You can also use
      ``--show-ids`` to display the original revision ids, rather than
      revision numbers and committer names. (John Arbash Meinel, #75637)

    * bzr now supports Win32 UNC path (e.g. ``\HOST\path``. 
      (Alexander Belchenko, #57869)

    * Win32-specific: output of cat, bundle and diff commands don't mangle
      line-endings (Alexander Belchenko, #55276)

    * Replace broken fnmatch based ignore pattern matching with custom pattern
      matcher.
      (Kent Gibson, Jan Hudec #57637)

    * pycurl and urllib can detect short reads at different places. Update
      the test suite to test more cases. Also detect http error code 416
      which was raised for that specific bug. Also enhance the urllib
      robustness by detecting invalid ranges (and pycurl's one by detecting
      short reads during the initial GET). (Vincent Ladeuil, #73948)

    * The urllib connection sharing interacts badly with urllib2
      proxy setting (the connections didn't go thru the proxy
      anymore). Defining a proper ProxyHandler solves the
      problem.  (Vincent Ladeuil, #74759)

    * Use urlutils to generate relative URLs, not osutils 
      (Aaron Bentley, #76229)

    * ``bzr status`` in a readonly directory should work without giving
      lots of errors. (John Arbash Meinel, #76299)

    * Mention the revisionspec topic for the revision option help.
      (Wouter van Heyst, #31663)

    * Allow plugins import from zip archives.
      (Alexander Belchenko, #68124)


bzr 0.13  2006-12-05
--------------------
    
  No changes from 0.13rc1
    
bzr 0.13rc1  2006-11-27
-----------------------

  IMPROVEMENTS:

    * New command ``bzr remove-tree`` allows the removal of the working
      tree from a branch.
      (Daniel Silverstone)

    * urllib uses shared keep-alive connections, so http 
      operations are substantially faster.
      (Vincent Ladeuil, #53654)

    * ``bzr export`` allows an optional branch parameter, to export a bzr
      tree from some other url. For example:
      ``bzr export bzr.tar.gz http://bazaar-vcs.org/bzr/bzr.dev``
      (Daniel Silverstone)

    * Added ``bzr help topics`` to the bzr help system. This gives a
      location for general information, outside of a specific command.
      This includes updates for ``bzr help revisionspec`` the first topic
      included. (Goffredo Baroncelli, John Arbash Meinel, #42714)

    * WSGI-compatible HTTP smart server.  See ``doc/http_smart_server.txt``.
      (Andrew Bennetts)

    * Knit files will now cache full texts only when the size of the
      deltas is as large as the size of the fulltext. (Or after 200
      deltas, whichever comes first). This has the most benefit on large
      files with small changes, such as the inventory for a large project.
      (eg For a project with 2500 files, and 7500 revisions, it changes
      the size of inventory.knit from 11MB to 5.4MB) (John Arbash Meinel)

  INTERNALS:

    * New -D option given before the command line turns on debugging output
      for particular areas.  -Derror shows tracebacks on all errors.
      (Martin Pool)

    * Clean up ``bzr selftest --benchmark bundle`` to correct an import,
      and remove benchmarks that take longer than 10min to run.
      (John Arbash Meinel)

    * Use ``time.time()`` instead of ``time.clock()`` to decide on
      progress throttling. Because ``time.clock()`` is actually CPU time,
      so over a high-latency connection, too many updates get throttled.
      (John Arbash Meinel)

    * ``MemoryTransport.list_dir()`` would strip the first character for
      files or directories in root directory. (John Arbash Meinel)

    * New method ``get_branch_reference`` on 'BzrDir' allows the detection of 
      branch references - which the smart server component needs.
  
    * New ``ChrootTransportDecorator``, accessible via the ``chroot+`` url
      prefix.  It disallows any access to locations above a set URL.  (Andrew
      Bennetts)

  BUG FIXES:

    * Now ``_KnitIndex`` properly decode revision ids when loading index data.
      And optimize the knit index parsing code. 
      (Dmitry Vasiliev, John Arbash Meinel)

    * ``bzrlib/bzrdir.py`` was directly referencing ``bzrlib.workingtree``,
      without importing it. This prevented ``bzr upgrade`` from working
      unless a plugin already imported ``bzrlib.workingtree``
      (John Arbash Meinel, #70716)

    * Suppress the traceback on invalid URLs (Vincent Ladeuil, #70803).

    * Give nicer error message when an http server returns a 403
      error code. (Vincent Ladeuil, #57644).

    * When a multi-range http GET request fails, try a single
      range one. If it fails too, forget about ranges. Remember that until 
      the death of the transport and propagates that to the clones.
      (Vincent Ladeuil, #62276, #62029).

    * Handles user/passwords supplied in url from command
      line (for the urllib implementation). Don't request already
      known passwords (Vincent Ladeuil, #42383, #44647, #48527)

    * ``_KnitIndex.add_versions()`` dictionary compresses revision ids as they
      are added. This fixes bug where fetching remote revisions records
      them as full references rather than integers.
      (John Arbash Meinel, #64789)

    * ``bzr ignore`` strips trailing slashes in patterns.
      Also ``bzr ignore`` rejects absolute paths. (Kent Gibson, #4559)

    * ``bzr ignore`` takes multiple arguments. (Cheuksan Edward Wang, #29488)

    * mv correctly handles paths that traverse symlinks. 
      (Aaron Bentley, #66964)

    * Give nicer looking error messages when failing to connect over ssh.
      (John Arbash Meinel, #49172)

    * Pushing to a remote branch does not currently update the remote working
      tree. After a remote push, ``bzr status`` and ``bzr diff`` on the remote
      machine now show that the working tree is out of date.
      (Cheuksan Edward Wang #48136)

    * Use patiencediff instead of difflib for determining deltas to insert
      into knits. This avoids the O(N^3) behavior of difflib. Patience
      diff should be O(N^2). (Cheuksan Edward Wang, #65714)

    * Running ``bzr log`` on nonexistent file gives an error instead of the
      entire log history. (Cheuksan Edward Wang #50793)

    * ``bzr cat`` can look up contents of removed or renamed files. If the
      pathname is ambiguous, i.e. the files in the old and new trees have
      different id's, the default is the file in the new tree. The user can
      use "--name-from-revision" to select the file in the old tree.
      (Cheuksan Edward Wang, #30190)

  TESTING:

    * TestingHTTPRequestHandler really handles the Range header
      (previously it was ignoring it and returning the whole file,).

bzr 0.12  2006-10-30
--------------------

  INTERNALS:

    * Clean up ``bzr selftest --benchmark bundle`` to correct an import,
      and remove benchmarks that take longer than 10min to run.
      (John Arbash Meinel)
  
bzr 0.12rc1  2006-10-23
-----------------------

  IMPROVEMENTS:

    * ``bzr log`` now shows dotted-decimal revision numbers for all revisions,
      rather than just showing a decimal revision number for revisions on the
      mainline. These revision numbers are not yet accepted as input into bzr
      commands such as log, diff etc. (Robert Collins)

    * revisions can now be specified using dotted-decimal revision numbers.
      For instance, ``bzr diff -r 1.2.1..1.2.3``. (Robert Collins)

    * ``bzr help commands`` output is now shorter (Aaron Bentley)

    * ``bzr`` now uses lazy importing to reduce the startup time. This has
      a moderate effect on lots of actions, especially ones that have
      little to do. For example ``bzr rocks`` time is down to 116ms from
      283ms. (John Arbash Meinel)

    * New Registry class to provide name-to-object registry-like support,
      for example for schemes where plugins can register new classes to
      do certain tasks (e.g. log formatters). Also provides lazy registration
      to allow modules to be loaded on request.
      (John Arbash Meinel, Adeodato Simó)

  API INCOMPATABILITY:
  
    * LogFormatter subclasses show now expect the 'revno' parameter to 
      show() to be a string rather than an int. (Robert Collins)

  INTERNALS:

    * ``TestCase.run_bzr``, ``run_bzr_captured``, and ``run_bzr_subprocess``
      can take a ``working_dir='foo'`` parameter, which will change directory 
      for the command. (John Arbash Meinel)

    * ``bzrlib.lazy_regex.lazy_compile`` can be used to create a proxy
      around a regex, which defers compilation until first use. 
      (John Arbash Meinel)

    * ``TestCase.run_bzr_subprocess`` defaults to supplying the
      ``--no-plugins`` parameter to ensure test reproducability, and avoid
      problems with system-wide installed plugins. (John Arbash Meinel)

    * Unique tree root ids are now supported. Newly created trees still
      use the common root id for compatibility with bzr versions before 0.12.
      (Aaron Bentley)

    * ``WorkingTree.set_root_id(None)`` is now deprecated. Please
      pass in ``inventory.ROOT_ID`` if you want the default root id value.
      (Robert Collins, John Arbash Meinel)

    * New method ``WorkingTree.flush()`` which will write the current memory
      inventory out to disk. At the same time, ``read_working_inventory`` will
      no longer trash the current tree inventory if it has been modified within
      the current lock, and the tree will now ``flush()`` automatically on
      ``unlock()``. ``WorkingTree.set_root_id()`` has been updated to take
      advantage of this functionality. (Robert Collins, John Arbash Meinel)

    * ``bzrlib.tsort.merge_sorted`` now accepts ``generate_revnos``. This
      parameter will cause it to add another column to its output, which
      contains the dotted-decimal revno for each revision, as a tuple.
      (Robert Collins)

    * ``LogFormatter.show_merge`` is deprecated in favour of
      ``LogFormatter.show_merge_revno``. (Robert Collins)

  BUG FIXES:

    * Avoid circular imports by creating a deprecated function for
      ``bzrlib.tree.RevisionTree``. Callers should have been using
      ``bzrlib.revisontree.RevisionTree`` anyway. (John Arbash Meinel,
      #63360, #66349)

    * Don't use ``socket.MSG_WAITALL`` as it doesn't exist on all
      platforms. (Martin Pool, #66356)

    * Don't require ``Content-Type`` in range responses. Assume they are a
      single range if ``Content-Type`` does not exist.
      (John Arbash Meinel, #62473)

    * bzr branch/pull no longer complain about progress bar cleanup when
      interrupted during fetch.  (Aaron Bentley, #54000)

    * ``WorkingTree.set_parent_trees()`` uses the trees to directly write
      the basis inventory, rather than going through the repository. This
      allows us to have 1 inventory read, and 2 inventory writes when
      committing a new tree. (John Arbash Meinel)

    * When reverting, files that are not locally modified that do not exist
      in the target are deleted, not just unversioned (Aaron Bentley)

    * When trying to acquire a lock, don't fail immediately. Instead, try
      a few times (up to 1 hour) before timing out. Also, report why the
      lock is unavailable (John Arbash Meinel, #43521, #49556)

    * Leave HttpTransportBase daughter classes decides how they
      implement cloning. (Vincent Ladeuil, #61606)

    * diff3 does not indicate conflicts on clean merge. (Aaron Bentley)

    * If a commit fails, the commit message is stored in a file at the root of
      the tree for later commit. (Cheuksan Edward Wang, Stefan Metzmacher,
      #32054)

  TESTING:

    * New test base class TestCaseWithMemoryTransport offers memory-only
      testing facilities: its not suitable for tests that need to mutate disk
      state, but most tests should not need that and should be converted to
      TestCaseWithMemoryTransport. (Robert Collins)

    * ``TestCase.make_branch_and_memory_tree`` now takes a format
      option to set the BzrDir, Repository and Branch formats of the
      created objects. (Robert Collins, John Arbash Meinel)

bzr 0.11  2006-10-02
--------------------

    * Smart server transport test failures on windows fixed. (Lukáš Lalinský).

bzr 0.11rc2  2006-09-27
-----------------------

  BUG FIXES:

    * Test suite hangs on windows fixed. (Andrew Bennets, Alexander Belchenko).
    
    * Commit performance regression fixed. (Aaron Bentley, Robert Collins, John
      Arbash Meinel).

bzr 0.11rc1  2006-09-25
-----------------------

  IMPROVEMENTS:

    * Knit files now wait to create their contents until the first data is
      added. The old code used to create an empty .knit and a .kndx with just
      the header. However, this caused a lot of extra round trips over sftp.
      This can change the time for ``bzr push`` to create a new remote branch
      from 160s down to 100s. This also affects ``bzr commit`` performance when
      adding new files, ``bzr commit`` on a new kernel-like tree drops from 50s
      down to 40s (John Arbash Meinel, #44692)

    * When an entire subtree has been deleted, commit will now report that
      just the top of the subtree has been deleted, rather than reporting
      all the individual items. (Robert Collins)

    * Commit performs one less XML parse. (Robert Collins)

    * ``bzr checkout`` now operates on readonly branches as well
      as readwrite branches. This fixes bug #39542. (Robert Collins)

    * ``bzr bind`` no longer synchronises history with the master branch.
      Binding should be followed by an update or push to synchronise the 
      two branches. This is closely related to the fix for bug #39542.
      (Robert Collins)

    * ``bzrlib.lazy_import.lazy_import`` function to create on-demand 
      objects.  This allows all imports to stay at the global scope, but
      modules will not actually be imported if they are not used.
      (John Arbash Meinel)

    * Support ``bzr://`` and ``bzr+ssh://`` urls to work with the new RPC-based
      transport which will be used with the upcoming high-performance smart
      server. The new command ``bzr serve`` will invoke bzr in server mode,
      which processes these requests. (Andrew Bennetts, Robert Collins, Martin
      Pool)

    * New command ``bzr version-info`` which can be used to get a summary
      of the current state of the tree. This is especially useful as part
      of a build commands. See ``doc/version_info.txt`` for more information 
      (John Arbash Meinel)

  BUG FIXES:

    * ``'bzr inventory [FILE...]'`` allows restricting the file list to a
      specific set of files. (John Arbash Meinel, #3631)

    * Don't abort when annotating empty files (John Arbash Meinel, #56814)

    * Add ``Stanza.to_unicode()`` which can be passed to another Stanza
      when nesting stanzas. Also, add ``read_stanza_unicode`` to handle when
      reading a nested Stanza. (John Arbash Meinel)

    * Transform._set_mode() needs to stat the right file. 
      (John Arbash Meinel, #56549)

    * Raise WeaveFormatError rather than StopIteration when trying to read
      an empty Weave file. (John Arbash Meinel, #46871)

    * Don't access e.code for generic URLErrors, only HTTPErrors have .code.
      (Vincent Ladeuil, #59835)

    * Handle boundary="" lines properly to allow access through a Squid proxy.
      (John Arbash Meinel, #57723)

    * revert now removes newly-added directories (Aaron Bentley, #54172)

    * ``bzr upgrade sftp://`` shouldn't fail to upgrade v6 branches if there 
      isn't a working tree. (David Allouche, #40679)

    * Give nicer error messages when a user supplies an invalid --revision
      parameter. (John Arbash Meinel, #55420)

    * Handle when LANG is not recognized by python. Emit a warning, but
      just revert to using 'ascii'. (John Arbash Meinel, #35392)

    * Don't use ``preexec_fn`` on win32, as it is not supported by subprocess.
      (John Arbash Meinel)

    * Skip specific tests when the dependencies aren't met. This includes
      some ``setup.py`` tests when ``python-dev`` is not available, and
      some tests that depend on paramiko. (John Arbash Meinel, Mattheiu Moy)

    * Fallback to Paramiko properly, if no ``ssh`` executable exists on
      the system. (Andrew Bennetts, John Arbash Meinel)

    * ``Branch.bind(other_branch)`` no longer takes a write lock on the
      other branch, and will not push or pull between the two branches.
      API users will need to perform a push or pull or update operation if they
      require branch synchronisation to take place. (Robert Collins, #47344)

    * When creating a tarball or zipfile export, export unicode names as utf-8
      paths. This may not work perfectly on all platforms, but has the best
      chance of working in the common case. (John Arbash Meinel, #56816)

    * When committing, only files that exist in working tree or basis tree
      may be specified (Aaron Bentley, #50793)

  PORTABILITY:

    * Fixes to run on Python 2.5 (Brian M. Carlson, Martin Pool, Marien Zwart)

  INTERNALS:

    * TestCaseInTempDir now creates a separate directory for HOME, rather
      than having HOME set to the same location as the working directory.
      (John Arbash Meinel)

    * ``run_bzr_subprocess()`` can take an optional ``env_changes={}`` parameter,
      which will update os.environ inside the spawned child. It also can
      take a ``universal_newlines=True``, which helps when checking the output
      of the command. (John Arbash Meinel)

    * Refactor SFTP vendors to allow easier re-use when ssh is used. 
      (Andrew Bennetts)

    * ``Transport.list_dir()`` and ``Transport.iter_files_recursive()`` should always
      return urlescaped paths. This is now tested (there were bugs in a few
      of the transports) (Andrew Bennetts, David Allouche, John Arbash Meinel)

    * New utility function ``symbol_versioning.deprecation_string``. Returns the
      formatted string for a callable, deprecation format pair. (Robert Collins)

    * New TestCase helper applyDeprecated. This allows you to call a callable
      which is deprecated without it spewing to the screen, just by supplying
      the deprecation format string issued for it. (Robert Collins)

    * Transport.append and Transport.put have been deprecated in favor of
      ``.append_bytes``, ``.append_file``, ``.put_bytes``, and
      ``.put_file``. This removes the ambiguity in what type of object the
      functions take.  ``Transport.non_atomic_put_{bytes,file}`` has also
      been added. Which works similarly to ``Transport.append()`` except for
      SFTP, it doesn't have a round trip when opening the file. Also, it
      provides functionality for creating a parent directory when trying
      to create a file, rather than raise NoSuchFile and forcing the
      caller to repeat their request.
      (John Arbash Meinel)

    * WorkingTree has a new api ``unversion`` which allow the unversioning of
      entries by their file id. (Robert Collins)

    * ``WorkingTree.pending_merges`` is deprecated.  Please use the
      ``get_parent_ids`` (introduced in 0.10) method instead. (Robert Collins)

    * WorkingTree has a new ``lock_tree_write`` method which locks the branch for
      read rather than write. This is appropriate for actions which only need
      the branch data for reference rather than mutation. A new decorator
      ``needs_tree_write_lock`` is provided in the workingtree module. Like the
      ``needs_read_lock`` and ``needs_write_lock`` decorators this allows static 
      declaration of the locking requirements of a function to ensure that
      a lock is taken out for casual scripts. (Robert Collins, #54107)

    * All WorkingTree methods which write to the tree, but not to the branch
      have been converted to use ``needs_tree_write_lock`` rather than 
      ``needs_write_lock``. Also converted is the revert, conflicts and tree
      transform modules. This provides a modest performance improvement on 
      metadir style trees, due to the reduce lock-acquisition, and a more
      significant performance improvement on lightweight checkouts from 
      remote branches, where trivial operations used to pay a significant 
      penalty. It also provides the basis for allowing readonly checkouts.
      (Robert Collins)

    * Special case importing the standard library 'copy' module. This shaves
      off 40ms of startup time, while retaining compatibility. See:
      ``bzrlib/inspect_for_copy.py`` for more details. (John Arbash Meinel)

    * WorkingTree has a new parent class MutableTree which represents the 
      specialisations of Tree which are able to be altered. (Robert Collins)

    * New methods mkdir and ``put_file_bytes_non_atomic`` on MutableTree that
      mutate the tree and its contents. (Robert Collins)

    * Transport behaviour at the root of the URL is now defined and tested.
      (Andrew Bennetts, Robert Collins)

  TESTING:

    * New test helper classs MemoryTree. This is typically accessed via
      ``self.make_branch_and_memory_tree()`` in test cases. (Robert Collins)
      
    * Add ``start_bzr_subprocess`` and ``stop_bzr_subprocess`` to allow test
      code to continue running concurrently with a subprocess of bzr.
      (Andrew Bennetts, Robert Collins)

    * Add a new method ``Transport.get_smart_client()``. This is provided to
      allow upgrades to a richer interface than the VFS one provided by
      Transport. (Andrew Bennetts, Martin Pool)

bzr 0.10  2006-08-29
--------------------
  
  IMPROVEMENTS:
    * 'merge' now takes --uncommitted, to apply uncommitted changes from a
      tree.  (Aaron Bentley)
  
    * 'bzr add --file-ids-from' can be used to specify another path to use
      for creating file ids, rather than generating all new ones. Internally,
      the 'action' passed to ``smart_add_tree()`` can return ``file_ids`` that
      will be used, rather than having bzrlib generate new ones.
      (John Arbash Meinel, #55781)

    * ``bzr selftest --benchmark`` now allows a ``--cache-dir`` parameter.
      This will cache some of the intermediate trees, and decrease the
      setup time for benchmark tests. (John Arbash Meinel)

    * Inverse forms are provided for all boolean options.  For example,
      --strict has --no-strict, --no-recurse has --recurse (Aaron Bentley)

    * Serialize out Inventories directly, rather than using ElementTree.
      Writing out a kernel sized inventory drops from 2s down to ~350ms.
      (Robert Collins, John Arbash Meinel)

  BUG FIXES:

    * Help diffutils 2.8.4 get along with binary tests (Marien Zwart: #57614)

    * Change LockDir so that if the lock directory doesn't exist when
      ``lock_write()`` is called, an attempt will be made to create it.
      (John Arbash Meinel, #56974)

    * ``bzr uncommit`` preserves pending merges. (John Arbash Meinel, #57660)

    * Active FTP transport now works as intended. (ghozzy, #56472)

    * Really fix mutter() so that it won't ever raise a UnicodeError.
      It means it is possible for ~/.bzr.log to contain non UTF-8 characters.
      But it is a debugging log, not a real user file.
      (John Arbash Meinel, #56947, #53880)

    * Change Command handle to allow Unicode command and options.
      At present we cannot register Unicode command names, so we will get
      BzrCommandError('unknown command'), or BzrCommandError('unknown option')
      But that is better than a UnicodeError + a traceback.
      (John Arbash Meinel, #57123)

    * Handle TZ=UTC properly when reading/writing revisions.
      (John Arbash Meinel, #55783, #56290)

    * Use ``GPG_TTY`` to allow gpg --cl to work with gpg-agent in a pipeline,
      (passing text to sign in on stdin). (John Arbash Meinel, #54468)

    * External diff does the right thing for binaries even in foreign 
      languages. (John Arbash Meinel, #56307)

    * Testament handles more cases when content is unicode. Specific bug was
      in handling of revision properties.
      (John Arbash Meinel, Holger Krekel, #54723)

    * The bzr selftest was failing on installed versions due to a bug in a new
      test helper. (John Arbash Meinel, Robert Collins, #58057)

  INTERNALS:

    * ``bzrlib.cache_utf8`` contains ``encode()`` and ``decode()`` functions
      which can be used to cache the conversion between utf8 and Unicode.
      Especially helpful for some of the knit annotation code, which has to
      convert revision ids to utf8 to annotate lines in storage.
      (John Arbash Meinel)

    * ``setup.py`` now searches the filesystem to find all packages which
      need to be installed. This should help make the life of packagers
      easier. (John Arbash Meinel)

bzr 0.9.0  2006-08-11
---------------------

  SURPRISES:

   * The hard-coded built-in ignore rules have been removed. There are
     now two rulesets which are enforced. A user global one in 
     ``~/.bazaar/ignore`` which will apply to every tree, and the tree
     specific one '.bzrignore'.
     ``~/.bazaar/ignore`` will be created if it does not exist, but with
     a more conservative list than the old default.
     This fixes bugs with default rules being enforced no matter what. 
     The old list of ignore rules from bzr is available by
     running 'bzr ignore --old-default-rules'.
     (Robert Collins, Martin Pool, John Arbash Meinel)

   * 'branches.conf' has been changed to 'locations.conf', since it can apply
     to more locations than just branch locations.
     (Aaron Bentley)
   
  IMPROVEMENTS:

   * The revision specifier "revno:" is extended to accept the syntax
     revno:N:branch. For example,
     revno:42:http://bazaar-vcs.org/bzr/bzr.dev/ means revision 42 in
     bzr.dev.  (Matthieu Moy)

   * Tests updates to ensure proper URL handling, UNICODE support, and
     proper printing when the user's terminal encoding cannot display 
     the path of a file that has been versioned.
     ``bzr branch`` can take a target URL rather than only a local directory.
     ``Branch.get_parent()/set_parent()`` now save a relative path if possible,
     and normalize the parent based on root, allowing access across
     different transports. (John Arbash Meinel, Wouter van Heyst, Martin Pool)
     (Malone #48906, #42699, #40675, #5281, #3980, #36363, #43689,
     #42517, #42514)

   * On Unix, detect terminal width using an ioctl not just $COLUMNS.
     Use terminal width for single-line logs from ``bzr log --line`` and
     pending-merge display.  (Robert Widhopf-Fenk, Gustavo Niemeyer)
     (Malone #3507)

   * On Windows, detect terminal width using GetConsoleScreenBufferInfo.
     (Alexander Belchenko)

   * Speedup improvement for 'date:'-revision search. (Guillaume Pinot).

   * Show the correct number of revisions pushed when pushing a new branch.
     (Robert Collins).

   * 'bzr selftest' now shows a progress bar with the number of tests, and 
     progress made. 'make check' shows tests in -v mode, to be more useful
     for the PQM status window. (Robert Collins).
     When using a progress bar, failed tests are printed out, rather than
     being overwritten by the progress bar until the suite finishes.
     (John Arbash Meinel)

   * 'bzr selftest --benchmark' will run a new benchmarking selftest.
     'bzr selftest --benchmark --lsprof-timed' will use lsprofile to generate
     profile data for the individual profiled calls, allowing for fine
     grained analysis of performance.
     (Robert Collins, Martin Pool).

   * 'bzr commit' shows a progress bar. This is useful for commits over sftp
     where commit can take an appreciable time. (Robert Collins)

   * 'bzr add' is now less verbose in telling you what ignore globs were
     matched by files being ignored. Instead it just tells you how many 
     were ignored (because you might reasonably be expecting none to be
     ignored). 'bzr add -v' is unchanged and will report every ignored
     file. (Robert Collins).

   * ftp now has a test server if medusa is installed. As part of testing,
     ftp support has been improved, including support for supplying a
     non-standard port. (John Arbash Meinel).

   * 'bzr log --line' shows the revision number, and uses only the
     first line of the log message (#5162, Alexander Belchenko;
     Matthieu Moy)

   * 'bzr status' has had the --all option removed. The 'bzr ls' command
     should be used to retrieve all versioned files. (Robert Collins)

   * 'bzr bundle OTHER/BRANCH' will create a bundle which can be sent
     over email, and applied on the other end, while maintaining ancestry.
     This bundle can be applied with either 'bzr merge' or 'bzr pull',
     the same way you would apply another branch.
     (John Arbash Meinel, Aaron Bentley)
  
   * 'bzr whoami' can now be used to set your identity from the command line,
     for a branch or globally.  (Robey Pointer)

   * 'bzr checkout' now aliased to 'bzr co', and 'bzr annotate' to 'bzr ann'.
     (Michael Ellerman)

   * 'bzr revert DIRECTORY' now reverts the contents of the directory as well.
     (Aaron Bentley)

   * 'bzr get sftp://foo' gives a better error when paramiko is not present.
     Also updates things like 'http+pycurl://' if pycurl is not present.
     (John Arbash Meinel) (Malone #47821, #52204)

   * New env variable ``BZR_PROGRESS_BAR``, sets the default progress bar type.
     Can be set to 'none' or 'dummy' to disable the progress bar, 'dots' or 
     'tty' to create the respective type. (John Arbash Meinel, #42197, #51107)

   * Improve the help text for 'bzr diff' to explain what various options do.
     (John Arbash Meinel, #6391)

   * 'bzr uncommit -r 10' now uncommits revisions 11.. rather than uncommitting
     revision 10. This makes -r10 more in line with what other commands do.
     'bzr uncommit' also now saves the pending merges of the revisions that
     were removed. So it is safe to uncommit after a merge, fix something,
     and commit again. (John Arbash Meinel, #32526, #31426)

   * 'bzr init' now also works on remote locations.
     (Wouter van Heyst, #48904)

   * HTTP support has been updated. When using pycurl we now support 
     connection keep-alive, which reduces dns requests and round trips.
     And for both urllib and pycurl we support multi-range requests, 
     which decreases the number of round-trips. Performance results for
     ``bzr branch http://bazaar-vcs.org/bzr/bzr.dev/`` indicate
     http branching is now 2-3x faster, and ``bzr pull`` in an existing 
     branch is as much as 4x faster.
     (Michael Ellerman, Johan Rydberg, John Arbash Meinel, #46768)

   * Performance improvements for sftp. Branching and pulling are now up to
     2x faster. Utilize paramiko.readv() support for async requests if it
     is available (paramiko > 1.6) (John Arbash Meinel)

  BUG FIXES:

    * Fix shadowed definition of TestLocationConfig that caused some 
      tests not to run.
      (Erik Bågfors, Michael Ellerman, Martin Pool, #32587)

    * Fix unnecessary requirement of sign-my-commits that it be run from
      a working directory.  (Martin Pool, Robert Collins)

    * 'bzr push location' will only remember the push location if it succeeds
      in connecting to the remote location. (John Arbash Meinel, #49742)

    * 'bzr revert' no longer toggles the executable bit on win32
      (John Arbash Meinel, #45010)

    * Handle broken pipe under win32 correctly. (John Arbash Meinel)
    
    * sftp tests now work correctly on win32 if you have a newer paramiko
      (John Arbash Meinel)

    * Cleanup win32 test suite, and general cleanup of places where
      file handles were being held open. (John Arbash Meinel)

    * When specifying filenames for 'diff -r x..y', the name of the file in the
      working directory can be used, even if its name is different in both x
      and y.

    * File-ids containing single- or double-quotes are handled correctly by
      push. (Aaron Bentley, #52227)

    * Normalize unicode filenames to ensure cross-platform consistency.
      (John Arbash Meinel, #43689)

    * The argument parser can now handle '-' as an argument. Currently
      no code interprets it specially (it is mostly handled as a file named 
      '-'). But plugins, and future operations can use it.
      (John Arbash meinel, #50984)

    * Bundles can properly read binary files with a plain '\r' in them.
      (John Arbash Meinel, #51927)

    * Tuning ``iter_entries()`` to be more efficient (John Arbash Meinel, #5444)

    * Lots of win32 fixes (the test suite passes again).
      (John Arbash Meinel, #50155)

    * Handle openbsd returning None for sys.getfilesystemencoding() (#41183) 

    * Support ftp APPE (append) to allow Knits to be used over ftp (#42592)

    * Removals are only committed if they match the filespec (or if there is
      no filespec).  (#46635, Aaron Bentley)

    * smart-add recurses through all supplied directories 
      (John Arbash Meinel, #52578)

    * Make the bundle reader extra lines before and after the bundle text.
      This allows you to parse an email with the bundle inline.
      (John Arbash Meinel, #49182)

    * Change the file id generator to squash a little bit more. Helps when
      working with long filenames on windows. (Also helps for unicode filenames
      not generating hidden files). (John Arbash Meinel, #43801)

    * Restore terminal mode on C-c while reading sftp password.  (#48923, 
      Nicholas Allen, Martin Pool)

    * Timestamps are rounded to 1ms, and revision entries can be recreated
      exactly. (John Arbash Meinel, Jamie Wilkinson, #40693)

    * Branch.base has changed to a URL, but ~/.bazaar/locations.conf should
      use local paths, since it is user visible (John Arbash Meinel, #53653)

    * ``bzr status foo`` when foo was unversioned used to cause a full delta
      to be generated (John Arbash Meinel, #53638)

    * When reading revision properties, an empty value should be considered
      the empty string, not None (John Arbash Meinel, #47782)

    * ``bzr diff --diff-options`` can now handle binary files being changed.
      Also, the output is consistent when --diff-options is not supplied.
      (John Arbash Meinel, #54651, #52930)

    * Use the right suffixes for loading plugins (John Arbash Meinel, #51810)

    * Fix ``Branch.get_parent()`` to handle the case when the parent is not 
      accessible (John Arbash Meinel, #52976)

  INTERNALS:

    * Combine the ignore rules into a single regex rather than looping over
      them to reduce the threshold where  N^2 behaviour occurs in operations
      like status. (Jan Hudec, Robert Collins).

    * Appending to ``bzrlib.DEFAULT_IGNORE`` is now deprecated. Instead, use
      one of the add functions in bzrlib.ignores. (John Arbash Meinel)

    * 'bzr push' should only push the ancestry of the current revision, not
      all of the history in the repository. This is especially important for
      shared repositories. (John Arbash Meinel)

    * ``bzrlib.delta.compare_trees`` now iterates in alphabetically sorted order,
      rather than randomly walking the inventories. (John Arbash Meinel)

    * Doctests are now run in temporary directories which are cleaned up when
      they finish, rather than using special ScratchDir/ScratchBranch objects.
      (Martin Pool)

    * Split ``check`` into separate methods on the branch and on the repository,
      so that it can be specialized in ways that are useful or efficient for
      different formats.  (Martin Pool, Robert Collins)

    * Deprecate ``Repository.all_revision_ids``; most methods don't really need
      the global revision graph but only that part leading up to a particular
      revision.  (Martin Pool, Robert Collins)

    * Add a BzrDirFormat ``control_formats`` list which allows for control formats
      that do not use '.bzr' to store their data - i.e. '.svn', '.hg' etc.
      (Robert Collins, Jelmer Vernooij).

    * ``bzrlib.diff.external_diff`` can be redirected to any file-like object.
      Uses subprocess instead of spawnvp.
      (James Henstridge, John Arbash Meinel, #4047, #48914)

    * New command line option '--profile-imports', which will install a custom
      importer to log time to import modules and regex compilation time to 
      sys.stderr (John Arbash Meinel)

    * 'EmptyTree' is now deprecated, please use ``repository.revision_tree(None)``
      instead. (Robert Collins)

    * "RevisionTree" is now in bzrlib/revisiontree.py. (Robert Collins)

bzr 0.8.2  2006-05-17
---------------------
  
  BUG FIXES:
   
    * setup.py failed to install launchpad plugin.  (Martin Pool)

bzr 0.8.1  2006-05-16
---------------------

  BUG FIXES:

    * Fix failure to commit a merge in a checkout.  (Martin Pool, 
      Robert Collins, Erik Bågfors, #43959)

    * Nicer messages from 'commit' in the case of renames, and correct
      messages when a merge has occured. (Robert Collins, Martin Pool)

    * Separate functionality from assert statements as they are skipped in
      optimized mode of python. Add the same check to pending merges.
      (Olaf Conradi, #44443)

  CHANGES:

    * Do not show the None revision in output of bzr ancestry. (Olaf Conradi)

    * Add info on standalone branches without a working tree.
      (Olaf Conradi, #44155)

    * Fix bug in knits when raising InvalidRevisionId. (Olaf Conradi, #44284)

  CHANGES:

    * Make editor invocation comply with Debian Policy. First check
      environment variables VISUAL and EDITOR, then try editor from
      alternatives system. If that all fails, fall back to the pre-defined
      list of editors. (Olaf Conradi, #42904)

  NEW FEATURES:

    * New 'register-branch' command registers a public branch into 
      Launchpad.net, where it can be associated with bugs, etc.
      (Martin Pool, Bjorn Tillenius, Robert Collins)

  INTERNALS:

    * New public api in InventoryEntry - ``describe_change(old, new)`` which
      provides a human description of the changes between two old and
      new. (Robert Collins, Martin Pool)

  TESTING:

    * Fix test case for bzr info in upgrading a standalone branch to metadir,
      uses bzrlib api now. (Olaf Conradi)

bzr 0.8  2006-05-08
-------------------

  NOTES WHEN UPGRADING:

    Release 0.8 of bzr introduces a new format for history storage, called
    'knit', as an evolution of to the 'weave' format used in 0.7.  Local 
    and remote operations are faster using knits than weaves.  Several
    operations including 'init', 'init-repo', and 'upgrade' take a 
    --format option that controls this.  Branching from an existing branch
    will keep the same format.

    It is possible to merge, pull and push between branches of different
    formats but this is slower than moving data between homogenous
    branches.  It is therefore recommended (but not required) that you
    upgrade all branches for a project at the same time.  Information on
    formats is shown by 'bzr info'.

    bzr 0.8 now allows creation of 'repositories', which hold the history 
    of files and revisions for several branches.  Previously bzr kept all
    the history for a branch within the .bzr directory at the root of the
    branch, and this is still the default.  To create a repository, use
    the new 'bzr init-repo' command.  Branches exist as directories under
    the repository and contain just a small amount of information
    indicating the current revision of the branch.

    bzr 0.8 also supports 'checkouts', which are similar to in cvs and
    subversion.  Checkouts are associated with a branch (optionally in a
    repository), which contains all the historical information.  The
    result is that a checkout can be deleted without losing any
    already-committed revisions.  A new 'update' command is also available. 

    Repositories and checkouts are not supported with the 0.7 storage
    format.  To use them you must upgrad to either knits, or to the
    'metaweave' format, which uses weaves but changes the .bzr directory
    arrangement.
    

  IMPROVEMENTS:

    * Sftp paths can now be relative, or local, according to the lftp
      convention. Paths now take the form::

          sftp://user:pass@host:port/~/relative/path
          or
          sftp://user:pass@host:port/absolute/path

    * The FTP transport now tries to reconnect after a temporary
      failure. ftp put is made atomic. (Matthieu Moy)

    * The FTP transport now maintains a pool of connections, and
      reuses them to avoid multiple connections to the same host (like
      sftp did). (Daniel Silverstone)

    * The ``bzr_man.py`` file has been removed. To create the man page now,
      use ``./generate_docs.py man``. The new program can also create other files.
      Run ``python generate_docs.py --help`` for usage information.
      (Hans Ulrich Niedermann & James Blackwell).

    * Man Page now gives full help (James Blackwell).
      Help also updated to reflect user config now being stored in .bazaar
      (Hans Ulrich Niedermann)

    * It's now possible to set aliases in bazaar.conf (Erik Bågfors)

    * Pull now accepts a --revision argument (Erik Bågfors)

    * ``bzr re-sign`` now allows multiple revisions to be supplied on the command
      line. You can now use the following command to sign all of your old
      commits::

        find .bzr/revision-store// -name my@email-* \
          | sed 's/.*\/\/..\///' \
          | xargs bzr re-sign

    * Upgrade can now upgrade over the network. (Robert Collins)

    * Two new commands 'bzr checkout' and 'bzr update' allow for CVS/SVN-alike
      behaviour.  By default they will cache history in the checkout, but
      with --lightweight almost all data is kept in the master branch.
      (Robert Collins)

    * 'revert' unversions newly-versioned files, instead of deleting them.

    * 'merge' is more robust.  Conflict messages have changed.

    * 'merge' and 'revert' no longer clobber existing files that end in '~' or
      '.moved'.

    * Default log format can be set in configuration and plugins can register
      their own formatters. (Erik Bågfors)

    * New 'reconcile' command will check branch consistency and repair indexes
      that can become out of sync in pre 0.8 formats. (Robert Collins,
      Daniel Silverstone)

    * New 'bzr init --format' and 'bzr upgrade --format' option to control 
      what storage format is created or produced.  (Robert Collins, 
      Martin Pool)

    * Add parent location to 'bzr info', if there is one.  (Olaf Conradi)

    * New developer commands 'weave-list' and 'weave-join'.  (Martin Pool)

    * New 'init-repository' command, plus support for repositories in 'init'
      and 'branch' (Aaron Bentley, Erik Bågfors, Robert Collins)

    * Improve output of 'info' command. Show all relevant locations related to
      working tree, branch and repository. Use kibibytes for binary quantities.
      Fix off-by-one error in missing revisions of working tree.  Make 'info'
      work on branches, repositories and remote locations.  Show locations
      relative to the shared repository, if applicable.  Show locking status
      of locations.  (Olaf Conradi)

    * Diff and merge now safely handle binary files. (Aaron Bentley)

    * 'pull' and 'push' now normalise the revision history, so that any two
      branches with the same tip revision will have the same output from 'log'.
      (Robert Collins)

    * 'merge' accepts --remember option to store parent location, like 'push'
      and 'pull'. (Olaf Conradi)

    * bzr status and diff when files given as arguments do not exist
      in the relevant trees.  (Martin Pool, #3619)

    * Add '.hg' to the default ignore list.  (Martin Pool)

    * 'knit' is now the default disk format. This improves disk performance and
      utilization, increases incremental pull performance, robustness with SFTP
      and allows checkouts over SFTP to perform acceptably. 
      The initial Knit code was contributed by Johan Rydberg based on a
      specification by Martin Pool.
      (Robert Collins, Aaron Bentley, Johan Rydberg, Martin Pool).

    * New tool to generate all-in-one html version of the manual.  (Alexander
      Belchenko)

    * Hitting CTRL-C while doing an SFTP push will no longer cause stale locks
      to be left in the SFTP repository. (Robert Collins, Martin Pool).

    * New option 'diff --prefix' to control how files are named in diff
      output, with shortcuts '-p0' and '-p1' corresponding to the options for 
      GNU patch.  (Alexander Belchenko, Goffredo Baroncelli, Martin Pool)

    * Add --revision option to 'annotate' command.  (Olaf Conradi)

    * If bzr shows an unexpected revision-history after pulling (perhaps due
      to a reweave) it can now be corrected by 'bzr reconcile'.
      (Robert Collins)

  CHANGES:

    * Commit is now verbose by default, and shows changed filenames and the 
      new revision number.  (Robert Collins, Martin Pool)

    * Unify 'mv', 'move', 'rename'.  (Matthew Fuller, #5379)

    * 'bzr -h' shows help.  (Martin Pool, Ian Bicking, #35940)

    * Make 'pull' and 'push' remember location on failure using --remember.
      (Olaf Conradi)

    * For compatibility, make old format for using weaves inside metadir
      available as 'metaweave' format.  Rename format 'metadir' to 'default'.
      Clean up help for option --format in commands 'init', 'init-repo' and
      'upgrade'.  (Olaf Conradi)

  INTERNALS:
  
    * The internal storage of history, and logical branch identity have now
      been split into Branch, and Repository. The common locking and file 
      management routines are now in bzrlib.lockablefiles. 
      (Aaron Bentley, Robert Collins, Martin Pool)

    * Transports can now raise DependencyNotPresent if they need a library
      which is not installed, and then another implementation will be 
      tried.  (Martin Pool)

    * Remove obsolete (and no-op) `decode` parameter to `Transport.get`.  
      (Martin Pool)

    * Using Tree Transform for merge, revert, tree-building

    * WorkingTree.create, Branch.create, ``WorkingTree.create_standalone``,
      Branch.initialize are now deprecated. Please see ``BzrDir.create_*`` for
      replacement API's. (Robert Collins)

    * New BzrDir class represents the .bzr control directory and manages
      formatting issues. (Robert Collins)

    * New repository.InterRepository class encapsulates Repository to 
      Repository actions and allows for clean selection of optimised code
      paths. (Robert Collins)

    * ``bzrlib.fetch.fetch`` and ``bzrlib.fetch.greedy_fetch`` are now
      deprecated, please use ``branch.fetch`` or ``repository.fetch``
      depending on your needs. (Robert Collins)

    * deprecated methods now have a ``is_deprecated`` flag on them that can
      be checked, if you need to determine whether a given callable is 
      deprecated at runtime. (Robert Collins)

    * Progress bars are now nested - see
      ``bzrlib.ui.ui_factory.nested_progress_bar``.
      (Robert Collins, Robey Pointer)

    * New API call ``get_format_description()`` for each type of format.
      (Olaf Conradi)

    * Changed ``branch.set_parent()`` to accept None to remove parent.
      (Olaf Conradi)

    * Deprecated BzrError AmbiguousBase.  (Olaf Conradi)

    * WorkingTree.branch is now a read only property.  (Robert Collins)

    * bzrlib.ui.text.TextUIFactory now accepts a ``bar_type`` parameter which
      can be None or a factory that will create a progress bar. This is
      useful for testing or for overriding the bzrlib.progress heuristic.
      (Robert Collins)

    * New API method ``get_physical_lock_status()`` to query locks present on a
      transport.  (Olaf Conradi)

    * Repository.reconcile now takes a thorough keyword parameter to allow
      requesting an indepth reconciliation, rather than just a data-loss 
      check. (Robert Collins)

    * ``bzrlib.ui.ui_factory protocol`` now supports ``get_boolean`` to prompt
      the user for yes/no style input. (Robert Collins)

  TESTING:

    * SFTP tests now shortcut the SSH negotiation, reducing test overhead
      for testing SFTP protocol support. (Robey Pointer)

    * Branch formats are now tested once per implementation (see ``bzrlib.
      tests.branch_implementations``. This is analagous to the transport
      interface tests, and has been followed up with working tree,
      repository and BzrDir tests. (Robert Collins)

    * New test base class TestCaseWithTransport provides a transport aware
      test environment, useful for testing any transport-interface using
      code. The test suite option --transport controls the transport used
      by this class (when its not being used as part of implementation
      contract testing). (Robert Collins)

    * Close logging handler on disabling the test log. This will remove the
      handler from the internal list inside python's logging module,
      preventing shutdown from closing it twice.  (Olaf Conradi)

    * Move test case for uncommit to blackbox tests.  (Olaf Conradi)

    * ``run_bzr`` and ``run_bzr_captured`` now accept a 'stdin="foo"'
      parameter which will provide String("foo") to the command as its stdin.

bzr 0.7 2006-01-09
------------------

  CHANGES:

    * .bzrignore is excluded from exports, on the grounds that it's a bzr 
      internal-use file and may not be wanted.  (Jamie Wilkinson)

    * The "bzr directories" command were removed in favor of the new
      --kind option to the "bzr inventory" command.  To list all 
      versioned directories, now use "bzr inventory --kind directory".  
      (Johan Rydberg)

    * Under Windows configuration directory is now ``%APPDATA%\bazaar\2.0``
      by default. (John Arbash Meinel)

    * The parent of Bzr configuration directory can be set by ``BZR_HOME``
      environment variable. Now the path for it is searched in ``BZR_HOME``,
      then in HOME. Under Windows the order is: ``BZR_HOME``, ``APPDATA``
      (usually points to ``C:\Documents and Settings\User Name\Application Data``),
      ``HOME``. (John Arbash Meinel)

    * Plugins with the same name in different directories in the bzr plugin
      path are no longer loaded: only the first successfully loaded one is
      used. (Robert Collins)

    * Use systems' external ssh command to open connections if possible.  
      This gives better integration with user settings such as ProxyCommand.
      (James Henstridge)

    * Permissions on files underneath .bzr/ are inherited from the .bzr 
      directory. So for a shared repository, simply doing 'chmod -R g+w .bzr/'
      will mean that future file will be created with group write permissions.

    * configure.in and config.guess are no longer in the builtin default 
      ignore list.

    * '.sw[nop]' pattern ignored, to ignore vim swap files for nameless
      files.  (John Arbash Meinel, Martin Pool)

  IMPROVEMENTS:

    * "bzr INIT dir" now initializes the specified directory, and creates 
      it if it does not exist.  (John Arbash Meinel)

    * New remerge command (Aaron Bentley)

    * Better zsh completion script.  (Steve Borho)

    * 'bzr diff' now returns 1 when there are changes in the working 
      tree. (Robert Collins)

    * 'bzr push' now exists and can push changes to a remote location. 
      This uses the transport infrastructure, and can store the remote
      location in the ~/.bazaar/branches.conf configuration file.
      (Robert Collins)

    * Test directories are only kept if the test fails and the user requests
      that they be kept.

    * Tweaks to short log printing

    * Added branch nicks, new nick command, printing them in log output. 
      (Aaron Bentley)

    * If ``$BZR_PDB`` is set, pop into the debugger when an uncaught exception 
      occurs.  (Martin Pool)

    * Accept 'bzr resolved' (an alias for 'bzr resolve'), as this is
      the same as Subversion.  (Martin Pool)

    * New ftp transport support (on ftplib), for ftp:// and aftp:// 
      URLs.  (Daniel Silverstone)

    * Commit editor temporary files now start with ``bzr_log.``, to allow 
      text editors to match the file name and set up appropriate modes or 
      settings.  (Magnus Therning)

    * Improved performance when integrating changes from a remote weave.  
      (Goffredo Baroncelli)

    * Sftp will attempt to cache the connection, so it is more likely that
      a connection will be reused, rather than requiring multiple password
      requests.

    * bzr revno now takes an optional argument indicating the branch whose
      revno should be printed.  (Michael Ellerman)

    * bzr cat defaults to printing the last version of the file.  
      (Matthieu Moy, #3632)

    * New global option 'bzr --lsprof COMMAND' runs bzr under the lsprof 
      profiler.  (Denys Duchier)

    * Faster commits by reading only the headers of affected weave files. 
      (Denys Duchier)

    * 'bzr add' now takes a --dry-run parameter which shows you what would be
      added, but doesn't actually add anything. (Michael Ellerman)

    * 'bzr add' now lists how many files were ignored per glob.  add --verbose
      lists the specific files.  (Aaron Bentley)

    * 'bzr missing' now supports displaying changes in diverged trees and can
      be limited to show what either end of the comparison is missing.
      (Aaron Bently, with a little prompting from Daniel Silverstone)

  BUG FIXES:

    * SFTP can walk up to the root path without index errors. (Robert Collins)

    * Fix bugs in running bzr with 'python -O'.  (Martin Pool)

    * Error when run with -OO

    * Fix bug in reporting http errors that don't have an http error code.
      (Martin Pool)

    * Handle more cases of pipe errors in display commands

    * Change status to 3 for all errors

    * Files that are added and unlinked before committing are completely
      ignored by diff and status

    * Stores with some compressed texts and some uncompressed texts are now
      able to be used. (John A Meinel)

    * Fix for bzr pull failing sometimes under windows

    * Fix for sftp transport under windows when using interactive auth

    * Show files which are both renamed and modified as such in 'bzr 
      status' output.  (Daniel Silverstone, #4503)

    * Make annotate cope better with revisions committed without a valid 
      email address.  (Marien Zwart)

    * Fix representation of tab characters in commit messages.
      (Harald Meland)

    * List of plugin directories in ``BZR_PLUGIN_PATH`` environment variable is
      now parsed properly under Windows. (Alexander Belchenko)

    * Show number of revisions pushed/pulled/merged. (Robey Pointer)

    * Keep a cached copy of the basis inventory to speed up operations 
      that need to refer to it.  (Johan Rydberg, Martin Pool)

    * Fix bugs in bzr status display of non-ascii characters.
      (Martin Pool)

    * Remove Makefile.in from default ignore list.
      (Tollef Fog Heen, Martin Pool, #6413)

    * Fix failure in 'bzr added'.  (Nathan McCallum, Martin Pool)

  TESTING:

    * Fix selftest asking for passwords when there are no SFTP keys.  
      (Robey Pointer, Jelmer Vernooij) 

    * Fix selftest run with 'python -O'.  (Martin Pool)

    * Fix HTTP tests under Windows. (John Arbash Meinel)

    * Make tests work even if HOME is not set (Aaron Bentley)

    * Updated ``build_tree`` to use fixed line-endings for tests which read 
      the file cotents and compare. Make some tests use this to pass under
      Windows. (John Arbash Meinel)

    * Skip stat and symlink tests under Windows. (Alexander Belchenko)

    * Delay in selftest/testhashcash is now issued under win32 and Cygwin.
      (John Arbash Meinel)

    * Use terminal width to align verbose test output.  (Martin Pool)

    * Blackbox tests are maintained within the bzrlib.tests.blackbox directory.
      If adding a new test script please add that to
      ``bzrlib.tests.blackbox.__init__``. (Robert Collins)

    * Much better error message if one of the test suites can't be 
      imported.  (Martin Pool)

    * Make check now runs the test suite twice - once with the default locale,
      and once with all locales forced to C, to expose bugs. This is not 
      trivially done within python, so for now its only triggered by running
      Make check. Integrators and packagers who wish to check for full 
      platform support should run 'make check' to test the source.
      (Robert Collins)

    * Tests can now run TestSkipped if they can't execute for any reason.
      (Martin Pool) (NB: TestSkipped should only be raised for correctable
      reasons - see the wiki spec ImprovingBzrTestSuite).

    * Test sftp with relative, absolute-in-homedir and absolute-not-in-homedir
      paths for the transport tests. Introduce blackbox remote sftp tests that
      test the same permutations. (Robert Collins, Robey Pointer)

    * Transport implementation tests are now independent of the local file
      system, which allows tests for esoteric transports, and for features
      not available in the local file system. They also repeat for variations
      on the URL scheme that can introduce issues in the transport code,
      see bzrlib.transport.TransportTestProviderAdapter() for this.
      (Robert Collins).

    * ``TestCase.build_tree`` uses the transport interface to build trees,
      pass in a transport parameter to give it an existing connection.
      (Robert Collins).

  INTERNALS:

    * WorkingTree.pull has been split across Branch and WorkingTree,
      to allow Branch only pulls. (Robert Collins)

    * ``commands.display_command`` now returns the result of the decorated 
      function. (Robert Collins)

    * LocationConfig now has a ``set_user_option(key, value)`` call to save
      a setting in its matching location section (a new one is created
      if needed). (Robert Collins)

    * Branch has two new methods, ``get_push_location`` and
      ``set_push_location`` to respectively, get and set the push location.
      (Robert Collins)

    * ``commands.register_command`` now takes an optional flag to signal that
      the registrant is planning to decorate an existing command. When 
      given multiple plugins registering a command is not an error, and
      the original command class (whether built in or a plugin based one) is
      returned to the caller. There is a new error 'MustUseDecorated' for
      signalling when a wrapping command should switch to the original
      version. (Robert Collins)

    * Some option parsing errors will raise 'BzrOptionError', allowing 
      granular detection for decorating commands. (Robert Collins).

    * ``Branch.read_working_inventory`` has moved to
      ``WorkingTree.read_working_inventory``. This necessitated changes to
      ``Branch.get_root_id``, and a move of ``Branch.set_inventory`` to
      WorkingTree as well. To make it clear that a WorkingTree cannot always
      be obtained ``Branch.working_tree()`` will raise
      ``errors.NoWorkingTree`` if one cannot be obtained. (Robert Collins)

    * All pending merges operations from Branch are now on WorkingTree.
      (Robert Collins)

    * The follow operations from Branch have moved to WorkingTree::

          add()
          commit()
          move()
          rename_one()
          unknowns()

      (Robert Collins)

    * ``bzrlib.add.smart_add_branch`` is now ``smart_add_tree``. (Robert Collins)

    * New "rio" serialization format, similar to rfc-822. (Martin Pool)

    * Rename selftests to ``bzrlib.tests.test_foo``.  (John A Meinel, Martin 
      Pool)

    * ``bzrlib.plugin.all_plugins`` has been changed from an attribute to a 
      query method. (Robert Collins)
 
    * New options to read only the table-of-contents of a weave.  
      (Denys Duchier)

    * Raise NoSuchFile when someone tries to add a non-existant file.
      (Michael Ellerman)

    * Simplify handling of DivergedBranches in ``cmd_pull()``.
      (Michael Ellerman)
   
    * Branch.controlfile* logic has moved to lockablefiles.LockableFiles, which
      is exposed as ``Branch().control_files``. Also this has been altered with the
      controlfile pre/suffix replaced by simple method names like 'get' and
      'put'. (Aaron Bentley, Robert Collins).

    * Deprecated functions and methods can now be marked as such using the 
      ``bzrlib.symbol_versioning`` module. Marked method have their docstring
      updated and will issue a DeprecationWarning using the warnings module
      when they are used. (Robert Collins)

    * ``bzrlib.osutils.safe_unicode`` now exists to provide parameter coercion
      for functions that need unicode strings. (Robert Collins)

bzr 0.6 2005-10-28
------------------

  IMPROVEMENTS:
  
    * pull now takes --verbose to show you what revisions are added or removed
      (John A Meinel)

    * merge now takes a --show-base option to include the base text in
      conflicts.
      (Aaron Bentley)

    * The config files are now read using ConfigObj, so '=' should be used as
      a separator, not ':'.
      (Aaron Bentley)

    * New 'bzr commit --strict' option refuses to commit if there are 
      any unknown files in the tree.  To commit, make sure all files are 
      either ignored, added, or deleted.  (Michael Ellerman)

    * The config directory is now ~/.bazaar, and there is a single file 
      ~/.bazaar/bazaar.conf storing email, editor and other preferences.
      (Robert Collins)

    * 'bzr add' no longer takes a --verbose option, and a --quiet option
      has been added that suppresses all output.

    * Improved zsh completion support in contrib/zsh, from Clint
      Adams.

    * Builtin 'bzr annotate' command, by Martin Pool with improvements from 
      Goffredo Baroncelli.
    
    * 'bzr check' now accepts -v for verbose reporting, and checks for
      ghosts in the branch. (Robert Collins)

    * New command 're-sign' which will regenerate the gpg signature for 
      a revision. (Robert Collins)

    * If you set ``check_signatures=require`` for a path in 
      ``~/.bazaar/branches.conf`` then bzr will invoke your
      ``gpg_signing_command`` (defaults to gpg) and record a digital signature
      of your commit. (Robert Collins)

    * New sftp transport, based on Paramiko.  (Robey Pointer)

    * 'bzr pull' now accepts '--clobber' which will discard local changes
      and make this branch identical to the source branch. (Robert Collins)

    * Just give a quieter warning if a plugin can't be loaded, and 
      put the details in .bzr.log.  (Martin Pool)

    * 'bzr branch' will now set the branch-name to the last component of the
      output directory, if one was supplied.

    * If the option ``post_commit`` is set to one (or more) python function
      names (must be in the bzrlib namespace), then they will be invoked
      after the commit has completed, with the branch and ``revision_id`` as
      parameters. (Robert Collins)

    * Merge now has a retcode of 1 when conflicts occur. (Robert Collins)

    * --merge-type weave is now supported for file contents.  Tree-shape
      changes are still three-way based.  (Martin Pool, Aaron Bentley)

    * 'bzr check' allows the first revision on revision-history to have
      parents - something that is expected for cheap checkouts, and occurs
      when conversions from baz do not have all history.  (Robert Collins).

   * 'bzr merge' can now graft unrelated trees together, if your specify
     0 as a base. (Aaron Bentley)

   * 'bzr commit branch' and 'bzr commit branch/file1 branch/file2' now work
     (Aaron Bentley)

    * Add '.sconsign*' to default ignore list.  (Alexander Belchenko)

   * 'bzr merge --reprocess' minimizes conflicts

  TESTING:

    * The 'bzr selftest --pattern' option for has been removed, now 
      test specifiers on the command line can be simple strings, or 
      regexps, or both. (Robert Collins)

    * Passing -v to selftest will now show the time each test took to 
      complete, which will aid in analysing performance regressions and
      related questions. (Robert Collins)

    * 'bzr selftest' runs all tests, even if one fails, unless '--one'
      is given. (Martin Pool)

    * There is a new method for TestCaseInTempDir, assertFileEqual, which
      will check that a given content is equal to the content of the named
      file. (Robert Collins)

    * Fix test suite's habit of leaving many temporary log files in $TMPDIR.
      (Martin Pool)

  INTERNALS:

    * New 'testament' command and concept for making gpg-signatures 
      of revisions that are not tied to a particular internal
      representation.  (Martin Pool).

    * Per-revision properties ('revprops') as key-value associated 
      strings on each revision created when the revision is committed.
      Intended mainly for the use of external tools.  (Martin Pool).

    * Config options have moved from bzrlib.osutils to bzrlib.config.
      (Robert Collins)

    * Improved command line option definitions allowing explanations
      for individual options, among other things.  Contributed by 
      Magnus Therning.

    * Config options have moved from bzrlib.osutils to bzrlib.config.
      Configuration is now done via the config.Config interface:
      Depending on whether you have a Branch, a Location or no information
      available, construct a ``*Config``, and use its ``signature_checking``,
      ``username`` and ``user_email`` methods. (Robert Collins)

    * Plugins are now loaded under bzrlib.plugins, not bzrlib.plugin, and
      they are made available for other plugins to use. You should not 
      import other plugins during the ``__init__`` of your plugin though, as 
      no ordering is guaranteed, and the plugins directory is not on the
      python path. (Robert Collins)

    * Branch.relpath has been moved to WorkingTree.relpath. WorkingTree no
      no longer takes an inventory, rather it takes an option branch
      parameter, and if None is given will open the branch at basedir 
      implicitly. (Robert Collins)

    * Cleaner exception structure and error reporting.  Suggested by 
      Scott James Remnant.  (Martin Pool)

    * Branch.remove has been moved to WorkingTree, which has also gained
      ``lock_read``, ``lock_write`` and ``unlock`` methods for convenience.
      (Robert Collins)

    * Two decorators, ``needs_read_lock`` and ``needs_write_lock`` have been
      added to the branch module. Use these to cause a function to run in a
      read or write lock respectively. (Robert Collins)

    * ``Branch.open_containing`` now returns a tuple (Branch, relative-path),
      which allows direct access to the common case of 'get me this file
      from its branch'. (Robert Collins)

    * Transports can register using ``register_lazy_transport``, and they 
      will be loaded when first used.  (Martin Pool)

    * 'pull' has been factored out of the command as ``WorkingTree.pull()``.
      A new option to WorkingTree.pull has been added, clobber, which will
      ignore diverged history and pull anyway.
      (Robert Collins)

    * config.Config has a ``get_user_option`` call that accepts an option name.
      This will be looked up in branches.conf and bazaar.conf as normal.
      It is intended that this be used by plugins to support options - 
      options of built in programs should have specific methods on the config.
      (Robert Collins)

    * ``merge.merge_inner`` now has tempdir as an optional parameter.
      (Robert Collins)

    * Tree.kind is not recorded at the top level of the hierarchy, as it was
      missing on EmptyTree, leading to a bug with merge on EmptyTrees.
      (Robert Collins)

    * ``WorkingTree.__del__`` has been removed, it was non deterministic and not 
      doing what it was intended to. See ``WorkingTree.__init__`` for a comment
      about future directions. (Robert Collins/Martin Pool)

    * bzrlib.transport.http has been modified so that only 404 urllib errors
      are returned as NoSuchFile. Other exceptions will propogate as normal.
      This allows debuging of actual errors. (Robert Collins)

    * bzrlib.transport.Transport now accepts *ONLY* url escaped relative paths
      to apis like 'put', 'get' and 'has'. This is to provide consistent
      behaviour - it operates on url's only. (Robert Collins)

    * Transports can register using ``register_lazy_transport``, and they 
      will be loaded when first used.  (Martin Pool)

    * ``merge_flex`` no longer calls ``conflict_handler.finalize()``, instead that
      is called by ``merge_inner``. This is so that the conflict count can be 
      retrieved (and potentially manipulated) before returning to the caller
      of ``merge_inner``. Likewise 'merge' now returns the conflict count to the
      caller. (Robert Collins)

    * ``revision.revision_graph`` can handle having only partial history for
      a revision - that is no revisions in the graph with no parents.
      (Robert Collins).

    * New ``builtins.branch_files`` uses the standard ``file_list`` rules to
      produce a branch and a list of paths, relative to that branch
      (Aaron Bentley)

    * New TestCase.addCleanup facility.

    * New ``bzrlib.version_info`` tuple (similar to ``sys.version_info``),
      which can be used by programs importing bzrlib.

  BUG FIXES:

    * Better handling of branches in directories with non-ascii names. 
      (Joel Rosdahl, Panagiotis Papadakos)

    * Upgrades of trees with no commits will not fail due to accessing
      [-1] in the revision-history. (Andres Salomon)


bzr 0.1.1 2005-10-12
--------------------

  BUG FIXES:

    * Fix problem in pulling over http from machines that do not 
      allow directories to be listed.

    * Avoid harmless warning about invalid hash cache after 
      upgrading branch format.

  PERFORMANCE: 
  
    * Avoid some unnecessary http operations in branch and pull.


bzr 0.1 2005-10-11
------------------

  NOTES:

    * 'bzr branch' over http initially gives a very high estimate
      of completion time but it should fall as the first few 
      revisions are pulled in.  branch is still slow on 
      high-latency connections.

  BUG FIXES:
  
    * bzr-man.py has been updated to work again. Contributed by
      Rob Weir.

    * Locking is now done with fcntl.lockf which works with NFS
      file systems. Contributed by Harald Meland.

    * When a merge encounters a file that has been deleted on
      one side and modified on the other, the old contents are
      written out to foo.BASE and foo.SIDE, where SIDE is this
      or OTHER. Contributed by Aaron Bentley.

    * Export was choosing incorrect file paths for the content of
      the tarball, this has been fixed by Aaron Bentley.

    * Commit will no longer commit without a log message, an 
      error is returned instead. Contributed by Jelmer Vernooij.

    * If you commit a specific file in a sub directory, any of its
      parent directories that are added but not listed will be 
      automatically included. Suggested by Michael Ellerman.

    * bzr commit and upgrade did not correctly record new revisions
      for files with only a change to their executable status.
      bzr will correct this when it encounters it. Fixed by
      Robert Collins

    * HTTP tests now force off the use of ``http_proxy`` for the duration.
      Contributed by Gustavo Niemeyer.

    * Fix problems in merging weave-based branches that have 
      different partial views of history.

    * Symlink support: working with symlinks when not in the root of a 
      bzr tree was broken, patch from Scott James Remnant.

  IMPROVEMENTS:

    * 'branch' now accepts a --basis parameter which will take advantage
      of local history when making a new branch. This allows faster 
      branching of remote branches. Contributed by Aaron Bentley.

    * New tree format based on weave files, called version 5.
      Existing branches can be upgraded to this format using 
      'bzr upgrade'.

    * Symlinks are now versionable. Initial patch by 
      Erik Toubro Nielsen, updated to head by Robert Collins.

    * Executable bits are tracked on files. Patch from Gustavo
      Niemeyer.

    * 'bzr status' now shows unknown files inside a selected directory.
      Patch from Heikki Paajanen.

    * Merge conflicts are recorded in .bzr. Two new commands 'conflicts'
      and 'resolve' have needed added, which list and remove those 
      merge conflicts respectively. A conflicted tree cannot be committed
      in. Contributed by Aaron Bentley.

    * 'rm' is now an alias for 'remove'.

    * Stores now split out their content in a single byte prefixed hash,
      dropping the density of files per directory by 256. Contributed by
      Gustavo Niemeyer.

    * 'bzr diff -r branch:URL' will now perform a diff between two branches.
      Contributed by Robert Collins.

    * 'bzr log' with the default formatter will show merged revisions,
      indented to the right. Initial implementation contributed by Gustavo
      Niemeyer, made incremental by Robert Collins.


  INTERNALS:

    * Test case failures have the exception printed after the log 
      for your viewing pleasure.

    * InventoryEntry is now an abstract base class, use one of the
      concrete InventoryDirectory etc classes instead.

    * Branch raises an UnsupportedFormatError when it detects a 
      bzr branch it cannot understand. This allows for precise
      handling of such circumstances.

    * Remove RevisionReference class; ``Revision.parent_ids`` is now simply a
      list of their ids and ``parent_sha1s`` is a list of their corresponding
      sha1s (for old branches only at the moment.)

    * New method-object style interface for Commit() and Fetch().

    * Renamed ``Branch.last_patch()`` to ``Branch.last_revision()``, since
      we call them revisions not patches.

    * Move ``copy_branch`` to ``bzrlib.clone.copy_branch``.  The destination
      directory is created if it doesn't exist.

    * Inventories now identify the files which were present by 
      giving the revision *of that file*.

    * Inventory and Revision XML contains a version identifier.  
      This must be consistent with the overall branch version
      but allows for more flexibility in future upgrades.

  TESTING:

    * Removed testsweet module so that tests can be run after 
      bzr installed by 'bzr selftest'.

    * 'bzr selftest' command-line arguments can now be partial ids
      of tests to run, e.g. ``bzr selftest test_weave``

      
bzr 0.0.9 2005-09-23
--------------------

  BUG FIXES:

    * Fixed "branch -r" option.

    * Fix remote access to branches containing non-compressed history.
      (Robert Collins).

    * Better reliability of http server tests.  (John Arbash-Meinel)

    * Merge graph maximum distance calculation fix.  (Aaron Bentley)
   
    * Various minor bug in windows support have been fixed, largely in the
      test suite. Contributed by Alexander Belchenko.

  IMPROVEMENTS:

    * Status now accepts a -r argument to give status between chosen
      revisions. Contributed by Heikki Paajanen.

    * Revision arguments no longer use +/-/= to control ranges, instead
      there is a 'before' namespace, which limits the successive namespace.
      For example '$ bzr log -r date:yesterday..before:date:today' will
      select everything from yesterday and before today. Contributed by
      Robey Pointer

    * There is now a bzr.bat file created by distutils when building on 
      Windows. Contributed by Alexander Belchenko.

  INTERNALS:

    * Removed uuid() as it was unused.

    * Improved 'fetch' code for pulling revisions from one branch into
      another (used by pull, merged, etc.)


bzr 0.0.8 2005-09-20
--------------------

  IMPROVEMENTS:

    * Adding a file whose parent directory is not versioned will
      implicitly add the parent, and so on up to the root. This means
      you should never need to explictly add a directory, they'll just
      get added when you add a file in the directory.  Contributed by
      Michael Ellerman.

    * Ignore ``.DS_Store`` (contains Mac metadata) by default.
      (Nir Soffer)

    * If you set ``BZR_EDITOR`` in the environment, it is checked in
      preference to EDITOR and the config file for the interactive commit
      editing program. Related to this is a bugfix where a missing program
      set in EDITOR would cause editing to fail, now the fallback program
      for the operating system is still tried.

    * Files that are not directories/symlinks/regular files will no longer
      cause bzr to fail, it will just ignore them by default. You cannot add
      them to the tree though - they are not versionable.


  INTERNALS:

    * Refactor xml packing/unpacking.

  BUG FIXES: 

    * Fixed 'bzr mv' by Ollie Rutherfurd.

    * Fixed strange error when trying to access a nonexistent http
      branch.

    * Make sure that the hashcache gets written out if it can't be
      read.


  PORTABILITY:

    * Various Windows fixes from Ollie Rutherfurd.

    * Quieten warnings about locking; patch from Matt Lavin.


bzr-0.0.7 2005-09-02
--------------------

  NEW FEATURES:

    * ``bzr shell-complete`` command contributed by Clint Adams to
      help with intelligent shell completion.

    * New expert command ``bzr find-merge-base`` for debugging merges.


  ENHANCEMENTS:

    * Much better merge support.

    * merge3 conflicts are now reported with markers like '<<<<<<<'
      (seven characters) which is the same as CVS and pleases things
      like emacs smerge.


  BUG FIXES:

    * ``bzr upgrade`` no longer fails when trying to fix trees that
      mention revisions that are not present.

    * Fixed bugs in listing plugins from ``bzr plugins``.

    * Fix case of $EDITOR containing options for the editor.

    * Fix log -r refusing to show the last revision.
      (Patch from Goffredo Baroncelli.)


  CHANGES:

    * ``bzr log --show-ids`` shows the revision ids of all parents.

    * Externally provided commands on your $BZRPATH no longer need
      to recognize --bzr-usage to work properly, and can just handle
      --help themselves.


  LIBRARY:

    * Changed trace messages to go through the standard logging
      framework, so that they can more easily be redirected by
      libraries.



bzr-0.0.6 2005-08-18
--------------------

  NEW FEATURES:

    * Python plugins, automatically loaded from the directories on
      ``BZR_PLUGIN_PATH`` or ``~/.bzr.conf/plugins`` by default.

    * New 'bzr mkdir' command.

    * Commit mesage is fetched from an editor if not given on the
      command line; patch from Torsten Marek.

    * ``bzr log -m FOO`` displays commits whose message matches regexp 
      FOO.
      
    * ``bzr add`` with no arguments adds everything under the current directory.

    * ``bzr mv`` does move or rename depending on its arguments, like
      the Unix command.

    * ``bzr missing`` command shows a summary of the differences
      between two trees.  (Merged from John Arbash-Meinel.)

    * An email address for commits to a particular tree can be
      specified by putting it into .bzr/email within a branch.  (Based
      on a patch from Heikki Paajanen.)


  ENHANCEMENTS:

    * Faster working tree operations.


  CHANGES:

    * 3rd-party modules shipped with bzr are copied within the bzrlib
      python package, so that they can be installed by the setup
      script without clashing with anything already existing on the
      system.  (Contributed by Gustavo Niemeyer.)

    * Moved plugins directory to bzrlib/, so that there's a standard
      plugin directory which is not only installed with bzr itself but
      is also available when using bzr from the development tree.
      ``BZR_PLUGIN_PATH`` and ``DEFAULT_PLUGIN_PATH`` are then added to the
      standard plugins directory.

    * When exporting to a tarball with ``bzr export --format tgz``, put 
      everything under a top directory rather than dumping it into the
      current directory.   This can be overridden with the ``--root`` 
      option.  Patch from William Dodé and John Meinel.

    * New ``bzr upgrade`` command to upgrade the format of a branch,
      replacing ``bzr check --update``.

    * Files within store directories are no longer marked readonly on
      disk.

    * Changed ``bzr log`` output to a more compact form suggested by
      John A Meinel.  Old format is available with the ``--long`` or
      ``-l`` option, patched by William Dodé.

    * By default the commit command refuses to record a revision with
      no changes unless the ``--unchanged`` option is given.

    * The ``--no-plugins``, ``--profile`` and ``--builtin`` command
      line options must come before the command name because they 
      affect what commands are available; all other options must come 
      after the command name because their interpretation depends on
      it.

    * ``branch`` and ``clone`` added as aliases for ``branch``.

    * Default log format is back to the long format; the compact one
      is available with ``--short``.
      
      
  BUG FIXES:
  
    * Fix bugs in committing only selected files or within a subdirectory.


bzr-0.0.5  2005-06-15
---------------------
  
  CHANGES:

    * ``bzr`` with no command now shows help rather than giving an
      error.  Suggested by Michael Ellerman.

    * ``bzr status`` output format changed, because svn-style output
      doesn't really match the model of bzr.  Now files are grouped by
      status and can be shown with their IDs.  ``bzr status --all``
      shows all versioned files and unknown files but not ignored files.

    * ``bzr log`` runs from most-recent to least-recent, the reverse
      of the previous order.  The previous behaviour can be obtained
      with the ``--forward`` option.
        
    * ``bzr inventory`` by default shows only filenames, and also ids
      if ``--show-ids`` is given, in which case the id is the second
      field.


  ENHANCEMENTS:

    * New 'bzr whoami --email' option shows only the email component
      of the user identification, from Jo Vermeulen.

    * New ``bzr ignore PATTERN`` command.

    * Nicer error message for broken pipe, interrupt and similar
      conditions that don't indicate an internal error.

    * Add ``.*.sw[nop] .git .*.tmp *,v`` to default ignore patterns.

    * Per-branch locks keyed on ``.bzr/branch-lock``, available in
      either read or write mode.

    * New option ``bzr log --show-ids`` shows revision and file ids.

    * New usage ``bzr log FILENAME`` shows only revisions that
      affected that file.

    * Changed format for describing changes in ``bzr log -v``.

    * New option ``bzr commit --file`` to take a message from a file,
      suggested by LarstiQ.

    * New syntax ``bzr status [FILE...]`` contributed by Bartosz
      Oler.  File may be in a branch other than the working directory.

    * ``bzr log`` and ``bzr root`` can be given an http URL instead of
      a filename.

    * Commands can now be defined by external programs or scripts
      in a directory on $BZRPATH.

    * New "stat cache" avoids reading the contents of files if they 
      haven't changed since the previous time.

    * If the Python interpreter is too old, try to find a better one
      or give an error.  Based on a patch from Fredrik Lundh.

    * New optional parameter ``bzr info [BRANCH]``.

    * New form ``bzr commit SELECTED`` to commit only selected files.

    * New form ``bzr log -r FROM:TO`` shows changes in selected
      range; contributed by John A Meinel.

    * New option ``bzr diff --diff-options 'OPTS'`` allows passing
      options through to an external GNU diff.

    * New option ``bzr add --no-recurse`` to add a directory but not
      their contents.

    * ``bzr --version`` now shows more information if bzr is being run
      from a branch.

  
  BUG FIXES:

    * Fixed diff format so that added and removed files will be
      handled properly by patch.  Fix from Lalo Martins.

    * Various fixes for files whose names contain spaces or other
      metacharacters.


  TESTING:

    * Converted black-box test suites from Bourne shell into Python;
      now run using ``./testbzr``.  Various structural improvements to
      the tests.

    * testbzr by default runs the version of bzr found in the same
      directory as the tests, or the one given as the first parameter.

    * testbzr also runs the internal tests, so the only command
      required to check is just ``./testbzr``.

    * testbzr requires python2.4, but can be used to test bzr running
      under a different version.

    * Tests added for many other changes in this release.


  INTERNAL:

    * Included ElementTree library upgraded to 1.2.6 by Fredrik Lundh.

    * Refactor command functions into Command objects based on HCT by
      Scott James Remnant.

    * Better help messages for many commands.

    * Expose ``bzrlib.open_tracefile()`` to start the tracefile; until
      this is called trace messages are just discarded.

    * New internal function ``find_touching_revisions()`` and hidden
      command touching-revisions trace the changes to a given file.

    * Simpler and faster ``compare_inventories()`` function.

    * ``bzrlib.open_tracefile()`` takes a tracefilename parameter.

    * New AtomicFile class.

    * New developer commands ``added``, ``modified``.


  PORTABILITY:

    * Cope on Windows on python2.3 by using the weaker random seed.
      2.4 is now only recommended.


bzr-0.0.4  2005-04-22
---------------------

  ENHANCEMENTS:

    * 'bzr diff' optionally takes a list of files to diff.  Still a bit
      basic.  Patch from QuantumG.

    * More default ignore patterns.

    * New 'bzr log --verbose' shows a list of files changed in the
      changeset.  Patch from Sebastian Cote.

    * Roll over ~/.bzr.log if it gets too large.

    * Command abbreviations 'ci', 'st', 'stat', '?' based on a patch
      by Jason Diamon.

    * New 'bzr help commands' based on a patch from Denys Duchier.


  CHANGES:

    * User email is determined by looking at $BZREMAIL or ~/.bzr.email
      or $EMAIL.  All are decoded by the locale preferred encoding.
      If none of these are present user@hostname is used.  The host's
      fully-qualified name is not used because that tends to fail when
      there are DNS problems.

    * New 'bzr whoami' command instead of username user-email.


  BUG FIXES: 

    * Make commit safe for hardlinked bzr trees.

    * Some Unicode/locale fixes.

    * Partial workaround for ``difflib.unified_diff`` not handling
      trailing newlines properly.


  INTERNAL:

    * Allow docstrings for help to be in PEP0257 format.  Patch from
      Matt Brubeck.

    * More tests in test.sh.

    * Write profile data to a temporary file not into working
      directory and delete it when done.

    * Smaller .bzr.log with process ids.


  PORTABILITY:

    * Fix opening of ~/.bzr.log on Windows.  Patch from Andrew
      Bennetts.

    * Some improvements in handling paths on Windows, based on a patch
      from QuantumG.


bzr-0.0.3  2005-04-06
---------------------

  ENHANCEMENTS:

    * New "directories" internal command lists versioned directories
      in the tree.

    * Can now say "bzr commit --help".

    * New "rename" command to rename one file to a different name
      and/or directory.

    * New "move" command to move one or more files into a different
      directory.

    * New "renames" command lists files renamed since base revision.

    * New cat command contributed by janmar.

  CHANGES:

    * .bzr.log is placed in $HOME (not pwd) and is always written in
      UTF-8.  (Probably not a completely good long-term solution, but
      will do for now.)

  PORTABILITY:

    * Workaround for difflib bug in Python 2.3 that causes an
      exception when comparing empty files.  Reported by Erik Toubro
      Nielsen.

  INTERNAL:

    * Refactored inventory storage to insert a root entry at the top.

  TESTING:

    * Start of shell-based black-box testing in test.sh.


bzr-0.0.2.1
-----------

  PORTABILITY:

    * Win32 fixes from Steve Brown.


bzr-0.0.2  "black cube"  2005-03-31
-----------------------------------

  ENHANCEMENTS:

    * Default ignore list extended (see bzrlib/__init__.py).

    * Patterns in .bzrignore are now added to the default ignore list,
      rather than replacing it.

    * Ignore list isn't reread for every file.

    * More help topics.

    * Reinstate the 'bzr check' command to check invariants of the
      branch.

    * New 'ignored' command lists which files are ignored and why;
      'deleted' lists files deleted in the current working tree.

    * Performance improvements.

    * New global --profile option.
    
    * Ignore patterns like './config.h' now correctly match files in
      the root directory only.


bzr-0.0.1  2005-03-26
---------------------

  ENHANCEMENTS:

    * More information from info command.

    * Can now say "bzr help COMMAND" for more detailed help.

    * Less file flushing and faster performance when writing logs and
      committing to stores.

    * More useful verbose output from some commands.

  BUG FIXES:

    * Fix inverted display of 'R' and 'M' during 'commit -v'.

  PORTABILITY:

    * Include a subset of ElementTree-1.2.20040618 to make
      installation easier.

    * Fix time.localtime call to work with Python 2.3 (the minimum
      supported).


bzr-0.0.0.69  2005-03-22
------------------------

  ENHANCEMENTS:

    * First public release.

    * Storage of local versions: init, add, remove, rm, info, log,
      diff, status, etc.

..
   vim: tw=74 ft=rst ff=unix<|MERGE_RESOLUTION|>--- conflicted
+++ resolved
@@ -22,6 +22,9 @@
 
     * Adding ``-Derror`` will now display a traceback when a plugin fails to
       load. (James Westby)
+
+    * Shallow branches are now supported. See ``bzr help branch`` and 
+      ``bzr help push``. (Robert Collins)
 
     * There is a new version of the network protocol used for bzr://, bzr+ssh://
       and bzr+http:// connections.  This will allow more efficient requests and
@@ -773,13 +776,8 @@
 
     * Restore auto-detection of plink.exe on Windows. (Dmitry Vasiliev)
 
-<<<<<<< HEAD
-    * Shallow branches are now supported. See ``bzr help branch`` and 
-      ``bzr help push``. (Robert Collins)
-=======
     * Version number is now shown as "1.2" or "1.2pr2", without zeroed or
       missing final fields.  (Martin Pool)
->>>>>>> 648d6011
 
   FEATURES:
 
