--- conflicted
+++ resolved
@@ -203,6 +203,10 @@
   stripped, the prefix ``__doc__ =`` should now be used.
   (Martin <gzlist@googlemail.com>)
 
+* No longer require zlib headers to build extensions, and remove the need
+  for seperate copy of zlib library on windows.
+  (John Arbash Meinel, Martin <gzlist@googlemail.com>, #66923)
+
 Testing
 *******
 
@@ -318,16 +322,6 @@
   less.)
   (Martin Pool, #553017)
 
-<<<<<<< HEAD
-* No longer require zlib headers to build extensions, and remove the need
-  for seperate copy of zlib library on windows.
-  (John Arbash Meinel, Martin <gzlist@googlemail.com>, #66923)
-
-Documentation
-*************
-
-=======
->>>>>>> 3319310c
 API Changes
 ***********
 
