--- conflicted
+++ resolved
@@ -15,14 +15,12 @@
 
   BUG FIXES:
 
-<<<<<<< HEAD
-   * Fix TooManyConcurrentRequests errors caused by a connection failure
-     when doing ``bzr pull`` or ``bzr merge`` from a ``bzr+ssh`` URL.
-     (Andrew Bennetts, #246233)
-=======
     * Fix '_in_buffer' AttributeError when using the -Dhpss debug flag.
       (Andrew Bennetts)
->>>>>>> 9704c4ad
+
+    * Fix TooManyConcurrentRequests errors caused by a connection failure
+      when doing ``bzr pull`` or ``bzr merge`` from a ``bzr+ssh`` URL.
+      (Andrew Bennetts, #246233)
 
   DOCUMENTATION:
 
